--- conflicted
+++ resolved
@@ -40,12 +40,8 @@
         "liip/imagine-bundle": "dev-master",
         "leafo/lessphp": "dev-master",
         "willdurand/expose-translation-bundle": "0.2.*@dev",
-<<<<<<< HEAD
-        "apy/jsfv-bundle": "dev-master#a27847b4e0e52212277c4759826328b3cfaa15dc"
-=======
         "apy/jsfv-bundle": "dev-master#a27847b4e0e52212277c4759826328b3cfaa15dc",
         "genemu/form-bundle": "2.1.*"
->>>>>>> fdef47fb
     },
     "repositories": [
         {
