--- conflicted
+++ resolved
@@ -4,11 +4,7 @@
     "homepage": "https://github.com/orocrm/platform.git",
     "license": "MIT",
     "require": {
-<<<<<<< HEAD
-        "php": ">=5.3.3,!=5.3.8",
-=======
         "php": ">=5.4.4",
->>>>>>> 2087f841
         "symfony/symfony": "v2.3.6",
         "doctrine/orm": ">=2.2.3,<2.4-dev",
         "doctrine/doctrine-bundle": "1.2.*",
