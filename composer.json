--- conflicted
+++ resolved
@@ -1,64 +1,4 @@
 {
-<<<<<<< HEAD
-    "name": "oro/platform",
-    "description": "Business Application Platform (BAP)",
-    "homepage": "https://github.com/orocrm/platform.git",
-    "license": "MIT",
-    "require": {
-        "symfony/symfony": "v2.3.4",
-        "doctrine/orm": ">=2.2.3,<2.4-dev",
-        "doctrine/doctrine-bundle": "1.2.*",
-        "doctrine/data-fixtures": "@dev",
-        "doctrine/doctrine-fixtures-bundle": "@dev",
-        "twig/extensions": "1.0.*@dev",
-        "symfony/assetic-bundle": "2.3.*@dev",
-        "symfony/swiftmailer-bundle": "2.3.*",
-        "symfony/monolog-bundle": "2.3.*",
-        "sensio/distribution-bundle": "2.3.*",
-        "sensio/framework-extra-bundle": "2.3.*",
-        "sensio/generator-bundle": "2.3.*",
-        "incenteev/composer-parameter-handler": "~2.0",
-        "jms/di-extra-bundle": "1.4.*@dev",
-        "jms/job-queue-bundle": "dev-master",
-        "jms/aop-bundle": "dev-master",
-        "jms/serializer": "0.12.*@dev",
-        "jms/serializer-bundle": "0.12.*@dev",
-        "kriswallsmith/assetic": "1.1.*@dev",
-        "knplabs/knp-menu": "dev-master",
-        "knplabs/knp-menu-bundle": "dev-master",
-        "knplabs/knp-paginator-bundle": "dev-master",
-        "friendsofsymfony/rest-bundle": "0.12.*",
-        "friendsofsymfony/jsrouting-bundle": "1.1.*@dev",
-        "nelmio/api-doc-bundle": "dev-master",
-        "ass/xmlsecurity": "dev-master",
-        "besimple/soap-common": "dev-master",
-        "besimple/soap-server": "dev-master",
-        "besimple/soap-bundle": "dev-master",
-        "ddeboer/data-import": "dev-master",
-        "stof/doctrine-extensions-bundle": "dev-master",
-        "escapestudios/wsse-authentication-bundle": "2.3.x-dev",
-        "liip/imagine-bundle": "dev-master",
-        "leafo/lessphp": "dev-master",
-        "willdurand/expose-translation-bundle": ">=0.2@dev,<0.4@dev",
-        "apy/jsfv-bundle": "dev-master",
-        "genemu/form-bundle": "2.2.*",
-        "a2lix/translation-form-bundle" : "1.*@dev",
-        "mtdowling/cron-expression": "1.0.*",
-        "jdare/clank-bundle": "dev-master",
-        "lexik/maintenance-bundle": "dev-master"
-    },
-    "autoload": {
-        "psr-0": { 
-              "Oro\\Bundle": "src/"
-        }
-    },
-    "minimum-stability": "dev",
-    "extra": {
-        "branch-alias": {
-            "dev-master": "1.0-dev"
-        }
-    }
-=======
 	"name": "oro/platform",
 	"description": "Business Application Platform (BAP)",
 	"homepage": "https://github.com/orocrm/platform.git",
@@ -116,5 +56,4 @@
 			"Oro\\Bundle": "src/"
 		}
 	}
->>>>>>> 71a7b611
 }