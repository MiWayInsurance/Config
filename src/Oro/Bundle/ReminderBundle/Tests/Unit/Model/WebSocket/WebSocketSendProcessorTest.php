--- conflicted
+++ resolved
@@ -36,48 +36,17 @@
             ->disableOriginalConstructor()
             ->getMock();
 
-<<<<<<< HEAD
-        $reminder = $this->setUpReminder($subject, $time, 1);
-        $this->dateTimeFormatter->expects($this->once())
-            ->method('format')
-            ->with($time)
-            ->will($this->returnValue($expectedTime));
-        $expected = $subject.$expectedTime;
-        $this->translator->expects($this->once())
-            ->method('trans')
-            ->with(
-                'oro.reminder.message',
-                $this->callback(
-                    function ($params) use ($expected) {
-                        return $params['%subject%'].$params['%time%'] == $expected;
-                    }
-                )
-            );
-
-        $this->processor->process($reminder);
-=======
         $this->processor = new WebSocketSendProcessor($this->topicPublisher, $this->messageParamsProvider);
->>>>>>> b4d9d155
     }
 
     public function testProcessSendMessageIntoCorrectChannel()
     {
         $userId = 9876;
-<<<<<<< HEAD
-        $testUri = '@todo replace with real url';
-        $reminder = $this->setUpReminder('', new DateTime(), $userId);
-
-        $expectedMessage = 'Sample message';
-
-        $this->translator->expects($this->once())->method('trans')->will($this->returnValue($expectedMessage));
-
-=======
         $reminder = $this->setUpReminder($userId);
         $expectedParams = array('text'=>'simple text', 'uri'=>'test.org', 'reminderId'=>42);
         $this->messageParamsProvider->expects($this->any())
             ->method('getMessageParams')
             ->will($this ->returnValue($expectedParams));
->>>>>>> b4d9d155
         $this->topicPublisher
             ->expects($this->once())
             ->method('send')
@@ -91,12 +60,7 @@
 
     public function testProcessChangeReminderStateIntoCorrectOne()
     {
-<<<<<<< HEAD
-        $reminder = $this->setUpReminder('', new DateTime(), 1);
-        $this->translator->expects($this->any())->method('trans')->will($this->returnValue('Sample message'));
-=======
         $reminder = $this->setUpReminder(1);
->>>>>>> b4d9d155
 
         $this->topicPublisher
             ->expects($this->at(0))
@@ -122,22 +86,13 @@
         $this->processor->process($reminder);
     }
 
-<<<<<<< HEAD
-    protected function setUpReminder($subject, $expire, $userId)
-=======
     protected function setUpReminder($userId)
->>>>>>> b4d9d155
     {
         $reminder = $this->getMock('Oro\Bundle\ReminderBundle\Entity\Reminder');
         $user = $this->getMock('Oro\Bundle\UserBundle\Entity\User');
         $user->expects($this->any())->method('getId')->will($this->returnValue($userId));
 
         $reminder->expects($this->any())->method('getRecipient')->will($this->returnValue($user));
-<<<<<<< HEAD
-        $reminder->expects($this->any())->method('getSubject')->will($this->returnValue($subject));
-        $reminder->expects($this->any())->method('getExpireAt')->will($this->returnValue($expire));
-=======
->>>>>>> b4d9d155
         return $reminder;
     }
 }