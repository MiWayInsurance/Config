--- conflicted
+++ resolved
@@ -4,12 +4,6 @@
         entity_plural_label: Reminders
         entity_description:  Represent reminder
 
-<<<<<<< HEAD
-        subject.label:       Subject
-        due_date.label:      Due date
-        
-        message: "Reminder for %subject% is due on %time%"
-=======
 
         interval:
             unit:
@@ -22,4 +16,5 @@
         processor:
             email.label:      Email
             web_socket.label: Flash message
->>>>>>> 1b7dfb15
+        
+         message: "Reminder for %subject% is due on %time%"