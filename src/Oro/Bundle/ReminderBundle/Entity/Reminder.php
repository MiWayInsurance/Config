--- conflicted
+++ resolved
@@ -34,11 +34,8 @@
 {
     const STATE_SENT = 'sent';
     const STATE_NOT_SENT = 'not_sent';
-<<<<<<< HEAD
+    const STATE_FAIL = 'fail';
     const STATE_IN_PROGRESS = 'in_progress';
-=======
-    const STATE_FAIL = 'fail';
->>>>>>> 10728bda
 
     /**
      * @var integer
