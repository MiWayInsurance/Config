<?php

namespace Oro\Bundle\UserBundle\Entity;


use Symfony\Component\Security\Core\User\AdvancedUserInterface;
use Symfony\Component\HttpFoundation\File\UploadedFile;

use Doctrine\ORM\Mapping as ORM;

use Doctrine\Common\Collections\ArrayCollection;
use Doctrine\Common\Collections\Collection;

use JMS\Serializer\Annotation\Type;
use JMS\Serializer\Annotation\Exclude;

use BeSimple\SoapBundle\ServiceDefinition\Annotation as Soap;

use Oro\Bundle\FlexibleEntityBundle\Entity\Mapping\AbstractEntityFlexible;

use Oro\Bundle\DataAuditBundle\Metadata\Annotation as Oro;

use Oro\Bundle\TagBundle\Entity\Taggable;
use Oro\Bundle\UserBundle\Entity\Status;
use Oro\Bundle\UserBundle\Entity\Email;
use Oro\Bundle\UserBundle\Entity\EntityUploadedImageInterface;
use Oro\Bundle\OrganizationBundle\Entity\BusinessUnit;
use Oro\Bundle\EmailBundle\Entity\EmailOwnerInterface;
use Oro\Bundle\EmailBundle\Model\EmailHolderInterface;
use Oro\Bundle\ImapBundle\Entity\ImapEmailOrigin;
use Oro\Bundle\ImapBundle\Entity\ImapConfigurationOwnerInterface;
use Oro\Bundle\TagBundle\Entity\Tag;

use Oro\Bundle\LocaleBundle\Model\FullNameInterface;

use Oro\Bundle\EntityConfigBundle\Metadata\Annotation\Config;

use DateTime;

/**
 * @SuppressWarnings(PHPMD.TooManyMethods)
 * @SuppressWarnings(PHPMD.ExcessivePublicCount)
 * @SuppressWarnings(PHPMD.ExcessiveClassComplexity)
 * @SuppressWarnings(PHPMD.ExcessiveClassLength)
 * @SuppressWarnings(PHPMD.TooManyFields)
 * @ORM\Entity(repositoryClass="Oro\Bundle\FlexibleEntityBundle\Entity\Repository\FlexibleEntityRepository")
 * @ORM\Table(name="oro_user")
 * @ORM\HasLifecycleCallbacks()
 * @Oro\Loggable
 * @Config(
 *      routeName="oro_user_index",
 *      defaultValues={
 *          "entity"={"icon"="icon-user", "label"="User", "plural_label"="Users"},
 *          "ownership"={
 *              "owner_type"="BUSINESS_UNIT",
 *              "owner_field_name"="owner",
 *              "owner_column_name"="business_unit_owner_id"
 *          },
 *          "security"={
 *              "type"="ACL",
 *              "group_name"=""
 *          }
 *      }
 * )
 */
class User extends AbstractEntityFlexible implements
    AdvancedUserInterface,
    \Serializable,
    EntityUploadedImageInterface,
    Taggable,
    EmailOwnerInterface,
    EmailHolderInterface,
    ImapConfigurationOwnerInterface,
    FullNameInterface
{
    const ROLE_DEFAULT   = 'ROLE_USER';
    const ROLE_ANONYMOUS = 'IS_AUTHENTICATED_ANONYMOUSLY';

    /**
     * @ORM\Id
     * @ORM\Column(type="integer")
     * @ORM\GeneratedValue(strategy="AUTO")
     * @Soap\ComplexType("int", nillable=true)
     * @Type("integer")
     */
    protected $id;

    /**
     * @var string
     *
     * @ORM\Column(type="string", length=255, unique=true)
     * @Soap\ComplexType("string")
     * @Type("string")
     * @Oro\Versioned
     */
    protected $username;

    /**
     * @var string
     *
     * @ORM\Column(type="string", length=255, unique=true)
     * @Soap\ComplexType("string")
     * @Type("string")
     * @Oro\Versioned
     */
    protected $email;

    /**
     * Name prefix
     *
     * @var string
     *
     * @ORM\Column(name="name_prefix", type="string", length=255, nullable=true)
     * @Soap\ComplexType("string")
     * @Type("string")
     * @Oro\Versioned
     */
    protected $namePrefix;

    /**
     * First name
     *
     * @var string
     *
     * @ORM\Column(name="first_name", type="string", length=255, nullable=true)
     * @Soap\ComplexType("string")
     * @Type("string")
     * @Oro\Versioned
     */
    protected $firstName;

    /**
     * Middle name
     *
     * @var string
     *
     * @ORM\Column(name="middle_name", type="string", length=255, nullable=true)
     * @Soap\ComplexType("string")
     * @Type("string")
     * @Oro\Versioned
     */
    protected $middleName;

    /**
     * Last name
     *
     * @var string
     *
     * @ORM\Column(name="last_name", type="string", length=255, nullable=true)
     * @Soap\ComplexType("string")
     * @Type("string")
     * @Oro\Versioned
     */
    protected $lastName;

    /**
     * Name suffix
     *
     * @var string
     *
     * @ORM\Column(name="name_suffix", type="string", length=255, nullable=true)
     * @Soap\ComplexType("string")
     * @Type("string")
     * @Oro\Versioned
     */
    protected $nameSuffix;

    /**
     * @var DateTime
     *
     * @ORM\Column(name="birthday", type="datetime", nullable=true)
     * @Soap\ComplexType("date", nillable=true)
     * @Type("dateTime")
     * @Oro\Versioned
     */
    protected $birthday;

    /**
     * Image filename
     *
     * @var string
     *
     * @ORM\Column(name="image", type="string", length=255, nullable=true)
     * @Exclude
     */
    protected $image;

    /**
     * Image filename
     *
     * @var UploadedFile
     *
     * @Exclude
     */
    protected $imageFile;

    /**
     * @var boolean
     *
     * @ORM\Column(type="boolean")
     * @Soap\ComplexType("boolean")
     * @Type("boolean")
     * @Oro\Versioned
     */
    protected $enabled = true;

    /**
     * The salt to use for hashing
     *
     * @var string
     *
     * @ORM\Column(type="string")
     * @Exclude
     */
    protected $salt;

    /**
     * Encrypted password. Must be persisted.
     *
     * @var string
     *
     * @ORM\Column(type="string")
     * @Exclude
     */
    protected $password;

    /**
     * Plain password. Used for model validation. Must not be persisted.
     *
     * @var string
     *
     * @Soap\ComplexType("string", nillable=true)
     * @Exclude
     */
    protected $plainPassword;

    /**
     * Random string sent to the user email address in order to verify it
     *
     * @var string
     *
     * @ORM\Column(name="confirmation_token", type="string", nullable=true)
     * @Exclude
     */
    protected $confirmationToken;

    /**
     * @var DateTime
     *
     * @ORM\Column(name="password_requested", type="datetime", nullable=true)
     * @Exclude
     */
    protected $passwordRequestedAt;

    /**
     * @var DateTime
     *
     * @ORM\Column(name="last_login", type="datetime", nullable=true)
     * @Soap\ComplexType("dateTime", nillable=true)
     * @Type("dateTime")
     */
    protected $lastLogin;

    /**
     * @var int
     *
     * @ORM\Column(name="login_count", type="integer", options={"default"=0, "unsigned"=true})
     * @Exclude
     */
    protected $loginCount;

    /**
     * @var BusinessUnit
     * @ORM\ManyToOne(targetEntity="Oro\Bundle\OrganizationBundle\Entity\BusinessUnit", cascade={"persist"})
     * @ORM\JoinColumn(name="business_unit_owner_id", referencedColumnName="id", onDelete="SET NULL")
     * @Soap\ComplexType("string", nillable=true)
     */
    protected $owner;

    /**
     * @var Role[]
     *
     * @ORM\ManyToMany(targetEntity="Role")
     * @ORM\JoinTable(name="oro_user_access_role",
     *      joinColumns={@ORM\JoinColumn(name="user_id", referencedColumnName="id", onDelete="CASCADE")},
     *      inverseJoinColumns={@ORM\JoinColumn(name="role_id", referencedColumnName="id", onDelete="CASCADE")}
     * )
     * @Soap\ComplexType("int[]", nillable=true)
     * @Exclude
     * @Oro\Versioned("getLabel")
     */
    protected $roles;

    /**
     * @var Group[]
     *
     * @ORM\ManyToMany(targetEntity="Group")
     * @ORM\JoinTable(name="oro_user_access_group",
     *      joinColumns={@ORM\JoinColumn(name="user_id", referencedColumnName="id", onDelete="CASCADE")},
     *      inverseJoinColumns={@ORM\JoinColumn(name="group_id", referencedColumnName="id", onDelete="CASCADE")}
     * )
     * @Soap\ComplexType("int[]", nillable=true)
     * @Exclude
     * @Oro\Versioned("getName")
     */
    protected $groups;

    /**
     * @var \Oro\Bundle\FlexibleEntityBundle\Model\AbstractFlexibleValue[]
     *
     * @ORM\OneToMany(targetEntity="UserValue", mappedBy="entity", cascade={"persist", "remove"}, orphanRemoval=true)
     * @Exclude
     */
    protected $values;

    /**
     * @ORM\OneToOne(
     *  targetEntity="UserApi", mappedBy="user", cascade={"persist", "remove"}, orphanRemoval=true, fetch="EXTRA_LAZY"
     * )
     */
    protected $api;

    /**
     * @var Status[]
     *
     * @ORM\OneToMany(targetEntity="Status", mappedBy="user")
     * @ORM\OrderBy({"createdAt" = "DESC"})
     */
    protected $statuses;

    /**
     * @var Status
     *
     * @ORM\OneToOne(targetEntity="Status")
     * @ORM\JoinColumn(name="status_id", referencedColumnName="id", nullable=true)
     */
    protected $currentStatus;

    /**
     * @var Email[]
     *
     * @ORM\OneToMany(targetEntity="Email", mappedBy="user", orphanRemoval=true, cascade={"persist"})
     */
    protected $emails;

    /**
     * @var Tag[]
     *
     */
    protected $tags;

    /**
     * @var BusinessUnit[]
     *
     * @ORM\ManyToMany(targetEntity="Oro\Bundle\OrganizationBundle\Entity\BusinessUnit", inversedBy="users")
     * @ORM\JoinTable(name="oro_user_business_unit",
     *      joinColumns={@ORM\JoinColumn(name="user_id", referencedColumnName="id", onDelete="CASCADE")},
     *      inverseJoinColumns={@ORM\JoinColumn(name="business_unit_id", referencedColumnName="id", onDelete="CASCADE")}
     * )
     * @Exclude
     * @Oro\Versioned("getName")
     */
    protected $businessUnits;

    /**
     * @var ImapEmailOrigin
     *
     * @ORM\OneToOne(
     *     targetEntity="Oro\Bundle\ImapBundle\Entity\ImapEmailOrigin", cascade={"all"}
     * )
     * @ORM\JoinColumn(name="imap_configuration_id", referencedColumnName="id", onDelete="SET NULL", nullable=true)
     * @Exclude
     */
    protected $imapConfiguration;

    public function __construct()
    {
        parent::__construct();

        $this->salt            = base_convert(sha1(uniqid(mt_rand(), true)), 16, 36);
        $this->roles           = new ArrayCollection();
        $this->groups          = new ArrayCollection();
        $this->statuses        = new ArrayCollection();
        $this->emails          = new ArrayCollection();
        $this->businessUnits   = new ArrayCollection();
    }

    /**
     * Serializes the user.
     * The serialized data have to contain the fields used by the equals method and the username.
     *
     * @return string
     */
    public function serialize()
    {
        return serialize(
            array(
                $this->password,
                $this->salt,
                $this->username,
                $this->enabled,
                $this->confirmationToken,
                $this->id,
            )
        );
    }

    /**
     * Unserializes the user
     *
     * @param string $serialized
     */
    public function unserialize($serialized)
    {
        list(
            $this->password,
            $this->salt,
            $this->username,
            $this->enabled,
            $this->confirmationToken,
            $this->id
        ) = unserialize($serialized);
    }

    /**
     * Removes sensitive data from the user.
     */
    public function eraseCredentials()
    {
        $this->plainPassword = null;
    }

    /**
     * Get entity class name.
     * TODO: Remove this temporary solution for get 'view' route in twig after EntityConfigBundle is finished
     * @return string
     */
    public function getClass()
    {
        return 'Oro\Bundle\UserBundle\Entity\User';
    }

    /**
     * Get name of field contains the primary email address
     *
     * @return string
     */
    public function getPrimaryEmailField()
    {
        return 'email';
    }

    /**
     * Returns the user unique id.
     *
     * @return mixed
     */
    public function getId()
    {
        return $this->id;
    }

    /**
     * {@inheritDoc}
     */
    public function getUsername()
    {
        return $this->username;
    }

    /**
     * {@inheritDoc}
     */
    public function getEmail()
    {
        return $this->email;
    }

    /**
     * Return first name
     *
     * @return string
     */
    public function getFirstName()
    {
        return $this->firstName;
    }

    /**
     * Return last name
     *
     * @return string
     */
    public function getLastName()
    {
        return $this->lastName;
    }

    /**
     * Return middle name
     *
     * @return string
     */
    public function getMiddleName()
    {
        return $this->middleName;
    }

    /**
     * Return name prefix
     *
     * @return string
     */
    public function getNamePrefix()
    {
        return $this->namePrefix;
    }

    /**
     * Return name suffix
     *
     * @return string
     */
    public function getNameSuffix()
    {
        return $this->nameSuffix;
    }

    /**
<<<<<<< HEAD
     * Return full name according to name format
     *
     * @see User::setNameFormat()
     * @param  string $format [optional]
     * @return string
     */
    public function getFullName($format = '')
    {
        return str_replace(
            array('%prefix', '%first%', '%middle', '%last%', '%suffix%'),
            array(
                $this->getNamePrefix(),
                $this->getFirstName(),
                $this->getMiddleName(),
                $this->getLastName(),
                $this->getNameSuffix()
            ),
            $format ? $format : $this->getNameFormat()
        );
    }

    public function getName()
    {
        return $this->getFullname();
    }

    /**
=======
>>>>>>> e03f1e10
     * Return birthday
     *
     * @return DateTime
     */
    public function getBirthday()
    {
        return $this->birthday;
    }

    /**
     * Return image filename
     *
     * @return string
     */
    public function getImage()
    {
        return $this->image;
    }

    /**
     * Return image file
     *
     * @return UploadedFile
     */
    public function getImageFile()
    {
        return $this->imageFile;
    }

    /**
     * {@inheritDoc}
     */
    public function getSalt()
    {
        return $this->salt;
    }

    /**
     * Gets the encrypted password.
     *
     * @return string
     */
    public function getPassword()
    {
        return $this->password;
    }

    /**
     * {@inheritDoc}
     */
    public function getPlainPassword()
    {
        return $this->plainPassword;
    }

    /**
     * {@inheritDoc}
     */
    public function getConfirmationToken()
    {
        return $this->confirmationToken;
    }

    /**
     * Gets the timestamp that the user requested a password reset.
     *
     * @return null|DateTime
     */
    public function getPasswordRequestedAt()
    {
        return $this->passwordRequestedAt;
    }

    /**
     * Gets the last login time.
     *
     * @return DateTime
     */
    public function getLastLogin()
    {
        return $this->lastLogin;
    }

    /**
     * Gets login count number.
     *
     * @return int
     */
    public function getLoginCount()
    {
        return $this->loginCount;
    }

    /**
     * Get user created date/time
     *
     * @return DateTime
     */
    public function getCreatedAt()
    {
        return $this->created;
    }

    /**
     * Get user last update date/time
     *
     * @return DateTime
     */
    public function getUpdatedAt()
    {
        return $this->updated;
    }

    /**
     * @return UserApi
     */
    public function getApi()
    {
        return $this->api;
    }

    /**
     * {@inheritDoc}
     */
    public function isEnabled()
    {
        return $this->enabled;
    }

    public function isAccountNonExpired()
    {
        return true;
    }

    public function isAccountNonLocked()
    {
        return $this->isEnabled();
    }

    public function isPasswordRequestNonExpired($ttl)
    {
        return $this->getPasswordRequestedAt() instanceof DateTime &&
               $this->getPasswordRequestedAt()->getTimestamp() + $ttl > time();
    }

    /**
     *
     * @param  string $username New username
     * @return User
     */
    public function setUsername($username)
    {
        $this->username = $username;

        return $this;
    }

    /**
     * @param  string $email New email value
     * @return User
     */
    public function setEmail($email)
    {
        $this->email = $email;

        return $this;
    }

    /**
     * @param  string $firstName [optional] New first name value. Null by default.
     * @return User
     */
    public function setFirstName($firstName = null)
    {
        $this->firstName = $firstName;

        return $this;
    }

    /**
     * @param  string $lastName [optional] New last name value. Null by default.
     * @return User
     */
    public function setLastName($lastName = null)
    {
        $this->lastName = $lastName;

        return $this;
    }

    /**
     * Set middle name
     *
     * @param string $middleName
     */
    public function setMiddleName($middleName)
    {
        $this->middleName = $middleName;
    }

    /**
     * Set name prefix
     *
     * @param string $namePrefix
     */
    public function setNamePrefix($namePrefix)
    {
        $this->namePrefix = $namePrefix;
    }

    /**
     * Set name suffix
     *
     * @param string $nameSuffix
     */
    public function setNameSuffix($nameSuffix)
    {
        $this->nameSuffix = $nameSuffix;
    }

    /**
     *
     * @param  DateTime $birthday [optional] New birthday value. Null by default.
     * @return User
     */
    public function setBirthday(DateTime $birthday = null)
    {
        $this->birthday = $birthday;

        return $this;
    }

    /**
     * @param  string $image [optional] New image file name. Null by default.
     * @return User
     */
    public function setImage($image = null)
    {
        $this->image = $image;

        return $this;
    }

    /**
     * @param  UploadedFile $imageFile
     * @return User
     */
    public function setImageFile(UploadedFile $imageFile)
    {
        $this->imageFile = $imageFile;
        // this will trigger PreUpdate callback even if only image has been changed
        $this->updated = new DateTime('now', new \DateTimeZone('UTC'));

        return $this;
    }

    /**
     * Unset image file.
     *
     * @return User
     */
    public function unsetImageFile()
    {
        $this->imageFile = null;

        return $this;
    }

    /**
     * @param  bool $enabled User state
     * @return User
     */
    public function setEnabled($enabled)
    {
        $this->enabled = (boolean) $enabled;

        return $this;
    }

    /**
     * @param string $salt
     * @return User
     */
    public function setSalt($salt)
    {
        $this->salt = $salt;

        return $this;
    }

    /**
     * @param  string $password New encoded password
     * @return User
     */
    public function setPassword($password)
    {
        $this->password = $password;

        return $this;
    }

    /**
     * @param  string $password New password as plain string
     * @return User
     */
    public function setPlainPassword($password)
    {
        $this->plainPassword = $password;

        return $this;
    }

    /**
     * Set confirmation token.
     *
     * @param  string $token
     * @return User
     */
    public function setConfirmationToken($token)
    {
        $this->confirmationToken = $token;

        return $this;
    }

    /**
     * @param  DateTime $time [optional] New password request time. Null by default.
     * @return User
     */
    public function setPasswordRequestedAt(DateTime $time = null)
    {
        $this->passwordRequestedAt = $time;

        return $this;
    }

    /**
     * @param  DateTime $time New login time
     * @return User
     */
    public function setLastLogin(DateTime $time)
    {
        $this->lastLogin = $time;

        return $this;
    }

    /**
     * @param  int  $count New login count value
     * @return User
     */
    public function setLoginCount($count)
    {
        $this->loginCount = $count;

        return $this;
    }

    /**
     * @param  UserApi $api
     * @return User
     */
    public function setApi(UserApi $api)
    {
        $this->api = $api;

        return $this;
    }

    /**
     * Returns the user roles merged with associated groups roles
     *
     * @return Role[] The array of roles
     */
    public function getRoles()
    {
        $roles = $this->roles->toArray();

        /** @var Group $group */
        foreach ($this->getGroups() as $group) {
            $roles = array_merge($roles, $group->getRoles()->toArray());
        }

        return array_unique($roles);
    }

    /**
     * Returns the true Collection of Roles.
     *
     * @return Collection
     */
    public function getRolesCollection()
    {
        return $this->roles;
    }

    /**
     * Pass a string, get the desired Role object or null
     *
     * @param  string    $roleName Role name
     * @return Role|null
     */
    public function getRole($roleName)
    {
        /** @var Role $item */
        foreach ($this->getRoles() as $item) {
            if ($roleName == $item->getRole()) {
                return $item;
            }
        }

        return null;
    }

    /**
     * Never use this to check if this user has access to anything!
     * Use the SecurityContext, or an implementation of AccessDecisionManager
     * instead, e.g.
     *
     *         $securityContext->isGranted('ROLE_USER');
     *
     * @param  Role|string               $role
     * @return boolean
     * @throws \InvalidArgumentException
     */
    public function hasRole($role)
    {
        if ($role instanceof Role) {
            $roleName = $role->getRole();
        } elseif (is_string($role)) {
            $roleName = $role;
        } else {
            throw new \InvalidArgumentException(
                '$role must be an instance of Oro\Bundle\UserBundle\Entity\Role or a string'
            );
        }

        return (bool) $this->getRole($roleName);
    }

    /**
     * Adds a Role to the Collection.
     *
     * @param  Role $role
     * @return User
     */
    public function addRole(Role $role)
    {
        if (!$this->hasRole($role)) {
            $this->roles->add($role);
        }

        return $this;
    }

    /**
     * Remove the Role object from collection
     *
     * @param  Role|string               $role
     * @throws \InvalidArgumentException
     */
    public function removeRole($role)
    {
        if ($role instanceof Role) {
            $roleObject = $role;
        } elseif (is_string($role)) {
            $roleObject = $this->getRole($role);
        } else {
            throw new \InvalidArgumentException(
                '$role must be an instance of Oro\Bundle\UserBundle\Entity\Role or a string'
            );
        }
        if ($roleObject) {
            $this->roles->removeElement($roleObject);
        }
    }

    /**
     * Pass an array or Collection of Role objects and re-set roles collection with new Roles.
     * Type hinted array due to interface.
     *
     * @param  array|Collection          $roles Array of Role objects
     * @return User
     * @throws \InvalidArgumentException
     */
    public function setRoles($roles)
    {
        if (!$roles instanceof Collection && !is_array($roles)) {
            throw new \InvalidArgumentException(
                '$roles must be an instance of Doctrine\Common\Collections\Collection or an array'
            );
        }

        $this->roles->clear();

        foreach ($roles as $role) {
            $this->addRole($role);
        }

        return $this;
    }

    /**
     * Directly set the Collection of Roles.
     *
     * @param  Collection                $collection
     * @return User
     * @throws \InvalidArgumentException
     */
    public function setRolesCollection($collection)
    {
        if (!$collection instanceof Collection) {
            throw new \InvalidArgumentException(
                '$collection must be an instance of Doctrine\Common\Collections\Collection'
            );
        }
        $this->roles = $collection;

        return $this;
    }

    /**
     * Gets the groups granted to the user
     *
     * @return Collection
     */
    public function getGroups()
    {
        return $this->groups;
    }

    /**
     * @return array
     */
    public function getGroupNames()
    {
        $names = array();

        /** @var Group $group */
        foreach ($this->getGroups() as $group) {
            $names[] = $group->getName();
        }

        return $names;
    }

    /**
     * @param  string $name
     * @return bool
     */
    public function hasGroup($name)
    {
        return in_array($name, $this->getGroupNames());
    }

    /**
     * @param  Group $group
     * @return User
     */
    public function addGroup(Group $group)
    {
        if (!$this->getGroups()->contains($group)) {
            $this->getGroups()->add($group);
        }

        return $this;
    }

    /**
     * @param  Group $group
     * @return User
     */
    public function removeGroup(Group $group)
    {
        if ($this->getGroups()->contains($group)) {
            $this->getGroups()->removeElement($group);
        }

        return $this;
    }

    /**
     * @return string|null
     */
    public function getImagePath()
    {
        if ($this->image) {
            return $this->getUploadDir(true) . '/' . $this->image;
        }

        return null;
    }

    /**
     * Generate unique confirmation token
     *
     * @return string Token value
     */
    public function generateToken()
    {
        return base_convert(bin2hex(hash('sha256', uniqid(mt_rand(), true), true)), 16, 36);
    }

    public function __toString()
    {
        return (string) $this->getUsername();
    }

    /**
     * Pre persist event listener
     *
     * @ORM\PrePersist
     */
    public function beforeSave()
    {
        $this->created = new DateTime('now', new \DateTimeZone('UTC'));
        $this->loginCount = 0;
    }

    /**
     * Invoked before the entity is updated.
     *
     * @ORM\PreUpdate
     */
    public function preUpdate()
    {
        $this->updated = new DateTime('now', new \DateTimeZone('UTC'));
    }

    /**
     * {@inheritDoc}
     */
    public function isCredentialsNonExpired()
    {
        return true;
    }

    /**
     * Get User Statuses
     *
     * @return Status[]
     */
    public function getStatuses()
    {
        return $this->statuses;
    }

    /**
     * Add Status to User
     *
     * @param  Status $status
     * @return User
     */
    public function addStatus(Status $status)
    {
        $this->statuses[] = $status;

        return $this;
    }

    /**
     * Get Current Status
     *
     * @return Status
     */
    public function getCurrentStatus()
    {
        return $this->currentStatus;
    }

    /**
     * Set User Current Status
     *
     * @param  Status $status
     * @return User
     */
    public function setCurrentStatus(Status $status = null)
    {
        $this->currentStatus = $status;

        return $this;
    }

    /**
     * Get User Emails
     *
     * @return Email[]
     */
    public function getEmails()
    {
        return $this->emails;
    }

    /**
     * Add Email to User
     *
     * @param  Email $email
     * @return User
     */
    public function addEmail(Email $email)
    {
        $this->emails[] = $email;

        $email->setUser($this);

        return $this;
    }

    /**
     * Delete Email from User
     *
     * @param  Email $email
     * @return User
     */
    public function removeEmail(Email $email)
    {
        $this->emails->removeElement($email);

        return $this;
    }

    /**
     * Get the relative directory path to user avatar
     *
     * @param  bool   $forWeb
     * @return string
     */
    public function getUploadDir($forWeb = false)
    {
        $ds = DIRECTORY_SEPARATOR;

        if ($forWeb) {
            $ds = '/';
        }

        $suffix = $this->getCreatedAt() ? $this->getCreatedAt()->format('Y-m') : date('Y-m');

        return 'uploads' . $ds . 'users' . $ds . $suffix;
    }

    /**
     * {@inheritdoc}
     */
    public function getTaggableId()
    {
        return $this->getId();
    }

    /**
     * {@inheritdoc}
     */
    public function getTags()
    {
        $this->tags = $this->tags ?: new ArrayCollection();

        return $this->tags;
    }

    /**
     * {@inheritdoc}
     */
    public function setTags($tags)
    {
        $this->tags = $tags;

        return $this;
    }

    /**
     * @return ArrayCollection
     */
    public function getBusinessUnits()
    {
        $this->businessUnits = $this->businessUnits ?: new ArrayCollection();

        return $this->businessUnits;
    }

    /**
     * @param ArrayCollection $businessUnits
     * @return User
     */
    public function setBusinessUnits($businessUnits)
    {
        $this->businessUnits = $businessUnits;

        return $this;
    }

    /**
     * @param  BusinessUnit $businessUnit
     * @return User
     */
    public function addBusinessUnit(BusinessUnit $businessUnit)
    {
        if (!$this->getBusinessUnits()->contains($businessUnit)) {
            $this->getBusinessUnits()->add($businessUnit);
        }

        return $this;
    }

    /**
     * @param  BusinessUnit $businessUnit
     * @return User
     */
    public function removeBusinessUnit(BusinessUnit $businessUnit)
    {
        if ($this->getBusinessUnits()->contains($businessUnit)) {
            $this->getBusinessUnits()->removeElement($businessUnit);
        }

        return $this;
    }

    /**
     * {@inheritDoc}
     */
    public function getImapConfiguration()
    {
        return $this->imapConfiguration;
    }

    /**
     * {@inheritDoc}
     */
    public function setImapConfiguration(ImapEmailOrigin $imapConfiguration = null)
    {
        $this->imapConfiguration = $imapConfiguration;

        return $this;
    }

    /**
     * @return BusinessUnit
     */
    public function getOwner()
    {
        return $this->owner;
    }

    /**
     * @param BusinessUnit $owningBusinessUnit
     * @return User
     */
    public function setOwner($owningBusinessUnit)
    {
        $this->owner = $owningBusinessUnit;

        return $this;
    }
}<|MERGE_RESOLUTION|>--- conflicted
+++ resolved
@@ -527,36 +527,6 @@
     }
 
     /**
-<<<<<<< HEAD
-     * Return full name according to name format
-     *
-     * @see User::setNameFormat()
-     * @param  string $format [optional]
-     * @return string
-     */
-    public function getFullName($format = '')
-    {
-        return str_replace(
-            array('%prefix', '%first%', '%middle', '%last%', '%suffix%'),
-            array(
-                $this->getNamePrefix(),
-                $this->getFirstName(),
-                $this->getMiddleName(),
-                $this->getLastName(),
-                $this->getNameSuffix()
-            ),
-            $format ? $format : $this->getNameFormat()
-        );
-    }
-
-    public function getName()
-    {
-        return $this->getFullname();
-    }
-
-    /**
-=======
->>>>>>> e03f1e10
      * Return birthday
      *
      * @return DateTime
@@ -807,7 +777,7 @@
     public function setImageFile(UploadedFile $imageFile)
     {
         $this->imageFile = $imageFile;
-        // this will trigger PreUpdate callback even if only image has been changed
+		// this will trigger PreUpdate callback even if only image has been changed
         $this->updated = new DateTime('now', new \DateTimeZone('UTC'));
 
         return $this;
