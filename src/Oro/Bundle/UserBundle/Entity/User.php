<?php

namespace Oro\Bundle\UserBundle\Entity;

use Oro\Bundle\TagBundle\Entity\Tag;
use Symfony\Component\Security\Core\User\AdvancedUserInterface;
use Symfony\Component\HttpFoundation\File\UploadedFile;

use Doctrine\ORM\Mapping as ORM;

use Doctrine\Common\Collections\ArrayCollection;
use Doctrine\Common\Collections\Collection;

use JMS\Serializer\Annotation\Type;
use JMS\Serializer\Annotation\Exclude;

use BeSimple\SoapBundle\ServiceDefinition\Annotation as Soap;

use Oro\Bundle\FlexibleEntityBundle\Entity\Mapping\AbstractEntityFlexible;

use Oro\Bundle\DataAuditBundle\Metadata\Annotation as Oro;

use Oro\Bundle\TagBundle\Entity\Taggable;
use Oro\Bundle\UserBundle\Entity\Status;
use Oro\Bundle\UserBundle\Entity\Email;
use Oro\Bundle\UserBundle\Entity\EntityUploadedImageInterface;
use Oro\Bundle\OrganizationBundle\Entity\BusinessUnit;
use Oro\Bundle\EmailBundle\Entity\EmailOwnerInterface;

use Oro\Bundle\EntityConfigBundle\Metadata\Annotation\Config;

use DateTime;

/**
 * @SuppressWarnings(PHPMD.TooManyMethods)
 * @SuppressWarnings(PHPMD.ExcessivePublicCount)
 * @SuppressWarnings(PHPMD.ExcessiveClassComplexity)
 * @SuppressWarnings(PHPMD.ExcessiveClassLength)
 * @SuppressWarnings(PHPMD.TooManyFields)
 * @ORM\Entity(repositoryClass="Oro\Bundle\FlexibleEntityBundle\Entity\Repository\FlexibleEntityRepository")
 * @ORM\Table(name="oro_user")
 * @ORM\HasLifecycleCallbacks()
 * @Oro\Loggable
 * @Config(
 *      routeName="oro_user_index",
 *      defaultValues={
<<<<<<< HEAD
 *          "entity"={"icon"="icon-user","label"="User", "plural_label"="Users"}},
 *          "ownership"={"owner_type"="BUSINESS_UNIT"}
=======
 *          "entity"={"icon"="icon-user","label"="User", "plural_label"="Users"},
 *          "extend"={"is_extend"=true}
>>>>>>> 39cbc808
 *      }
 * )
 */
class User extends AbstractEntityFlexible implements
    AdvancedUserInterface,
    \Serializable,
    EntityUploadedImageInterface,
    Taggable,
    EmailOwnerInterface
{
    const ROLE_DEFAULT   = 'ROLE_USER';
    const ROLE_ANONYMOUS = 'IS_AUTHENTICATED_ANONYMOUSLY';

    /**
     * @ORM\Id
     * @ORM\Column(type="integer")
     * @ORM\GeneratedValue(strategy="AUTO")
     * @Soap\ComplexType("int", nillable=true)
     * @Type("integer")
     */
    protected $id;

    /**
     * @var string
     *
     * @ORM\Column(type="string", length=255, unique=true)
     * @Soap\ComplexType("string")
     * @Type("string")
     * @Oro\Versioned
     */
    protected $username;

    /**
     * @var string
     *
     * @ORM\Column(type="string", length=255, unique=true)
     * @Soap\ComplexType("string")
     * @Type("string")
     * @Oro\Versioned
     */
    protected $email;

    /**
     * First name
     *
     * @var string
     *
     * @ORM\Column(name="firstname", type="string", length=100, nullable=true)
     * @Soap\ComplexType("string")
     * @Type("string")
     * @Oro\Versioned
     */
    protected $firstName;

    /**
     * Last name
     *
     * @var string
     *
     * @ORM\Column(name="lastname", type="string", length=100, nullable=true)
     * @Soap\ComplexType("string")
     * @Type("string")
     * @Oro\Versioned
     */
    protected $lastName;

    /**
     * @var DateTime
     *
     * @ORM\Column(name="birthday", type="datetime", nullable=true)
     * @Soap\ComplexType("date", nillable=true)
     * @Type("dateTime")
     * @Oro\Versioned
     */
    protected $birthday;

    /**
     * Image filename
     *
     * @var string
     *
     * @ORM\Column(name="image", type="string", length=255, nullable=true)
     * @Exclude
     */
    protected $image;

    /**
     * Image filename
     *
     * @var UploadedFile
     *
     * @Exclude
     */
    protected $imageFile;

    /**
     * @var boolean
     *
     * @ORM\Column(type="boolean")
     * @Soap\ComplexType("boolean")
     * @Type("boolean")
     * @Oro\Versioned
     */
    protected $enabled = true;

    /**
     * The salt to use for hashing
     *
     * @var string
     *
     * @ORM\Column(type="string")
     * @Exclude
     */
    protected $salt;

    /**
     * Encrypted password. Must be persisted.
     *
     * @var string
     *
     * @ORM\Column(type="string")
     * @Exclude
     */
    protected $password;

    /**
     * Plain password. Used for model validation. Must not be persisted.
     *
     * @var string
     *
     * @Soap\ComplexType("string", nillable=true)
     * @Exclude
     */
    protected $plainPassword;

    /**
     * Random string sent to the user email address in order to verify it
     *
     * @var string
     *
     * @ORM\Column(name="confirmation_token", type="string", nullable=true)
     * @Exclude
     */
    protected $confirmationToken;

    /**
     * @var DateTime
     *
     * @ORM\Column(name="password_requested", type="datetime", nullable=true)
     * @Exclude
     */
    protected $passwordRequestedAt;

    /**
     * @var DateTime
     *
     * @ORM\Column(name="last_login", type="datetime", nullable=true)
     * @Soap\ComplexType("dateTime", nillable=true)
     * @Type("dateTime")
     */
    protected $lastLogin;

    /**
     * @var int
     *
     * @ORM\Column(name="login_count", type="integer", options={"default"=0, "unsigned"=true})
     * @Exclude
     */
    protected $loginCount;

    /**
     * @var BusinessUnit
     * @ORM\ManyToOne(targetEntity="Oro\Bundle\OrganizationBundle\Entity\BusinessUnit")
     * @ORM\JoinColumn(name="business_unit_owner_id", referencedColumnName="id", onDelete="SET NULL")
     * @Soap\ComplexType("string", nillable=true)
     */
    protected $owner;

    /**
     * Set name formatting using "%first%" and "%last%" placeholders
     *
     * @var string
     *
     * @Exclude
     */
    protected $nameFormat;

    /**
     * @var Role[]
     *
     * @ORM\ManyToMany(targetEntity="Role")
     * @ORM\JoinTable(name="oro_user_access_role",
     *      joinColumns={@ORM\JoinColumn(name="user_id", referencedColumnName="id", onDelete="CASCADE")},
     *      inverseJoinColumns={@ORM\JoinColumn(name="role_id", referencedColumnName="id", onDelete="CASCADE")}
     * )
     * @Soap\ComplexType("int[]", nillable=true)
     * @Exclude
     * @Oro\Versioned("getLabel")
     */
    protected $roles;

    /**
     * @var Group[]
     *
     * @ORM\ManyToMany(targetEntity="Group")
     * @ORM\JoinTable(name="oro_user_access_group",
     *      joinColumns={@ORM\JoinColumn(name="user_id", referencedColumnName="id", onDelete="CASCADE")},
     *      inverseJoinColumns={@ORM\JoinColumn(name="group_id", referencedColumnName="id", onDelete="CASCADE")}
     * )
     * @Soap\ComplexType("int[]", nillable=true)
     * @Exclude
     * @Oro\Versioned("getName")
     */
    protected $groups;

    /**
     * @var \Oro\Bundle\FlexibleEntityBundle\Model\AbstractFlexibleValue[]
     *
     * @ORM\OneToMany(targetEntity="UserValue", mappedBy="entity", cascade={"persist", "remove"}, orphanRemoval=true)
     * @Exclude
     */
    protected $values;

    /**
     * @ORM\OneToOne(
     *  targetEntity="UserApi", mappedBy="user", cascade={"persist", "remove"}, orphanRemoval=true, fetch="EXTRA_LAZY"
     * )
     */
    protected $api;

    /**
     * @var Status[]
     *
     * @ORM\OneToMany(targetEntity="Status", mappedBy="user")
     * @ORM\OrderBy({"createdAt" = "DESC"})
     */
    protected $statuses;

    /**
     * @var Status
     *
     * @ORM\OneToOne(targetEntity="Status")
     * @ORM\JoinColumn(name="status_id", referencedColumnName="id", nullable=true)
     */
    protected $currentStatus;

    /**
     * @var Email[]
     *
     * @ORM\OneToMany(targetEntity="Email", mappedBy="user", orphanRemoval=true, cascade={"persist"})
     */
    protected $emails;

    /**
     * @var Tag[]
     *
     */
    protected $tags;

    /**
     * @var BusinessUnit[]
     *
     * @ORM\ManyToMany(targetEntity="Oro\Bundle\OrganizationBundle\Entity\BusinessUnit", inversedBy="users")
     * @ORM\JoinTable(name="oro_user_business_unit",
     *      joinColumns={@ORM\JoinColumn(name="user_id", referencedColumnName="id", onDelete="CASCADE")},
     *      inverseJoinColumns={@ORM\JoinColumn(name="business_unit_id", referencedColumnName="id", onDelete="CASCADE")}
     * )
     * @Exclude
     * @Oro\Versioned("getName")
     */
    protected $businessUnits;

    public function __construct()
    {
        parent::__construct();

        $this->salt            = base_convert(sha1(uniqid(mt_rand(), true)), 16, 36);
        $this->roles           = new ArrayCollection();
        $this->groups          = new ArrayCollection();
        $this->statuses        = new ArrayCollection();
        $this->emails          = new ArrayCollection();
        $this->businessUnits   = new ArrayCollection();
    }

    /**
     * Serializes the user.
     * The serialized data have to contain the fields used by the equals method and the username.
     *
     * @return string
     */
    public function serialize()
    {
        return serialize(
            array(
                $this->password,
                $this->salt,
                $this->username,
                $this->enabled,
                $this->confirmationToken,
                $this->id,
            )
        );
    }

    /**
     * Unserializes the user
     *
     * @param string $serialized
     */
    public function unserialize($serialized)
    {
        list(
            $this->password,
            $this->salt,
            $this->username,
            $this->enabled,
            $this->confirmationToken,
            $this->id
        ) = unserialize($serialized);
    }

    /**
     * Removes sensitive data from the user.
     */
    public function eraseCredentials()
    {
        $this->plainPassword = null;
    }

    /**
     * Get entity class name.
     * TODO: This is a temporary solution for get 'view' route in twig. Will be removed after EntityConfigBundle is finished
     * @return string
     */
    public function getClass()
    {
        return 'Oro\Bundle\UserBundle\Entity\User';
    }

    /**
     * Get name of field contains the primary email address
     *
     * @return string
     */
    public function getPrimaryEmailField()
    {
        return 'email';
    }

    /**
     * Returns the user unique id.
     *
     * @return mixed
     */
    public function getId()
    {
        return $this->id;
    }

    /**
     * {@inheritDoc}
     */
    public function getUsername()
    {
        return $this->username;
    }

    /**
     * {@inheritDoc}
     */
    public function getEmail()
    {
        return $this->email;
    }

    /**
     * Return first name
     *
     * @return string
     */
    public function getFirstname()
    {
        return $this->firstName;
    }

    /**
     * Return last name
     *
     * @return string
     */
    public function getLastname()
    {
        return $this->lastName;
    }

    /**
     * Return full name according to name format
     *
     * @see User::setNameFormat()
     * @param  string $format [optional]
     * @return string
     */
    public function getFullname($format = '')
    {
        return str_replace(
            array('%first%', '%last%'),
            array($this->getFirstname(), $this->getLastname()),
            $format ? $format : $this->getNameFormat()
        );
    }

    public function getName()
    {
        return $this->getFullname();
    }

    /**
     * Return birthday
     *
     * @return DateTime
     */
    public function getBirthday()
    {
        return $this->birthday;
    }

    /**
     * Return image filename
     *
     * @return string
     */
    public function getImage()
    {
        return $this->image;
    }

    /**
     * Return image file
     *
     * @return UploadedFile
     */
    public function getImageFile()
    {
        return $this->imageFile;
    }

    /**
     * {@inheritDoc}
     */
    public function getSalt()
    {
        return $this->salt;
    }

    /**
     * Gets the encrypted password.
     *
     * @return string
     */
    public function getPassword()
    {
        return $this->password;
    }

    /**
     * {@inheritDoc}
     */
    public function getPlainPassword()
    {
        return $this->plainPassword;
    }

    /**
     * {@inheritDoc}
     */
    public function getConfirmationToken()
    {
        return $this->confirmationToken;
    }

    /**
     * Gets the timestamp that the user requested a password reset.
     *
     * @return null|DateTime
     */
    public function getPasswordRequestedAt()
    {
        return $this->passwordRequestedAt;
    }

    /**
     * Gets the last login time.
     *
     * @return DateTime
     */
    public function getLastLogin()
    {
        return $this->lastLogin;
    }

    /**
     * Gets login count number.
     *
     * @return int
     */
    public function getLoginCount()
    {
        return $this->loginCount;
    }

    /**
     * Get full name format. Defaults to "%first% %last%".
     *
     * @return string
     */
    public function getNameFormat()
    {
        return $this->nameFormat ?  $this->nameFormat : '%first% %last%';
    }

    /**
     * Get user created date/time
     *
     * @return DateTime
     */
    public function getCreatedAt()
    {
        return $this->created;
    }

    /**
     * Get user last update date/time
     *
     * @return DateTime
     */
    public function getUpdatedAt()
    {
        return $this->updated;
    }

    /**
     * @return UserApi
     */
    public function getApi()
    {
        return $this->api;
    }

    /**
     * {@inheritDoc}
     */
    public function isEnabled()
    {
        return $this->enabled;
    }

    public function isAccountNonExpired()
    {
        return true;
    }

    public function isAccountNonLocked()
    {
        return $this->isEnabled();
    }

    public function isPasswordRequestNonExpired($ttl)
    {
        return $this->getPasswordRequestedAt() instanceof DateTime &&
               $this->getPasswordRequestedAt()->getTimestamp() + $ttl > time();
    }

    /**
     *
     * @param  string $username New username
     * @return User
     */
    public function setUsername($username)
    {
        $this->username = $username;

        return $this;
    }

    /**
     * @param  string $email New email value
     * @return User
     */
    public function setEmail($email)
    {
        $this->email = $email;

        return $this;
    }

    /**
     * @param  string $firstName [optional] New first name value. Null by default.
     * @return User
     */
    public function setFirstname($firstName = null)
    {
        $this->firstName = $firstName;

        return $this;
    }

    /**
     * @param  string $lastName [optional] New last name value. Null by default.
     * @return User
     */
    public function setLastname($lastName = null)
    {
        $this->lastName = $lastName;

        return $this;
    }

    /**
     *
     * @param  DateTime $birthday [optional] New birthday value. Null by default.
     * @return User
     */
    public function setBirthday(DateTime $birthday = null)
    {
        $this->birthday = $birthday;

        return $this;
    }

    /**
     * @param  string $image [optional] New image file name. Null by default.
     * @return User
     */
    public function setImage($image = null)
    {
        $this->image = $image;

        return $this;
    }

    /**
     * @param  UploadedFile $imageFile
     * @return User
     */
    public function setImageFile(UploadedFile $imageFile)
    {
        $this->imageFile = $imageFile;
        $this->updated = new DateTime('now', new \DateTimeZone('UTC')); // this will trigger PreUpdate callback even if only image has been changed

        return $this;
    }

    /**
     * Unset image file.
     *
     * @return User
     */
    public function unsetImageFile()
    {
        $this->imageFile = null;

        return $this;
    }

    /**
     * @param  bool $enabled User state
     * @return User
     */
    public function setEnabled($enabled)
    {
        $this->enabled = (boolean) $enabled;

        return $this;
    }

    /**
     * @param  string $password New encoded password
     * @return User
     */
    public function setPassword($password)
    {
        $this->password = $password;

        return $this;
    }

    /**
     * @param  string $password New password as plain string
     * @return User
     */
    public function setPlainPassword($password)
    {
        $this->plainPassword = $password;

        return $this;
    }

    /**
     * Set confirmation token.
     *
     * @param  string $token
     * @return User
     */
    public function setConfirmationToken($token)
    {
        $this->confirmationToken = $token;

        return $this;
    }

    /**
     * @param  DateTime $time [optional] New password request time. Null by default.
     * @return User
     */
    public function setPasswordRequestedAt(DateTime $time = null)
    {
        $this->passwordRequestedAt = $time;

        return $this;
    }

    /**
     * @param  DateTime $time New login time
     * @return User
     */
    public function setLastLogin(DateTime $time)
    {
        $this->lastLogin = $time;

        return $this;
    }

    /**
     * @param  int  $count New login count value
     * @return User
     */
    public function setLoginCount($count)
    {
        $this->loginCount = $count;

        return $this;
    }

    /**
     * Set new format for a full name display. Use %first% and %last% placeholders, for example: "%last%, %first%".
     *
     * @param  string $format New format string
     * @return User
     */
    public function setNameFormat($format)
    {
        $this->nameFormat = $format;

        return $this;
    }

    /**
     * @param  UserApi $api
     * @return User
     */
    public function setApi(UserApi $api)
    {
        $this->api = $api;

        return $this;
    }

    /**
     * Returns the user roles merged with associated groups roles
     *
     * @return Role[] The array of roles
     */
    public function getRoles()
    {
        $roles = $this->roles->toArray();

        /** @var Group $group */
        foreach ($this->getGroups() as $group) {
            $roles = array_merge($roles, $group->getRoles()->toArray());
        }

        return array_unique($roles);
    }

    /**
     * Returns the true Collection of Roles.
     *
     * @return Collection
     */
    public function getRolesCollection()
    {
        return $this->roles;
    }

    /**
     * Pass a string, get the desired Role object or null
     *
     * @param  string    $roleName Role name
     * @return Role|null
     */
    public function getRole($roleName)
    {
        /** @var Role $item */
        foreach ($this->getRoles() as $item) {
            if ($roleName == $item->getRole()) {
                return $item;
            }
        }

        return null;
    }

    /**
     * Never use this to check if this user has access to anything!
     * Use the SecurityContext, or an implementation of AccessDecisionManager
     * instead, e.g.
     *
     *         $securityContext->isGranted('ROLE_USER');
     *
     * @param  Role|string               $role
     * @return boolean
     * @throws \InvalidArgumentException
     */
    public function hasRole($role)
    {
        if ($role instanceof Role) {
            $roleName = $role->getRole();
        } elseif (is_string($role)) {
            $roleName = $role;
        } else {
            throw new \InvalidArgumentException(
                '$role must be an instance of Oro\Bundle\UserBundle\Entity\Role or a string'
            );
        }

        return (bool) $this->getRole($roleName);
    }

    /**
     * Adds a Role to the Collection.
     *
     * @param  Role $role
     * @return User
     */
    public function addRole(Role $role)
    {
        if (!$this->hasRole($role)) {
            $this->roles->add($role);
        }

        return $this;
    }

    /**
     * Remove the Role object from collection
     *
     * @param  Role|string               $role
     * @throws \InvalidArgumentException
     */
    public function removeRole($role)
    {
        if ($role instanceof Role) {
            $roleObject = $role;
        } elseif (is_string($role)) {
            $roleObject = $this->getRole($role);
        } else {
            throw new \InvalidArgumentException(
                '$role must be an instance of Oro\Bundle\UserBundle\Entity\Role or a string'
            );
        }
        if ($roleObject) {
            $this->roles->removeElement($roleObject);
        }
    }

    /**
     * Pass an array or Collection of Role objects and re-set roles collection with new Roles.
     * Type hinted array due to interface.
     *
     * @param  array|Collection          $roles Array of Role objects
     * @return User
     * @throws \InvalidArgumentException
     */
    public function setRoles($roles)
    {
        if (!$roles instanceof Collection && !is_array($roles)) {
            throw new \InvalidArgumentException(
                '$roles must be an instance of Doctrine\Common\Collections\Collection or an array'
            );
        }

        $this->roles->clear();

        foreach ($roles as $role) {
            $this->addRole($role);
        }

        return $this;
    }

    /**
     * Directly set the Collection of Roles.
     *
     * @param  Collection                $collection
     * @return User
     * @throws \InvalidArgumentException
     */
    public function setRolesCollection($collection)
    {
        if (!$collection instanceof Collection) {
            throw new \InvalidArgumentException(
                '$collection must be an instance of Doctrine\Common\Collections\Collection'
            );
        }
        $this->roles = $collection;

        return $this;
    }

    /**
     * Gets the groups granted to the user
     *
     * @return Collection
     */
    public function getGroups()
    {
        return $this->groups;
    }

    /**
     * @return array
     */
    public function getGroupNames()
    {
        $names = array();

        /** @var Group $group */
        foreach ($this->getGroups() as $group) {
            $names[] = $group->getName();
        }

        return $names;
    }

    /**
     * @param  string $name
     * @return bool
     */
    public function hasGroup($name)
    {
        return in_array($name, $this->getGroupNames());
    }

    /**
     * @param  Group $group
     * @return User
     */
    public function addGroup(Group $group)
    {
        if (!$this->getGroups()->contains($group)) {
            $this->getGroups()->add($group);
        }

        return $this;
    }

    /**
     * @param  Group $group
     * @return User
     */
    public function removeGroup(Group $group)
    {
        if ($this->getGroups()->contains($group)) {
            $this->getGroups()->removeElement($group);
        }

        return $this;
    }

    /**
     * @return string|null
     */
    public function getImagePath()
    {
        if ($this->image) {
            return $this->getUploadDir(true) . '/' . $this->image;
        }

        return null;
    }

    /**
     * Generate unique confirmation token
     *
     * @return string Token value
     */
    public function generateToken()
    {
        return base_convert(bin2hex(hash('sha256', uniqid(mt_rand(), true), true)), 16, 36);
    }

    public function __toString()
    {
        return (string) $this->getUsername();
    }

    /**
     * Pre persist event listener
     *
     * @ORM\PrePersist
     */
    public function beforeSave()
    {
        $this->created = new DateTime('now', new \DateTimeZone('UTC'));
        $this->loginCount = 0;
    }

    /**
     * Invoked before the entity is updated.
     *
     * @ORM\PreUpdate
     */
    public function preUpdate()
    {
        $this->updated = new DateTime('now', new \DateTimeZone('UTC'));
    }

    /**
     * {@inheritDoc}
     */
    public function isCredentialsNonExpired()
    {
        return true;
    }

    /**
     * Get User Statuses
     *
     * @return Status[]
     */
    public function getStatuses()
    {
        return $this->statuses;
    }

    /**
     * Add Status to User
     *
     * @param  Status $status
     * @return User
     */
    public function addStatus(Status $status)
    {
        $this->statuses[] = $status;

        return $this;
    }

    /**
     * Get Current Status
     *
     * @return Status
     */
    public function getCurrentStatus()
    {
        return $this->currentStatus;
    }

    /**
     * Set User Current Status
     *
     * @param  Status $status
     * @return User
     */
    public function setCurrentStatus(Status $status = null)
    {
        $this->currentStatus = $status;

        return $this;
    }

    /**
     * Get User Emails
     *
     * @return Email[]
     */
    public function getEmails()
    {
        return $this->emails;
    }

    /**
     * Add Email to User
     *
     * @param  Email $email
     * @return User
     */
    public function addEmail(Email $email)
    {
        $this->emails[] = $email;

        $email->setUser($this);

        return $this;
    }

    /**
     * Delete Email from User
     *
     * @param  Email $email
     * @return User
     */
    public function removeEmail(Email $email)
    {
        $this->emails->removeElement($email);

        return $this;
    }

    /**
     * Get the relative directory path to user avatar
     *
     * @param  bool   $forWeb
     * @return string
     */
    public function getUploadDir($forWeb = false)
    {
        $ds = DIRECTORY_SEPARATOR;

        if ($forWeb) {
            $ds = '/';
        }

        $suffix = $this->getCreatedAt() ? $this->getCreatedAt()->format('Y-m') : date('Y-m');

        return 'uploads' . $ds . 'users' . $ds . $suffix;
    }

    /**
     * {@inheritdoc}
     */
    public function getTaggableId()
    {
        return $this->getId();
    }

    /**
     * {@inheritdoc}
     */
    public function getTags()
    {
        $this->tags = $this->tags ?: new ArrayCollection();

        return $this->tags;
    }

    /**
     * {@inheritdoc}
     */
    public function setTags($tags)
    {
        $this->tags = $tags;

        return $this;
    }

    /**
     * @return ArrayCollection
     */
    public function getBusinessUnits()
    {
        $this->businessUnits = $this->businessUnits ?: new ArrayCollection();

        return $this->businessUnits;
    }

    /**
     * @param ArrayCollection $businessUnits
     * @return User
     */
    public function setBusinessUnits($businessUnits)
    {
        $this->businessUnits = $businessUnits;

        return $this;
    }

    /**
     * @param  BusinessUnit $businessUnit
     * @return User
     */
    public function addBusinessUnit(BusinessUnit $businessUnit)
    {
        if (!$this->getBusinessUnits()->contains($businessUnit)) {
            $this->getBusinessUnits()->add($businessUnit);
        }

        return $this;
    }

    /**
     * @param  BusinessUnit $businessUnit
     * @return User
     */
    public function removeBusinessUnit(BusinessUnit $businessUnit)
    {
        if ($this->getBusinessUnits()->contains($businessUnit)) {
            $this->getBusinessUnits()->removeElement($businessUnit);
        }

        return $this;
    }

    /**
     * @return BusinessUnit
     */
    public function getOwner()
    {
        return $this->owner;
    }

    /**
     * @param BusinessUnit $owningBusinessUnit
     * @return User
     */
    public function setOwner($owningBusinessUnit)
    {
        $this->owner = $owningBusinessUnit;

        return $this;
    }
}<|MERGE_RESOLUTION|>--- conflicted
+++ resolved
@@ -44,13 +44,9 @@
  * @Config(
  *      routeName="oro_user_index",
  *      defaultValues={
-<<<<<<< HEAD
  *          "entity"={"icon"="icon-user","label"="User", "plural_label"="Users"}},
- *          "ownership"={"owner_type"="BUSINESS_UNIT"}
-=======
- *          "entity"={"icon"="icon-user","label"="User", "plural_label"="Users"},
+ *          "ownership"={"owner_type"="BUSINESS_UNIT"},
  *          "extend"={"is_extend"=true}
->>>>>>> 39cbc808
  *      }
  * )
  */
