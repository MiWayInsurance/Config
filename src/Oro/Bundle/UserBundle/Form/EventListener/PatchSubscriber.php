--- conflicted
+++ resolved
@@ -6,8 +6,6 @@
 use Symfony\Component\Form\FormEvents;
 use Symfony\Component\Form\FormEvent;
 use Symfony\Component\Form\FormInterface;
-
-use Doctrine\Common\Collections\Collection;
 
 /**
  * Changes Form->submit() behavior so that it treats not set values as if they
@@ -44,14 +42,9 @@
             $ary = array();
 
             foreach ($form->all() as $name => $child) {
-<<<<<<< HEAD
                 $value = $this->unbind($child);
                 if (null !== $value) {
                     $ary[$name] = $value;
-=======
-                if ($data = $this->unbind($child)) {
-                    $ary[$name] = $data;
->>>>>>> 7151059b
                 }
             }
 
