--- conflicted
+++ resolved
@@ -113,14 +113,11 @@
                 'tags',
                 'oro_tag_select'
             )
-<<<<<<< HEAD
-            ->add('imapConfiguration', 'oro_imap_configuration');
-=======
+            ->add('imapConfiguration', 'oro_imap_configuration')
             ->add(
                 'change_password',
                 'oro_change_password'
             );
->>>>>>> 6a251938
     }
 
     /**
