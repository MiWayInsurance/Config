--- conflicted
+++ resolved
@@ -24,11 +24,8 @@
         "oro/data-audit-bundle": "dev-master",
         "oro/jsfv-bundle": "dev-master",
         "oro/form-bundle": "dev-master",
-<<<<<<< HEAD
+        "oro/email-bundle": "dev-master",
         "oro/organization-bundle": "dev-master"
-=======
-        "oro/email-bundle": "dev-master"
->>>>>>> 36cd8a7e
     },
     "autoload": {
         "psr-0": { "Oro\\Bundle\\UserBundle": "" }
