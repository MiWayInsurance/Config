--- conflicted
+++ resolved
@@ -1,14 +1,8 @@
 /* jshint browser:true */
 /* global require */
-<<<<<<< HEAD
-require(['jquery', 'oro/translator', 'oro/app', 'oro/mediator', 'oro/messenger',
-    'oro/widget-manager', 'oro/dialog-widget', 'jquery.dialog.extended'],
-function($, __, app, mediator, messenger, widgetManager, dialogWidget) {
-=======
 require(['jquery', 'underscore', 'oro/translator', 'oro/app', 'oro/mediator', 'oro/messenger',
     'oro/widget-manager', 'oro/dialog-widget', 'jquery.dialog.extended'],
 function($, _, __, app, mediator, messenger, widgetManager, DialogWidget) {
->>>>>>> b73655f4
     'use strict';
 
     /* ============================================================
@@ -55,13 +49,8 @@
                 return false;
             }
 
-<<<<<<< HEAD
-            var historyWindow = new dialogWidget({
-                url: $(this).attr('href'),
-=======
             $el.data('dialog', dialog = new DialogWidget({
                 url: $el.attr('href'),
->>>>>>> b73655f4
                 dialogOptions: {
                     allowMaximize: true,
                     allowMinimize: true,
@@ -70,16 +59,10 @@
                     width : 1000,
                     title: $el.attr('title')
                 }
-<<<<<<< HEAD
-            });
-            widgetManager.addWidgetInstance(historyWindow);
-            historyWindow.render();
-=======
             }));
             dialog.once('widgetRemove', _.bind($el.removeData, $el, 'dialog'));
             widgetManager.addWidgetInstance(dialog);
             dialog.render();
->>>>>>> b73655f4
 
             return false;
         });
