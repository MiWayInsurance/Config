--- conflicted
+++ resolved
@@ -3,17 +3,6 @@
 {% oro_title_set({params : {"%username%": entity.fullname(format)|default('N/A') }}) %}
 {% set entityClass = 'Oro_Bundle_UserBundle_Entity_User' %}
 {% macro api_data_block(user) %}
-<<<<<<< HEAD
-    <div class="horizontal">
-        <strong class="label label-info">{{ user.api ? user.api.apiKey : 'N/A' }}</strong>
-        {% if resource_granted('oro_user_user_apigen') %}
-            <a class="btn btn-small no-hash" id="btn-apigen" href="{{ path('oro_user_apigen', { id: user.id }) }}"
-               data-title="{{ 'Generate key'|trans }}" data-message="{{ 'Generate key was successful. New key:'|trans }}">
-                {{ 'Generate key'|trans }}
-            </a>
-        {% endif %}
-    </div>
-=======
 <div class="horizontal">
     <strong class="label label-info">{{ user.api ? user.api.apiKey : 'N/A' }}</strong>
     {% if resource_granted('oro_user_user_apigen') %}
@@ -23,7 +12,6 @@
         </a>
     {% endif %}
 </div>
->>>>>>> bbd1207c
 {% endmacro %}
 
 {% block navButtons %}
@@ -33,16 +21,6 @@
     {% endif %}
     {% if resource_granted('oro_user_user_delete') and entity.id!=app.user.id %}
         {{ UI.deleteButton({
-<<<<<<< HEAD
-        'dataUrl': path('oro_api_delete_user', {'id': entity.id}),
-        'dataRedirect': path('oro_user_index'),
-        'aCss': 'no-hash remove-button',
-        'id': 'btn-remove-user',
-        'dataId': entity.id,
-        'dataMessage': 'Are you sure you want to delete this user?',
-        'title': 'Delete user',
-        'label': 'Delete'
-=======
             'dataUrl': path('oro_api_delete_user', {'id': entity.id}),
             'dataRedirect': path('oro_user_index'),
             'aCss': 'no-hash remove-button',
@@ -51,28 +29,18 @@
             'dataMessage': 'Are you sure you want to delete this user?',
             'title': 'Delete user',
             'label': 'Delete'
->>>>>>> bbd1207c
         }) }}
     {% endif %}
 {% endblock navButtons %}
 
 {% block pageHeader %}
     {% set breadcrumbs = {
-<<<<<<< HEAD
-    'entity':      entity,
-    'indexPath':   path('oro_user_index'),
-    'indexLabel': 'Users',
-    'entityTitle': entity.fullname(format)|default('N/A'),
-    'hasAvatar':   true,
-    'imagePath':   entity.imagePath,
-=======
         'entity':      entity,
         'indexPath':   path('oro_user_index'),
         'indexLabel': 'Users',
         'entityTitle': entity.fullname(format)|default('N/A'),
         'hasAvatar':   true,
         'imagePath':   entity.imagePath,
->>>>>>> bbd1207c
     }
     %}
     {{ parent() }}
@@ -103,40 +71,6 @@
 
     {% set id = 'user-profile' %}
     {% set data = {
-<<<<<<< HEAD
-    'dataBlocks':
-    [
-    {
-    'title': 'General',
-    'class': 'active',
-    'subblocks': [
-    {
-    'title': 'Basic Information',
-    'data': [
-    UI.attibuteRow('User name', entity.username),
-    UI.attibuteRow('First name', entity.firstname),
-    UI.attibuteRow('Last name', entity.lastname),
-    UI.attibuteRow('Birthday', entity.birthday ? UI.date(entity.birthday) : 'N/A'),
-    UI.renderAttribute('API key', _self.api_data_block(entity))
-    ]
-    },
-    {
-    'title': 'Contact Information',
-    'data': [
-    UI.attibuteRow('Email', {value: entity.email, hint: 'Primary'}, entity.emails|length ? {data: entity.emails, field:'email'} : {})
-    ]
-    }
-    ]
-    },
-    {
-    'title': 'Additional data',
-    'subblocks': [
-    {'title': null, 'data': attributes}
-    ]
-    }
-    ]
-    }
-=======
         'dataBlocks':
             [
                 {
@@ -169,7 +103,6 @@
                 }
             ]
         }
->>>>>>> bbd1207c
     %}
     {{ parent() }}
 {% endblock content_data %}