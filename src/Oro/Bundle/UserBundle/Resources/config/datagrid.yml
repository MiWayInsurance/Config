--- conflicted
+++ resolved
@@ -1,83 +1,6 @@
-<<<<<<< HEAD
-parameters:
-    oro_user.user_datagrid_manager.class:                 Oro\Bundle\UserBundle\Datagrid\UserDatagridManager
-    oro_user.role_datagrid_manager.class:                 Oro\Bundle\UserBundle\Datagrid\RoleDatagridManager
-    oro_user.group_datagrid_manager.class:                Oro\Bundle\UserBundle\Datagrid\GroupDatagridManager
-    oro_user.role_user_datagrid_manager.class:            Oro\Bundle\UserBundle\Datagrid\RoleUserDatagridManager
-    oro_user.group_user_datagrid_manager.class:           Oro\Bundle\UserBundle\Datagrid\GroupUserDatagridManager
-    oro_user.email.datagrid_manager.class:                Oro\Bundle\UserBundle\Datagrid\UserEmailDatagridManager
-    oro_user.email.datagrid_query_factory.class:          Oro\Bundle\UserBundle\Datagrid\UserEmailQueryFactory
-
-services:
-    oro_user.user_datagrid_manager:
-        class: %oro_user.user_datagrid_manager.class%
-        tags:
-            - name: oro_grid.datagrid.manager
-              datagrid_name: users
-              entity_name: Oro\Bundle\UserBundle\Entity\User
-              entity_hint: user
-              route_name: oro_user_index
-
-    oro_user.role_datagrid_manager:
-        class: %oro_user.role_datagrid_manager.class%
-        tags:
-            - name: oro_grid.datagrid.manager
-              datagrid_name: user_roles
-              entity_name: Oro\Bundle\UserBundle\Entity\Role
-              query_entity_alias: user_role
-              entity_hint: role
-              route_name: oro_user_role_index
-
-    oro_user.group_datagrid_manager:
-        class: %oro_user.group_datagrid_manager.class%
-        tags:
-            - name: oro_grid.datagrid.manager
-              datagrid_name: user_groups
-              entity_name: Oro\Bundle\UserBundle\Entity\Group
-              query_entity_alias: user_group
-              entity_hint: group
-              route_name: oro_user_group_index
-
-    oro_user.role_user_datagrid_manager:
-        class: %oro_user.role_user_datagrid_manager.class%
-        tags:
-            - name: oro_grid.datagrid.manager
-              datagrid_name: user_roleusers
-              entity_name: Oro\Bundle\UserBundle\Entity\User
-              query_entity_alias: user
-              entity_hint: user
-              route_name: oro_user_role_user_grid
-
-    oro_user.group_user_datagrid_manager:
-        class: %oro_user.group_user_datagrid_manager.class%
-        tags:
-            - name: oro_grid.datagrid.manager
-              datagrid_name: user_groupusers
-              entity_name: Oro\Bundle\UserBundle\Entity\User
-              query_entity_alias: user
-              entity_hint: user
-              route_name: oro_user_group_user_grid
-
-    oro_user.email.datagrid_manager:
-        class: %oro_user.email.datagrid_manager.class%
-        tags:
-            - name: oro_grid.datagrid.manager
-              datagrid_name: user_emails
-              entity_name: %oro_email.email.entity.class%
-              query_factory: oro_user.email.datagrid_query_factory
-              entity_hint: email
-              route_name: oro_user_view
-
-    oro_user.email.datagrid_query_factory:
-        class: %oro_user.email.datagrid_query_factory.class%
-        arguments:
-            - @doctrine
-            - %oro_email.email.entity.class%
-            - @oro_email.email.owner.provider.storage
-            - @oro_config.user
-=======
 datagrid:
     users-grid:
+        extended_entity_name: %oro_user.entity.class%
         options:
             entityHint: user
         source:
@@ -94,7 +17,7 @@
                     - u.updated
                     - u.enabled
                 from:
-                    - { table: OroUserBundle:User, alias: u }
+                    - { table: %oro_user.entity.class%, alias: u }
         columns:
             username:
                 label: oro.user.grid.users.columns.username
@@ -499,5 +422,4 @@
                 columnName: has_group
                 selectors:
                     included: '#groupAppendUsers'
-                    excluded: '#groupRemoveUsers'
->>>>>>> 7dee2d1f
+                    excluded: '#groupRemoveUsers'