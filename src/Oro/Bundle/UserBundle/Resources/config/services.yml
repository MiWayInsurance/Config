--- conflicted
+++ resolved
@@ -341,10 +341,6 @@
 
     oro_user.entity_ownership.listener:
         class:                        %oro_user.entity_ownership.listener.class%
-<<<<<<< HEAD
-        arguments:                    ["@service_container"]
-=======
         arguments:                    ["@service_container", "@oro_entity.config.acl_config_provider"]
->>>>>>> 2db05085
         tags:
              - { name: doctrine.event_listener, event: prePersist }