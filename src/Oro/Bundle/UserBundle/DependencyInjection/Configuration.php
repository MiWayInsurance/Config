<?php

namespace Oro\Bundle\UserBundle\DependencyInjection;

use Symfony\Component\Config\Definition\Builder\TreeBuilder;
use Symfony\Component\Config\Definition\ConfigurationInterface;

use Oro\Bundle\ConfigBundle\DependencyInjection\SettingsBuilder;

class Configuration implements ConfigurationInterface
{
    /**
     * {@inheritDoc}
     */
    public function getConfigTreeBuilder()
    {
        $builder = new TreeBuilder();
        $root   = $builder
            ->root('oro_user')
            ->children()
                ->arrayNode('reset')
                    ->addDefaultsIfNotSet()
                    ->canBeUnset()
                    ->children()
                        ->scalarNode('ttl')
                            ->defaultValue(86400)
                        ->end()
                    ->end()
                ->end()
                ->arrayNode('email')
                    ->addDefaultsIfNotSet()
                    ->children()
                        ->scalarNode('address')
                            ->defaultValue('no-reply@example.com')
                            ->cannotBeEmpty()
                        ->end()
                        ->scalarNode('name')
                            ->defaultValue('Oro Admin')
                            ->cannotBeEmpty()
                        ->end()
                    ->end()
                ->end()
            ->end();

<<<<<<< HEAD
        SettingsBuilder::append(
            $root,
            array(
                'name_format' => array('value'   => '%%first%% %%last%%'),
=======
        // just to illustrate settings usage
        SettingsBuilder::append(
            $root,
            array(
                'greeting'    => array(
                    'value'   => true,
                    'type'    => 'boolean',
                ),
                'name_format' => array(
                    'value'   => '%%first%% %%last%%',
                ),
                'phone_format' => array(
                    'value'   => '(xxx) xxx-xx-xx',
                ),
                'date_format' => array(
                    'value'   => 'mm/dd/yy',
                ),
>>>>>>> aa24015c
            )
        );

        return $builder;
    }
}<|MERGE_RESOLUTION|>--- conflicted
+++ resolved
@@ -42,30 +42,12 @@
                 ->end()
             ->end();
 
-<<<<<<< HEAD
         SettingsBuilder::append(
             $root,
             array(
-                'name_format' => array('value'   => '%%first%% %%last%%'),
-=======
-        // just to illustrate settings usage
-        SettingsBuilder::append(
-            $root,
-            array(
-                'greeting'    => array(
-                    'value'   => true,
-                    'type'    => 'boolean',
-                ),
-                'name_format' => array(
-                    'value'   => '%%first%% %%last%%',
-                ),
-                'phone_format' => array(
-                    'value'   => '(xxx) xxx-xx-xx',
-                ),
-                'date_format' => array(
-                    'value'   => 'mm/dd/yy',
-                ),
->>>>>>> aa24015c
+                'name_format'  => array('value' => '%%first%% %%last%%'),
+                'phone_format' => array('value' => '(xxx) xxx-xx-xx'),
+                'date_format'  => array('value' => 'mm/dd/yy')
             )
         );
 
