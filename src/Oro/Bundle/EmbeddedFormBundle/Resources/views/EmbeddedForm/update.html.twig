--- conflicted
+++ resolved
@@ -46,7 +46,6 @@
     {% set id = 'embedded-form' %}
 
     {% set dataBlocks = [{
-<<<<<<< HEAD
     'title': 'General'|trans,
     'class': 'active',
     'subblocks': [
@@ -61,22 +60,6 @@
     ]
     }
     ]
-=======
-        'title': 'General'|trans,
-        'class': 'active',
-        'subblocks': [
-            {
-                'title': 'Embedded Form'|trans,
-                'data': [
-                    form_row(form.title),
-                    form_row(form.formType),
-                    form_row(form.channel),
-                    form_row(form.css),
-                    form_row(form.successMessage)
-                ]
-            }
-        ]
->>>>>>> 1938d823
     }] %}
 
     {% set data = {
@@ -87,7 +70,7 @@
     <script type="text/javascript">
         require(['oro/embedded/watcher'],
             function (EmbeddedFormWatcher) {
-                var forceDataLoading = !'{{ form.formType.vars.value }}';
+                var forceDataLoading = !'{{ form.formType.vars.value|escape('js') }}';
                 new EmbeddedFormWatcher({
                     formTypeFieldId: '{{ form.formType.vars.id }}',
                     cssFieldId: '{{ form.css.vars.id }}',
