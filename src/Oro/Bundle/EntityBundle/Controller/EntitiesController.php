--- conflicted
+++ resolved
@@ -114,13 +114,6 @@
             $relationConfig->get('target_entity')
         );
 
-<<<<<<< HEAD
-        $dynamicRow = [];
-        foreach ($fields as $field) {
-            //$label = $entityProvider->getConfigById($field->getId())->get('label') ? : $field->getId()->getFieldName();
-            //$dynamicRow[$label] = $contact->{'get' . ucfirst(Inflector::camelize($field->getId()->getFieldName()))}();
-        }
-=======
         $entity = $this->getDoctrine()->getRepository($relationConfig->get('target_entity'))->find($id);
         if ($entity->getId()) {
             $dynamicRow = array();
@@ -129,7 +122,6 @@
                     ->getConfigById($field->getId())->get('label') ? : $field->getId()->getFieldName();
                 $dynamicRow[$label] = $entity->{Inflector::camelize('get_' . $field->getId()->getFieldName())}();
             }
->>>>>>> ca72b38e
 
             return array(
                 'dynamic' => $dynamicRow,
@@ -285,12 +277,8 @@
         $form = $this->createForm(
             'custom_entity_type',
             $record,
-            [
+            array(
                 'class_name'   => $extendEntityName,
-<<<<<<< HEAD
-                'block_config' => [],
-            ]
-=======
                 'block_config' => array(
                     'general' => array(
                         'title' => 'General',
@@ -298,7 +286,6 @@
                     )
                 ),
             )
->>>>>>> ca72b38e
         );
 
         if ($request->getMethod() == 'POST') {
