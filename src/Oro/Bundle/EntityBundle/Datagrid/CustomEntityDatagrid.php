<?php

namespace Oro\Bundle\EntityBundle\Datagrid;

use Oro\Bundle\GridBundle\Datagrid\DatagridManager;
use Oro\Bundle\GridBundle\Datagrid\ORM\EntityProxyQuery;
use Oro\Bundle\GridBundle\Datagrid\ResultRecord;
use Oro\Bundle\GridBundle\Field\FieldDescription;
use Oro\Bundle\GridBundle\Field\FieldDescriptionCollection;
use Oro\Bundle\GridBundle\Action\ActionInterface;
use Oro\Bundle\GridBundle\Property\CallbackProperty;

use Oro\Bundle\EntityConfigBundle\Config\ConfigManager;
use Oro\Bundle\EntityConfigBundle\Config\Id\FieldConfigId;

use Oro\Bundle\EntityConfigBundle\Provider\ConfigProvider;

use Oro\Bundle\EntityExtendBundle\Extend\ExtendManager;
use Oro\Bundle\EntityExtendBundle\Tools\ExtendConfigDumper;

class CustomEntityDatagrid extends DatagridManager
{
    protected $configManager;

    /** @var null original entity class */
    protected $entityClass = null;

    /** @var array fields to be shown on grid */
    protected $queryFields = array();

    /** @var  integer parent entity id */
    protected $parentId;

    protected $filterMap = array(
        'string'   => 'oro_grid_orm_string',
        'integer'  => 'oro_grid_orm_number',
        'smallint' => 'oro_grid_orm_number',
        'bigint'   => 'oro_grid_orm_number',
        'boolean'  => 'oro_grid_orm_boolean',
        'decimal'  => 'oro_grid_orm_number',
        'date'     => 'oro_grid_orm_date_range',
        'text'     => 'oro_grid_orm_string',
        'float'    => 'oro_grid_orm_number',
    );

    protected $typeMap = array(
        'string'   => 'text',
        'integer'  => 'integer',
        'smallint' => 'integer',
        'bigint'   => 'integer',
        'boolean'  => 'boolean',
        'decimal'  => 'decimal',
        'date'     => 'date',
        'text'     => 'text',
        'float'    => 'decimal',
    );

    public function __construct(ConfigManager $configManager)
    {
        $this->configManager = $configManager;
    }

    public function setCustomEntityClass($className)
    {
        $this->entityClass = $className;
    }

    /**
     * {@inheritDoc}
     */
    protected function configureFields(FieldDescriptionCollection $fieldsCollection)
    {
        $this->getDynamicFields($fieldsCollection);
    }

    /**
     * @return array
     */
    protected function getProperties()
    {
        return array(
            new CallbackProperty('view_link', $this->getLinkProperty('oro_entity_view')),
            new CallbackProperty('update_link', $this->getLinkProperty('oro_entity_update')),
            new CallbackProperty('delete_link', $this->getLinkProperty('oro_entity_delete')),
        );
    }

    protected function getLinkProperty($route)
    {
        $router    = $this->router;
        $className = $this->entityClass;

        return function (ResultRecord $record) use ($router, $className, $route) {
            return $router->generate(
                $route,
                array(
                    'entity_id' => str_replace('\\', '_', $className),
                    'id' => $record->getValue('id')
                )
            );
        };
    }

    /**
     * {@inheritDoc}
     */
    protected function getRowActions()
    {
        $aclDescriptor = 'entity:' . $this->entityName;

        $clickAction = array(
            'name'         => 'rowClick',
            'type'         => ActionInterface::TYPE_REDIRECT,
            'acl_resource' => 'VIEW;' . $aclDescriptor,
            'options'      => array(
                'label'         => 'View',
                'link'          => 'view_link',
                'route'         => 'oro_entity_view',
                'runOnRowClick' => true,
            )
        );

        $viewAction = array(
            'name'         => 'view',
            'type'         => ActionInterface::TYPE_REDIRECT,
            'acl_resource' => 'VIEW;' . $aclDescriptor,
            'options'      => array(
                'label' => 'View',
                'icon'  => 'file',
                'link'  => 'view_link',
            )
        );

        $updateAction = array(
            'name'         => 'update',
            'type'         => ActionInterface::TYPE_REDIRECT,
            'acl_resource' => 'EDIT;' . $aclDescriptor,
            'options'      => array(
                'label' => 'Update',
                'icon'  => 'edit',
                'link'  => 'update_link',
            )
        );

        $deleteAction = array(
            'name'         => 'delete',
            'type'         => ActionInterface::TYPE_DELETE,
            'acl_resource' => 'DELETE;' . $aclDescriptor,
            'options'      => array(
                'label' => 'Delete',
                'icon'  => 'trash',
                'link'  => 'delete_link',
            )
        );

        return array($clickAction, $viewAction, $updateAction, $deleteAction);
    }

    /**
     * @param FieldDescriptionCollection $fieldsCollection
     */
    protected function getDynamicFields(FieldDescriptionCollection $fieldsCollection)
    {
        $fields = array();

        /** @var ConfigProvider $extendConfigProvider */
        $extendConfigProvider = $this->configManager->getProvider('extend');
        $extendConfigs        = $extendConfigProvider->getConfigs($this->entityClass);

        foreach ($extendConfigs as $extendConfig) {
            if ($extendConfig->get('state') != ExtendManager::STATE_NEW
                && !$extendConfig->get('is_deleted')

            ) {
                /** @var FieldConfigId $fieldConfig */
                $fieldConfig = $extendConfig->getId();

                /** @var ConfigProvider $datagridProvider */
                $datagridConfigProvider = $this->configManager->getProvider('datagrid');
                $datagridConfig         = $datagridConfigProvider->getConfig(
                    $this->entityClass,
                    $fieldConfig->getFieldName()
                );

                if ($datagridConfig->is('is_visible')) {
                    /** @var ConfigProvider $entityConfigProvider */
                    $entityConfigProvider = $this->configManager->getProvider('entity');
                    $entityConfig         = $entityConfigProvider->getConfig(
                        $this->entityClass,
                        $fieldConfig->getFieldName()
                    );

<<<<<<< HEAD
                    $label               = $entityConfig->get('label') ?: $fieldConfig->getFieldName();
                    $code                = ExtendConfigDumper::FIELD_PREFIX . $fieldConfig->getFieldName();
=======
                    $label = $entityConfig->get('label') ?: $fieldConfig->getFieldName();
                    $code  = $extendConfig->is('owner', ExtendManager::OWNER_CUSTOM)
                        ? ExtendConfigDumper::PREFIX . $fieldConfig->getFieldName()
                        : $fieldConfig->getFieldName();

>>>>>>> 4ead5cf9
                    $this->queryFields[] = $code;

                    $fieldObject = new FieldDescription();
                    $fieldObject->setName($code);

                    $fieldObject->setOptions(
                        array(
                            'type'        => $this->typeMap[$fieldConfig->getFieldType()],
                            'label'       => $label,
                            'field_name'  => $code,
                            'filter_type' => $this->filterMap[$fieldConfig->getFieldType()],
                            'required'    => false,
                            'sortable'    => true,
                            'filterable'  => true,
                            'show_filter' => true,
                        )
                    );

                    $fields[] = $fieldObject;
                }
            }
        }

        foreach ($fields as $field) {
            $fieldsCollection->add($field);
        }
    }

    /**
     * {@inheritDoc}
     */
    protected function createQuery()
    {
        /** @var EntityProxyQuery $query */
        $query = $this->queryFactory->createQuery();

        $queryBuilder = $query->getQueryBuilder();
        $queryBuilder->resetDQLPart('from')->from($this->entityClass, 'ce');

        foreach ($this->queryFields as $field) {
            $query->addSelect('ce.' . $field . ' as ' . $field, false);
        }

        $this->prepareQuery($query);

        return $query;
    }
}<|MERGE_RESOLUTION|>--- conflicted
+++ resolved
@@ -190,16 +190,11 @@
                         $fieldConfig->getFieldName()
                     );
 
-<<<<<<< HEAD
-                    $label               = $entityConfig->get('label') ?: $fieldConfig->getFieldName();
-                    $code                = ExtendConfigDumper::FIELD_PREFIX . $fieldConfig->getFieldName();
-=======
                     $label = $entityConfig->get('label') ?: $fieldConfig->getFieldName();
                     $code  = $extendConfig->is('owner', ExtendManager::OWNER_CUSTOM)
-                        ? ExtendConfigDumper::PREFIX . $fieldConfig->getFieldName()
+                        ? ExtendConfigDumper::FIELD_PREFIX . $fieldConfig->getFieldName()
                         : $fieldConfig->getFieldName();
 
->>>>>>> 4ead5cf9
                     $this->queryFields[] = $code;
 
                     $fieldObject = new FieldDescription();
