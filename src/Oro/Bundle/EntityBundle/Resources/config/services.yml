parameters:
    oro_entity.entity.owners:
        organization: "OroOrganizationBundle:Organization"
        business_unit: "OroOrganizationBundle:BusinessUnit"
        user: "OroUserBundle:User"

    oro_entity.orm.entity_class_resolver.class:                Oro\Bundle\EntityBundle\ORM\EntityClassResolver
    oro_entity.orm.entity_class_accessor.class:                Oro\Bundle\EntityBundle\ORM\EntityClassAccessor
    oro_entity.orm.entity_owner_accessor.class:                Oro\Bundle\EntityBundle\Owner\EntityOwnerAccessor
    oro_entity.owner.ownership_metadata_provider.class:        Oro\Bundle\EntityBundle\Owner\Metadata\OwnershipMetadataProvider
    oro_entity.owner.ownership_metadata_provider.cache_impl.class: Doctrine\Common\Cache\FilesystemCache

services:
<<<<<<< HEAD
    oro_entity.orm.entity_class_resolver:
        class: %oro_entity.orm.entity_class_resolver.class%
        arguments:
            - @doctrine

    oro_entity.orm.entity_class_accessor:
        class: %oro_entity.orm.entity_class_accessor.class%

    oro_entity.orm.entity_owner_accessor:
        class: %oro_entity.orm.entity_owner_accessor.class%
        arguments:
            - @oro_entity.orm.entity_class_accessor
            - @oro_entity.owner.ownership_metadata_provider

    oro_entity.owner.ownership_metadata_provider:
        class: %oro_entity.owner.ownership_metadata_provider.class%
        arguments:
            - %oro_entity.entity.owners%
            - @oro_entity.config.ownership_config_provider
            - @oro_entity.orm.entity_class_resolver
            - @oro_entity.owner.ownership_metadata_provider.cache_impl

    oro_entity.owner.ownership_metadata_provider.cache_impl:
        public: false
        class: %oro_entity.owner.ownership_metadata_provider.cache_impl.class%
        arguments:
            - %kernel.cache_dir%/oro_ownership_metadata

    oro_entity.config.entity_config_provider:
=======
    oro_entity_config.link.provider_bag.method:
>>>>>>> cf5f9e7d
        tags:
            - { name: oro_service_method,  service: oro_entity_config.provider_bag, method: testAction }<|MERGE_RESOLUTION|>--- conflicted
+++ resolved
@@ -11,7 +11,10 @@
     oro_entity.owner.ownership_metadata_provider.cache_impl.class: Doctrine\Common\Cache\FilesystemCache
 
 services:
-<<<<<<< HEAD
+    oro_entity_config.link.provider_bag.method:
+        tags:
+            - { name: oro_service_method,  service: oro_entity_config.provider_bag, method: testAction }
+
     oro_entity.orm.entity_class_resolver:
         class: %oro_entity.orm.entity_class_resolver.class%
         arguments:
@@ -38,11 +41,4 @@
         public: false
         class: %oro_entity.owner.ownership_metadata_provider.cache_impl.class%
         arguments:
-            - %kernel.cache_dir%/oro_ownership_metadata
-
-    oro_entity.config.entity_config_provider:
-=======
-    oro_entity_config.link.provider_bag.method:
->>>>>>> cf5f9e7d
-        tags:
-            - { name: oro_service_method,  service: oro_entity_config.provider_bag, method: testAction }+            - %kernel.cache_dir%/oro_ownership_metadata