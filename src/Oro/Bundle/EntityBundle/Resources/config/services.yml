--- conflicted
+++ resolved
@@ -45,26 +45,4 @@
         public: false
         class: %oro_entity.owner.ownership_metadata_provider.cache_impl.class%
         arguments:
-<<<<<<< HEAD
-            - %kernel.cache_dir%/oro_ownership_metadata
-
-    oro_entity.config.entity_config_provider:
-        tags:
-            - { name: oro_entity_config.provider, scope: entity }
-
-    oro_entity.config.datagrid_config_provider:
-        tags:
-            - { name: oro_entity_config.provider, scope: datagrid }
-
-    oro_entity.orm.query.filter_collection:
-        class:             %oro_entity.orm.query.filter_collection.class%
-        arguments:         ["@doctrine.orm.entity_manager"]
-
-    oro_entity.filter:
-          class:           %oro_filter%
-          arguments:       ["@doctrine.orm.entity_manager"]
-          tags:
-               - { name: oro_entity.sql_filter, filter_name: customFilter, enabled: true }
-=======
-            - %kernel.cache_dir%/oro_ownership_metadata
->>>>>>> 4015137e
+            - %kernel.cache_dir%/oro_ownership_metadata