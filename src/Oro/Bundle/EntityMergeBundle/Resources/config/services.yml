--- conflicted
+++ resolved
@@ -5,17 +5,9 @@
     #Entity Data
     oro_entity_merge.data.entity_provider.class: Oro\Bundle\EntityMergeBundle\Data\EntityProvider
     oro_entity_merge.data.entity_data_factory.class: Oro\Bundle\EntityMergeBundle\Data\EntityDataFactory
-<<<<<<< HEAD
-    
-    # Merger
-    oro_entity_merge.merger.class: Oro\Bundle\EntityMergeBundle\Model\EntityMerger
-    oro_entity_merge.mass_action.data_handler.class: Oro\Bundle\EntityMergeBundle\DataGrid\Extension\MassAction\MergeMassActionHandler
-    oro_entity_merge.http_foundation.merge_data_request_factory.class: Oro\Bundle\EntityMergeBundle\HttpFoundation\MergeDataRequestFactory
-=======
 
     # Merger
     oro_entity_merge.merger.class: Oro\Bundle\EntityMergeBundle\Model\EntityMerger
->>>>>>> 1c13a6f4
 
     # Accessors
     oro_entity_merge.accessor.delegate.class: Oro\Bundle\EntityMergeBundle\Model\Accessor\DelegateAccessor
@@ -33,31 +25,10 @@
             - @oro_entity_merge.metadata.factory
             - @oro_entity_merge.data.entity_provider
 
-<<<<<<< HEAD
-    oro_entity_merge.mass_action.data_handler:
-        class: %oro_entity_merge.mass_action.data_handler.class%
-        calls:
-            - [setEntityProvider, [@oro_entity_merge.data.entity_provider]]
-
-=======
->>>>>>> 1c13a6f4
     oro_entity_merge.data.entity_provider:
         class: %oro_entity_merge.data.entity_provider.class%
         arguments:
             - @doctrine.orm.entity_manager
-<<<<<<< HEAD
-
-    oro_entity_merge.http_foundation.merge_data_request_factory:
-        class: %oro_entity_merge.http_foundation.merge_data_request_factory.class%
-        score: request
-        arguments:
-            - @oro_datagrid.mass_action.parameters_parser
-            - @oro_datagrid.mass_action.dispatcher
-            - @oro_entity_merge.data.entity_data_factory
-        calls:
-            - [setRequest, [@?request=]]
-=======
->>>>>>> 1c13a6f4
 
     oro_entity_merge.metadata.factory:
         class: %oro_entity_merge.metadata.factory.class%
