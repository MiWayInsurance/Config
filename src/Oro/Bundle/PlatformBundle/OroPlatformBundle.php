--- conflicted
+++ resolved
@@ -6,50 +6,5 @@
 
 class OroPlatformBundle extends Bundle
 {
-<<<<<<< HEAD
-    const VERSION = '1.0.0-beta1';
-
-    public static function registeredBundles(Kernel $kernel)
-    {
-        return array(
-            new \Oro\Bundle\SecurityBundle\OroSecurityBundle(),
-            new \Oro\Bundle\FlexibleEntityBundle\OroFlexibleEntityBundle(),
-            new \Oro\Bundle\UIBundle\OroUIBundle(),
-            new \Oro\Bundle\FormBundle\OroFormBundle(),
-            new \Oro\Bundle\JsFormValidationBundle\OroJsFormValidationBundle(),
-            new \Oro\Bundle\SoapBundle\OroSoapBundle(),
-            new \Oro\Bundle\SearchBundle\OroSearchBundle(),
-            new \Oro\Bundle\UserBundle\OroUserBundle(),
-            new \Oro\Bundle\MeasureBundle\OroMeasureBundle(),
-            new \Oro\Bundle\SegmentationTreeBundle\OroSegmentationTreeBundle(),
-            new \Oro\Bundle\NavigationBundle\OroNavigationBundle(),
-            new \Oro\Bundle\ConfigBundle\OroConfigBundle(),
-            new \Oro\Bundle\FilterBundle\OroFilterBundle(),
-            new \Oro\Bundle\GridBundle\OroGridBundle(),
-            new \Oro\Bundle\WindowsBundle\OroWindowsBundle(),
-            new \Oro\Bundle\AddressBundle\OroAddressBundle(),
-            new \Oro\Bundle\DataAuditBundle\OroDataAuditBundle(),
-            new \Oro\Bundle\TagBundle\OroTagBundle(),
-            new \Oro\Bundle\AsseticBundle\OroAsseticBundle(),
-            new \Oro\Bundle\OrganizationBundle\OroOrganizationBundle(),
-            new \Oro\Bundle\NotificationBundle\OroNotificationBundle($kernel),
-            new \Oro\Bundle\TranslationBundle\OroTranslationBundle(),
-            new \Oro\Bundle\EmailBundle\OroEmailBundle(),
-            new \Oro\Bundle\EntityBundle\OroEntityBundle(),
-            new \Oro\Bundle\EntityConfigBundle\OroEntityConfigBundle(),
-            new \Oro\Bundle\EntityExtendBundle\OroEntityExtendBundle($kernel),
-            new \Oro\Bundle\ImapBundle\OroImapBundle(),
-            new \Oro\Bundle\CronBundle\OroCronBundle(),
-            new \Oro\Bundle\WorkflowBundle\OroWorkflowBundle(),
-            new \Oro\Bundle\SyncBundle\OroSyncBundle(),
-            new \Oro\Bundle\PlatformBundle\OroPlatformBundle(),
-            new \Oro\Bundle\InstallerBundle\OroInstallerBundle(),
-            new \Oro\Bundle\LocaleBundle\OroLocaleBundle(),
-            new \Oro\Bundle\BatchBundle\OroBatchBundle(),
-            new \Oro\Bundle\ImportExportBundle\OroImportExportBundle(),
-        );
-    }
-=======
     const VERSION = '1.0.0-beta2';
->>>>>>> f9059fac
 }