--- conflicted
+++ resolved
@@ -127,11 +127,6 @@
     {
         $_settings = array();
 
-<<<<<<< HEAD
-        foreach ($this->settings as $section => $settings) {
-            foreach ($settings as $key => $value) {
-                $settings[$section . self::SECTION_VIEW_SEPARATOR . $key] = $value;
-=======
         if ($sectionsMerged) {
             foreach ($settingsArray as $key => $value) {
                 $_settings[$key] = $value['value'];
@@ -139,9 +134,8 @@
         } else {
             foreach ($settingsArray as $section => $settings) {
                 foreach ($settings as $key => $value) {
-                    $_settings[$section.'____'.$key] = $value['value'];
+                    $_settings[$section . self::SECTION_VIEW_SEPARATOR . $key] = $value['value'];
                 }
->>>>>>> cb9cdea9
             }
         }
 
