--- conflicted
+++ resolved
@@ -2,14 +2,11 @@
 
 namespace Oro\Bundle\ConfigBundle\Config;
 
-use Doctrine\Common\Collections\ArrayCollection;
 use Doctrine\Common\Persistence\ObjectManager;
-use Doctrine\ORM\PersistentCollection;
+use Symfony\Component\Form\FormInterface;
 
 use Oro\Bundle\ConfigBundle\Entity\Config;
 use Oro\Bundle\ConfigBundle\Entity\ConfigValue;
-
-use Symfony\Component\Form\FormInterface;
 
 class ConfigManager
 {
@@ -47,17 +44,9 @@
     /**
      * Get setting value
      *
-<<<<<<< HEAD
      * @param  string $name Setting name, for example "oro_user.level"
      * @param bool $default
      * @param bool $full
-=======
-     * @param  string     $name        Setting name, for example "oro_user.level"
-     * @param null|object $scopeEntity that may represent user, group, etc
-     * @param bool        $default
-     * @param bool        $full
-     *
->>>>>>> d870fade
      * @return mixed
      */
     public function get($name, $default = false, $full = false)
@@ -69,12 +58,7 @@
         $section = $name[0];
         $key = $name[1];
 
-<<<<<<< HEAD
         $this->loadStoredSettings($entity, $entityId);
-=======
-        $scopeEntityName = $scopeEntity ? get_class($scopeEntity) : null;
-        $scopeEntityId   = $scopeEntity ? $scopeEntity->getId() : null;
->>>>>>> d870fade
 
         if ($default) {
             $settings = $this->settings;
@@ -98,55 +82,11 @@
      */
     public function save($newSettings, $scopeEntity = null)
     {
-<<<<<<< HEAD
         $repository = $this->om->getRepository('OroConfigBundle:ConfigValue');
+        /** @var Config $config */
         $config = $this->om
             ->getRepository('OroConfigBundle:Config')
             ->getByEntity($scopeEntity);
-=======
-        $remove     = array();
-        $repository = $this->om->getRepository('OroConfigBundle:ConfigValue');
-
-        $flatSettings = $this->getFlatSettings($this->settings);
-
-        // new settings
-        $updated = array_diff($this->getFlatSettings($newSettings, true), $flatSettings);
-        foreach ($newSettings as $key => $value) {
-            if (isset($value['use_parent_scope_value']) && $value['use_parent_scope_value'] === false) {
-                $updated[$key] = $value;
-            }
-        }
-
-        foreach ($this->settings as $section => $settings) {
-            foreach ($settings as $key => $value) {
-                // removed/reverted to default values
-                // fallback to global setting - remove scoped value
-                $newKey = $section . self::SECTION_VIEW_SEPARATOR . $key;
-                if (isset($newSettings[$newKey]['use_parent_scope_value']) &&
-                    $newSettings[$newKey]['use_parent_scope_value']
-                ) {
-                    $remove[] = array($section, $key);
-                }
-
-                // updated
-                if (!empty($newSettings[$newKey]) && $newSettings[$newKey]['value'] != $value['value']) {
-                    $updated[$section . self::SECTION_VIEW_SEPARATOR . $key] = $newSettings[$newKey];
-                }
-            }
-        }
-
-        // find scope config
-        $scopedId = $scopeEntity ? $scopeEntity->getId() : null;
-        $config   = $this->om
-            ->getRepository('Oro\Bundle\ConfigBundle\Entity\Config')
-            ->findOneBy(array('scopedEntity' => $scopeEntity, 'recordId' => $scopedId));
-
-        if (!$config) {
-            $config = new Config();
-            $config->setEntity($scopeEntity)
-                ->setRecordId($scopedId);
-        }
->>>>>>> d870fade
 
         list ($updated, $removed) = $this->getChanged($newSettings);
 
@@ -155,15 +95,10 @@
         }
 
         foreach ($updated as $newItemKey => $newItemValue) {
-<<<<<<< HEAD
             $newItemKey = explode(self::SECTION_VIEW_SEPARATOR, $newItemKey);
-=======
-            $newItemKey   = explode(self::SECTION_VIEW_SEPARATOR, $newItemKey);
-            $section      = $newItemKey[0];
-            $newKey       = $newItemKey[1];
->>>>>>> d870fade
             $newItemValue = is_array($newItemValue) ? $newItemValue['value'] : $newItemValue;
 
+            /** @var ConfigValue $value */
             $value = $config->getOrCreateValue($newItemKey[0], $newItemKey[1]);
             $value->setValue($newItemValue);
 
@@ -175,13 +110,7 @@
     }
 
     /**
-<<<<<<< HEAD
      * @param $newSettings
-=======
-     * @param      $settingsArray
-     * @param bool $sectionsMerged
-     *
->>>>>>> d870fade
      * @return array
      */
     public function getChanged($newSettings)
@@ -207,57 +136,24 @@
     }
 
     /**
-<<<<<<< HEAD
      * @param $entity
      * @param $entityId
      * @param null $section
-=======
-     * @param string      $entity  Entity name
-     * @param int         $recordId
-     * @param null|string $section section name, if specified - only this one processed
-     *
->>>>>>> d870fade
      * @return array
      */
     protected function loadStoredSettings($entity, $entityId, $section = null)
     {
-<<<<<<< HEAD
         if ($section && !empty($this->storedSettings[$entity][$entityId][$section])) {
             return $this->storedSettings[$entity][$entityId][$section];
-=======
-        if (isset($this->cache[$entity][$recordId])) {
-            $scope = $this->cache[$entity][$recordId];
-        } else {
-            $scope                           = $this->om->getRepository('OroConfigBundle:Config')->findOneBy(
-                array(
-                    'scopedEntity' => $entity,
-                    'recordId'     => $recordId,
-                )
-            );
-            $this->cache[$entity][$recordId] = $scope;
->>>>>>> d870fade
         }
 
         if (!empty($this->storedSettings[$entity][$entityId])) {
             return $this->storedSettings[$entity][$entityId];
         }
 
-<<<<<<< HEAD
         $settings = $this->om
             ->getRepository('OroConfigBundle:Config')
             ->loadSettings($entity, $entityId, $section);
-=======
-        $mergedSettings = $this->settings;
-        foreach ($scope->getValues() as $value) {
-            if (isset($this->settings[$value->getSection()][$value->getName()])) {
-                $mergedSettings[$value->getSection()][$value->getName()] = array(
-                    'value'                  => $value->getValue(),
-                    'scope'                  => $scope->getEntity(),
-                    'use_parent_scope_value' => false
-                );
-            }
-        }
->>>>>>> d870fade
 
         if (empty($this->storedSettings[$entity][$entityId])) {
             $this->storedSettings[$entity][$entityId] = array();
@@ -275,17 +171,13 @@
         $settings = array();
 
         foreach ($form as $child) {
-<<<<<<< HEAD
-            $key = str_replace(self::SECTION_VIEW_SEPARATOR, self::SECTION_MODEL_SEPARATOR, $child->getName());
+            $key = str_replace(
+                    self::SECTION_VIEW_SEPARATOR,
+                    self::SECTION_MODEL_SEPARATOR,
+                    $child->getName()
+                );
             $settings[$child->getName()] = $this->get($key, false, true);
-=======
-            $key                                                   = str_replace(
-                self::SECTION_VIEW_SEPARATOR,
-                self::SECTION_MODEL_SEPARATOR,
-                $child->getName()
-            );
-            $settings[$child->getName()]                           = $this->get($key, null, false, true);
->>>>>>> d870fade
+
             $settings[$child->getName()]['use_parent_scope_value'] =
                 !isset($settings[$child->getName()]['use_parent_scope_value']) ?
                     true : $settings[$child->getName()]['use_parent_scope_value'];
