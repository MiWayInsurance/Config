parameters:
    oro_email.emailtemplate.entity.class: Oro\Bundle\EmailBundle\Entity\EmailTemplate

    # Email template field
    oro_email.form.subscriber.emailtemplate.class: Oro\Bundle\EmailBundle\Form\EventListener\BuildTemplateFormSubscriber

    # Email template forms
    oro_email.form.type.emailtemplate.class: Oro\Bundle\EmailBundle\Form\Type\EmailTemplateType
    oro_email.form.type.emailtemplate_select.class: Oro\Bundle\EmailBundle\Form\Type\EmailTemplateSelectType
    oro_email.form.type.emailtemplate_translation.class: Oro\Bundle\EmailBundle\Form\Type\EmailTemplateTranslationType
    oro_email.form.handler.emailtemplate.class: Oro\Bundle\EmailBundle\Form\Handler\EmailTemplateHandler

    # Email template API
    oro_email.manager.emailtemplate.api.class: Oro\Bundle\SoapBundle\Entity\Manager\ApiEntityManager
    oro_email.form.type.emailtemplate.api.class: Oro\Bundle\EmailBundle\Form\Type\EmailTemplateApiType

    # Entity config event listener
    oro_email.listener.config_subscriber.class: Oro\Bundle\EmailBundle\EventListener\ConfigSubscriber

    # Providers
    oro_email.provider.variable_provider.class: Oro\Bundle\EmailBundle\Provider\VariablesProvider

    # Cache keys
    oro_email.cache.available_in_template_key: 'oro_email.available_in_template_fields'

    # Email renderer, twig instance
    oro_email.email_renderer.class: Oro\Bundle\EmailBundle\Provider\EmailRenderer

services:
    # Email template field
    oro_email.form.subscriber.emailtemplate:
        class: %oro_email.form.subscriber.emailtemplate.class%
        arguments:
            - @doctrine.orm.entity_manager
            - @form.factory

    # Email template forms
    oro_email.form.emailtemplate:
            class: Symfony\Component\Form\Form
            factory_method: createNamed
            factory_service: form.factory
            arguments: ["oro_email_emailtemplate", "oro_email_emailtemplate", null]

    oro_email.form.type.emailtemplate:
        class: %oro_email.form.type.emailtemplate.class%
        arguments: [ %oro_config.entities% ]
        tags:
            - { name: form.type, alias: oro_email_emailtemplate }

    oro_email.form.type.emailtemplate_translation:
        class: %oro_email.form.type.emailtemplate_translation.class%
        tags:
            - { name: form.type, alias: oro_email_emailtemplate_translatation }

    oro_email.form.type.emailtemplate_select:
        class: %oro_email.form.type.emailtemplate_select.class%
        tags:
            - { name: form.type, alias: oro_email_template_list }

    oro_email.form.handler.emailtemplate:
        class: %oro_email.form.handler.emailtemplate.class%
        scope: request
        arguments:
            - @oro_email.form.emailtemplate
            - @request
            - @doctrine.orm.entity_manager
            - @translator

    # Email template API
    oro_email.manager.emailtemplate.api:
        class: %oro_email.manager.emailtemplate.api.class%
        arguments:
            - %oro_email.emailtemplate.entity.class%
            - @doctrine.orm.entity_manager

    oro_email.form.type.emailtemplate.api:
        class: %oro_email.form.type.emailtemplate.api.class%
        arguments: [ %oro_config.entities% ]
        tags:
            - { name: form.type, alias: oro_email_emailtemplate_api }

    oro_email.form.emailtemplate.api:
        class: Symfony\Component\Form\Form
        factory_method: createNamed
        factory_service: form.factory
        arguments: ["oro_email_emailtemplate_api", "oro_email_emailtemplate_api", null]

    oro_email.form.handler.emailtemplate.api:
        class: %oro_email.form.handler.emailtemplate.class%
        scope: request
        arguments:
            - @oro_email.form.emailtemplate.api
            - @request
            - @doctrine.orm.entity_manager
            - @translator

    oro_email.cache:
          parent: oro.cache.abstract
          calls:
              - [setNamespace, ['oro_email.cache']]

    # Available variables services
    oro_email.listener.config_subscriber:
        class:      %oro_email.listener.config_subscriber.class%
        arguments:  [@oro_email.cache, %oro_email.cache.available_in_template_key%]
        tags:
            - { name: kernel.event_subscriber}

<<<<<<< HEAD
    # email template twig instance
    oro_email.twig.string_loader:
        class: Twig_Loader_String

    oro_email.email_renderer:
        class: %oro_email.email_renderer.class%
        arguments:
            - @oro_email.twig.string_loader
            - [] # twig environment options
            - @oro_email.config.available_in_templates
            - @oro_email.cache
            - %oro_email.cache.available_in_template_key%
            - @security.context
        calls:
            # add extension sandbox using method call and not twig.extension tag cause we need to add sandbox only to this instance
            - [ addExtension, [@oro_email.twig.email_sandbox] ]

    oro_email.twig.email_security_policy:
        class: Twig_Sandbox_SecurityPolicy
        arguments:
            # tags
            - [ 'if', 'app' ]
            # filters
            - [ 'upper', 'escape' ]
            # methods
            - []
            # properties
            - []
            # functions
            - []

    oro_email.twig.email_sandbox:
        class: Twig_Extension_Sandbox
        arguments:
            - @oro_email.twig.email_security_policy
            - true # use sandbox globally in instance
=======
    oro_email.config.available_in_templates:
        tags:
            - { name: oro_entity_config.provider, scope: email }

    oro_email.provider.variable_provider:
        class: %oro_email.provider.variable_provider.class%
        arguments:
            - @security.context
            - @oro_email.config.available_in_templates
>>>>>>> 04c7e3be
<|MERGE_RESOLUTION|>--- conflicted
+++ resolved
@@ -106,7 +106,6 @@
         tags:
             - { name: kernel.event_subscriber}
 
-<<<<<<< HEAD
     # email template twig instance
     oro_email.twig.string_loader:
         class: Twig_Loader_String
@@ -143,7 +142,7 @@
         arguments:
             - @oro_email.twig.email_security_policy
             - true # use sandbox globally in instance
-=======
+
     oro_email.config.available_in_templates:
         tags:
             - { name: oro_entity_config.provider, scope: email }
@@ -152,5 +151,4 @@
         class: %oro_email.provider.variable_provider.class%
         arguments:
             - @security.context
-            - @oro_email.config.available_in_templates
->>>>>>> 04c7e3be
+            - @oro_email.config.available_in_templates