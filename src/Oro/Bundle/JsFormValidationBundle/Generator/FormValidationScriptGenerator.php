<?php

namespace Oro\Bundle\JsFormValidationBundle\Generator;

use Symfony\Component\DependencyInjection\ContainerInterface;
use Symfony\Component\Validator\Mapping\ClassMetadataFactoryInterface;
use Symfony\Component\Validator\Mapping\ClassMetadata;
use Symfony\Component\Form\FormView;
use Symfony\Component\Validator\Constraint;
use Assetic\Asset\AssetCollection;
use Assetic\Filter\Yui\JsCompressorFilter;

use APY\JsFormValidationBundle\Generator\PostProcessEvent;
use APY\JsFormValidationBundle\JsfvEvents;
use APY\JsFormValidationBundle\Generator\PreProcessEvent;
use APY\JsFormValidationBundle\Generator\FieldsConstraints;
use APY\JsFormValidationBundle\Generator\FormValidationScriptGenerator as BaseFormValidationScriptGenerator;

/**
 * @SuppressWarnings(PHPMD)
 */
class FormValidationScriptGenerator extends BaseFormValidationScriptGenerator
{
    /**
     * @var ClassMetadataFactoryInterface
     */
    protected $metadataFactory;

    /**
     * @param ClassMetadata[] $classesMetadata
     */
    protected $classesMetadata;

    /**
     * @param ContainerInterface $container
     * @param ClassMetadataFactoryInterface $metadataFactory
     */
    public function __construct(ContainerInterface $container, ClassMetadataFactoryInterface $metadataFactory)
    {
        parent::__construct($container);
        $this->metadataFactory = $metadataFactory;
    }

    /**
     * Gets ClassMetadata of desired class with annotations and others (xml, yml, php) using metadata factory
     *
     * @param string $className
     * @return ClassMetadata Returns ClassMetadata object of desired entity with annotations info
     */
    public function getClassMetadata($className)
    {
        if (!isset($this->classesMetadata[$className])) {
            $this->classesMetadata[$className] = $this->metadataFactory->getClassMetadata($className);
        }

        return $this->classesMetadata[$className];
    }

    /**
     * Generates client-side javascript that validates form
     *
     * @param FormView $formView
     * @param boolean $overwrite
     * @throws  \RuntimeException
     */
    public function generate(FormView $formView, $overwrite = false)
    {
        // Prepare output file
        $scriptPath = $this->container->getParameter('apy_js_form_validation.script_directory');
        $scriptRealPath = $this->container->getParameter('assetic.write_to').'/'.$scriptPath;
        $formName = isset($formView->vars['name']) ? $formView->vars['name'] : 'form';
        $scriptFile = strtolower($this->container->get('request')->get('_route')) . "_" . strtolower($formName) . ".js";

        if ($overwrite || false === file_exists($scriptRealPath . $scriptFile)) {
            $this->generateFile($formView, $scriptRealPath, $scriptFile);
        }

        return $this->container->get('templating.helper.assets')->getUrl($scriptPath.$scriptFile);
    }

    /**
     * This method is copied from APY\JsFormValidationBundle\Generator\FormValidationScriptGenerator::generate
     * because there was a requirement to replace GettersLibraries with custom implementation
     *
     * TODO This method should be refactored and covered with tests (BAP-859).
     *
     * @param FormView $formView
     * @param string $scriptRealPath
     * @param string $scriptFile
     * @throws \RuntimeException
     * @SuppressWarnings(PHPMD.ConstantNamingConventions)
     */
    protected function generateFile(FormView $formView, $scriptRealPath, $scriptFile)
    {
        $formName = isset($formView->vars['name']) ? $formView->vars['name'] : 'form';

        // Initializes variables
        $fieldsConstraints = $this->createFieldsConstraints();
        $gettersLibraries = $this->createGettersLibraries($formView);
        $aConstraints = array();
        $aGetters = array();
        $dispatcher = $this->container->get('event_dispatcher');

        // Retrieves entity name from the form view
        $formViewValue = isset($formView->vars['value']) ? $formView->vars['value'] : null;
        if (is_object($formViewValue)) {
            $entityName = get_class($formViewValue);
        } elseif (!empty($formView->vars['data_class']) && class_exists($formView->vars['data_class'])) {
            $entityName = $formView->vars['data_class'];
        }

        if (isset($entityName)) {
            // Form is built on Entity
            $metadata = $this->getClassMetadata($entityName);
            $formValidationGroups = isset($formView->vars['validation_groups']) ?
                $formView->vars['validation_groups'] : array('Default');

            if (!is_string($formValidationGroups) && is_callable($formValidationGroups)) {
                $formValidationGroups = call_user_func($formValidationGroups, $formView);
            }

            // Dispatch JsfvEvents::preProcess event
            $preProcessEvent = new PreProcessEvent($formView, $metadata);
            $dispatcher->dispatch(JsfvEvents::preProcess, $preProcessEvent);

            if (!empty($metadata->constraints)) {
                foreach ($metadata->constraints as $constraint) {
                    $constraintName = end((explode(chr(92), get_class($constraint))));
                    if ($constraintName == 'UniqueEntity') {
                        if (is_array($constraint->fields)) {
                            //It has not been implemented yet
                        } elseif (is_string($constraint->fields)) {
                            if (!isset($aConstraints[$constraint->fields])) {
                                $aConstraints[$constraint->fields] = array();
                            }
                            $aConstraints[$constraint->fields][] = $constraint;
                        }
                    }
                }
            }

            $errorMapping = isset($formView->vars['error_mapping']) ? $formView->vars['error_mapping'] : null;
            if (!empty($metadata->getters)) {
                foreach ($metadata->getters as $getterMetadata) {
                    /* @var $getterMetadata \Symfony\Component\Validator\Mapping\GetterMetadata  */
                    if (!empty($getterMetadata->constraints)) {
                        if ($gettersLibraries->findLibrary($getterMetadata) === null) {
                            // You have to provide getter templates in the following location
                            // {EntityBundle}/Resources/views/Getters/{EntityName}.{GetterMethod}.js.twig
                            // or all templates in one place:
                            // app/Resources/APYJsFormValidationBundle/views/Getters/{EntityName}.{GetterMethod}.js.twig
                            continue;
                        }
                        foreach ($getterMetadata->constraints as $constraint) {
                            /* @var $constraint \Symfony\Component\Validator\Validator */
                            $getterName = $getterMetadata->getName();
                            $jsHandlerCallback = $gettersLibraries->getKey($getterMetadata, '_');
                            $constraintName = end((explode(chr(92), get_class($constraint))));
                            $constraintProperties = get_object_vars($constraint);
                            $exist = array_intersect($formValidationGroups, $constraintProperties['groups']);
                            if (!empty($exist)) {
                                if (!$gettersLibraries->has($getterMetadata)) {
                                    $gettersLibraries->add($getterMetadata);
                                }
                                if (!$fieldsConstraints->hasLibrary($constraintName)) {
                                    $library =
                                        "APYJsFormValidationBundle:Constraints:{$constraintName}Validator.js.twig";
                                    $fieldsConstraints->addLibrary($constraintName, $library);
                                }
                                if (!empty($errorMapping[$getterName]) && is_string($errorMapping[$getterName])) {
                                    $fieldName = $errorMapping[$getterName];
                                    //'type' property is set in RepeatedTypeExtension class
                                    if (!empty($formView->children[$fieldName]) &&
                                        isset($formView->children[$fieldName]->vars['type']) &&
                                        $formView->children[$fieldName]->vars['type'] == 'repeated') {
                                        $repeatedNames = array_keys($formView->children[$fieldName]->vars['value']);
                                        //Listen first repeated element
                                        $fieldId =
                                            $formView->children[$fieldName]->vars['id'] . "_" . $repeatedNames[0];
                                    } else {
                                        $fieldId = $formView->children[$fieldName]->vars['id'];
                                    }
                                } else {
                                    $fieldId = '.';
                                }
                                if (!isset($aGetters[$fieldId][$jsHandlerCallback])) {
                                    $aGetters[$fieldId][$jsHandlerCallback] = array();
                                }

                                unset($constraintProperties['groups']);

                                $aGetters[$fieldId][$jsHandlerCallback][] = array(
                                    'name'       => $constraintName,
                                    'parameters' => json_encode($constraintProperties),
                                );
                            }
                        }
                    }
                }
            }
        }

        if (isset($entityName)) {
            $constraintsTarget = $metadata->properties;
        } else {
            // Simple form that is built manually
            $constraintsTarget = isset($formView->vars['constraints']) ? $formView->vars['constraints'] : null;
            if (isset($constraintsTarget[0]) && !empty($constraintsTarget[0]->fields)) {
                //Get Default group ?
                $constraintsTarget = $constraintsTarget[0]->fields;
            }
        }

        $formViewsWithConstraints = $this->filterFormViewsWithConstraints($formView);
        foreach ($formViewsWithConstraints as $formViewsWithConstraint) {
            foreach ($formViewsWithConstraint->vars['constraints'] as $constraint) {
                $this->addFieldConstraint(
                    $formViewsWithConstraint,
                    $fieldsConstraints,
                    $constraint
                );
            }
        }

        if (!empty($constraintsTarget)) {
            // we look through each field of the form
            foreach ($formView->children as $formField) {
                /* @var $formField \Symfony\Component\Form\FormView */
                // Fields with property_path=false must be excluded from validation
                if (isset($formField->vars['property_path']) &&
                    $formField->vars['property_path'] === false) {
                    continue;
                }
                //Setting "property_path" to "false" is deprecated since version 2.1 and will be removed in 2.3.
                //Set "mapped" to "false" instead
                if (isset($formField->vars['mapped']) &&
                    $formField->vars['mapped'] === false) {
                    continue;
                }
                // we look for constraints for the field
                if (isset($constraintsTarget[$formField->vars['name']])) {
                    $constraintList = isset($entityName) ?
                        $constraintsTarget[$formField->vars['name']]->getConstraints() :
                        $constraintsTarget[$formField->vars['name']]->constraints;
                    //Adds entity level constraints that have been provided for this field
                    if (!empty($aConstraints[$formField->vars['name']])) {
                        $constraintList = array_merge($constraintList, $aConstraints[$formField->vars['name']]);
                    }
                    // we look through each field constraint
                    foreach ($constraintList as $constraint) {
                        $this->addFieldConstraint(
                            $formField,
                            $fieldsConstraints,
                            $constraint
                        );
                    }
                }
            }
        }

        // Dispatch JsfvEvents::postProcess event
        $postProcessEvent = new PostProcessEvent($formView, $fieldsConstraints);
        $dispatcher->dispatch(JsfvEvents::postProcess, $postProcessEvent);

        // Retrieve validation mode from configuration
        $check_modes = array('submit' => false, 'blur' => false, 'change' => false);
        foreach ($this->container->getParameter('apy_js_form_validation.check_modes') as $check_mode) {
            $check_modes[$check_mode] = true;
        }

        // Render the validation script
        $validation_bundle = $this->getValidationBundle();
        $javascript_framework = strtolower(
            $this->container->getParameter('apy_js_form_validation.javascript_framework')
        );
        $template = $this->container->get('templating')->render(
            "{$validation_bundle}:Frameworks:JsFormValidation.js.{$javascript_framework}.twig",
            array(
                'formName'           => $formName,
                'fieldConstraints'   => $fieldsConstraints->getFieldsConstraints(),
                'librairyCalls'      => $fieldsConstraints->getLibraries(),
                'check_modes'        => $check_modes,
                'getterHandlers'     => $gettersLibraries->all(),
                'gettersConstraints' => $aGetters,
            )
        );

        // Create asset and compress it
        $asset = new AssetCollection();
        $asset->setContent($template);
        $asset->setTargetPath($scriptRealPath . $scriptFile);

        // Js compression
        if ($this->container->getParameter('apy_js_form_validation.yui_js')) {
            $yui = new JsCompressorFilter(
                $this->container->getParameter('assetic.filter.yui_js.jar'),
                $this->container->getParameter('assetic.java.bin')
            );
            $yui->filterDump($asset);
        }

        $this->container->get('filesystem')->mkdir($scriptRealPath);

        if (false === @file_put_contents($asset->getTargetPath(), $asset->getContent())) {
            throw new \RuntimeException('Unable to write file '.$asset->getTargetPath());
        }
    }

    /**
     * Collect recursively all form views with constraints and returns them
     *
     * @param FormView $target
     * @return FormView[]
     */
    protected function filterFormViewsWithConstraints(FormView $target)
    {
        $result = array();
        if (!empty($target->vars['constraints'])) {
            $result[] = $target;
        }
        foreach ($target->children as $child) {
            $result = array_merge($result, $this->filterFormViewsWithConstraints($child));
        }
        return $result;
    }

    /**
     * @param FormView $formType
     * @param FieldsConstraints $fieldsConstraints
     * @param Constraint $constraint
     */
    protected function addFieldConstraint(
        FormView $formType,
        FieldsConstraints $fieldsConstraints,
        Constraint $constraint
    ) {
        $constraintName = end((explode(chr(92), get_class($constraint))));
        $constraintProperties = get_object_vars($constraint);

        // Groups are no longer needed
        unset($constraintProperties['groups']);

        if (!$fieldsConstraints->hasLibrary($constraintName)) {
            $templating = $this->container->get('templating');
            $library = "APYJsFormValidationBundle:Constraints:{$constraintName}Validator.js.twig";
<<<<<<< HEAD
            if (!$templating->exists($library)) {
=======
            if ($templating->exists($library)) {
                $fieldsConstraints->addLibrary($constraintName, $library);
            } else {
>>>>>>> 90161a79
                return;
            }
            $fieldsConstraints->addLibrary($constraintName, $library);
        }

        $constraintParameters = array();
        $identifierField = $this->getParameter('identifier_field');
        //We need to know entity class for the field which is applied by UniqueEntity constraint
        if ($constraintName == 'UniqueEntity'
            && !empty($formType->parent)
            && !empty($formType->children[$identifierField])
        ) {
            $entity = isset($formType->parent->vars['value']) ?
                $formType->parent->vars['value'] : null;
            $constraintParameters += array(
                'entity:' . json_encode(get_class($entity)),
                'identifier_field_id:' . json_encode($formType->children[$identifierField]->vars['id']),
            );
        }
        foreach ($constraintProperties as $variable => $value) {
            if (is_array($value)) {
                $value = json_encode($value);
            } else {
                // regex
                if (stristr('pattern', $variable) === false) {
                    $value = json_encode($value);
                }
            }

            $constraintParameters[] = "$variable:$value";
        }

        $fieldsConstraints->addFieldConstraint(
            $formType->vars['id'],
            array(
                'name'       => $constraintName,
                'parameters' => '{' . join(', ', $constraintParameters) . '}'
            )
        );
    }

    /**
     * @param FormView $formView
     * @return GettersLibraries
     */
    protected function createGettersLibraries(FormView $formView)
    {
        return new GettersLibraries($this->container, $formView);
    }

    /**
     * @return FieldsConstraints
     */
    protected function createFieldsConstraints()
    {
        return new FieldsConstraints();
    }
}<|MERGE_RESOLUTION|>--- conflicted
+++ resolved
@@ -343,16 +343,11 @@
         if (!$fieldsConstraints->hasLibrary($constraintName)) {
             $templating = $this->container->get('templating');
             $library = "APYJsFormValidationBundle:Constraints:{$constraintName}Validator.js.twig";
-<<<<<<< HEAD
-            if (!$templating->exists($library)) {
-=======
             if ($templating->exists($library)) {
                 $fieldsConstraints->addLibrary($constraintName, $library);
             } else {
->>>>>>> 90161a79
                 return;
             }
-            $fieldsConstraints->addLibrary($constraintName, $library);
         }
 
         $constraintParameters = array();
