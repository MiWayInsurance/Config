--- conflicted
+++ resolved
@@ -2,10 +2,6 @@
     oro_wamp.publisher.class:             Oro\Bundle\SyncBundle\Wamp\TopicPublisher
     oro_wamp.db_ping.class:               Oro\Bundle\SyncBundle\Wamp\DbPing
     oro_wamp.twig.class:                  Oro\Bundle\SyncBundle\Twig\OroSyncExtension
-<<<<<<< HEAD
-    oro_wamp.listener.clank.class:        Oro\Bundle\SyncBundle\EventListener\WampListener
-=======
->>>>>>> b73655f4
     oro_wamp.listener.maintenance.class:  Oro\Bundle\SyncBundle\EventListener\MaintenanceListener
 
 services:
@@ -22,16 +18,6 @@
 
     oro_wamp.twig.sync_extension:
         class:                            %oro_wamp.twig.class%
-<<<<<<< HEAD
-        arguments:
-            - "@oro_wamp.publisher"
-        tags:
-            - { name: twig.extension }
-
-    kernel.listener.clank.event:
-        class:                            %oro_wamp.listener.clank.class%
-=======
->>>>>>> b73655f4
         arguments:
             - "@oro_wamp.publisher"
         tags:
