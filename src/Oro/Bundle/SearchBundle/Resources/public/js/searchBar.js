--- conflicted
+++ resolved
@@ -161,18 +161,11 @@
                 evt.stopPropagation();
                 break;
             case 9: // Tab key
-<<<<<<< HEAD
-                if (D.shiftKey) {
-                    select_previous();
-                } else {
-                    select_next();
-=======
                 if (evt.shiftKey) {
                     selectPrevious();
                 }
                 else {
                     selectNext();
->>>>>>> 29d2246e
                 }
                 evt.preventDefault();
                 break;
