--- conflicted
+++ resolved
@@ -4,10 +4,7 @@
             items:
                 type:
                     options:
-<<<<<<< HEAD
                         auditable: false
-=======
                         internal: true
                 permissions: ~
->>>>>>> 600018e0
                 group_name: ~