--- conflicted
+++ resolved
@@ -134,16 +134,6 @@
      */
     public function getClasses()
     {
-<<<<<<< HEAD
-        // @todo it is temporary
-        return array(
-            'Mass Delete',
-            'Execute Job',
-            'Change Owner',
-            'Import/Export',
-        );
-=======
         return $this->actionMetadataProvider->getActions();
->>>>>>> 7569843d
     }
 }