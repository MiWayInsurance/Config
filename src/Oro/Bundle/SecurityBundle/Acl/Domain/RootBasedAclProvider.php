<?php

namespace Oro\Bundle\SecurityBundle\Acl\Domain;

use Symfony\Component\Security\Acl\Model\AclProviderInterface;
use Symfony\Component\Security\Acl\Model\ObjectIdentityInterface;
use Symfony\Component\Security\Acl\Exception\AclNotFoundException;

/**
 * Extends the default Symfony ACL provider with support of a root ACL.
 * It means that the special ACL named "root" will be used in case when more sufficient ACL was not found.
 */
class RootBasedAclProvider implements AclProviderInterface
{
    /**
     * @var AclProviderInterface
     */
    protected $baseAclProvider;

    /**
     * @var ObjectIdentityFactory
     */
    protected $objectIdentityFactory = null;

    /**
     * Constructor
     *
     * @param ObjectIdentityFactory $objectIdentityFactory
     */
    public function __construct(ObjectIdentityFactory $objectIdentityFactory)
    {
        $this->objectIdentityFactory = $objectIdentityFactory;
    }

    /**
     * Sets the base ACL provider
     *
     * @param AclProviderInterface $provider
     */
    public function setBaseAclProvider(AclProviderInterface $provider)
    {
        $this->baseAclProvider = $provider;
    }

    /**
     * {@inheritdoc}
     */
    public function findChildren(ObjectIdentityInterface $parentOid, $directChildrenOnly = false)
    {
        return $this->baseAclProvider->findChildren($parentOid, $directChildrenOnly);
    }

    /**
     * {@inheritdoc}
     */
    public function findAcl(ObjectIdentityInterface $oid, array $sids = array())
    {
        $rootOid = $this->objectIdentityFactory->root($oid);
        try {
            $acl = $this->getAcl($oid, $sids, $rootOid);
        } catch (AclNotFoundException $noAcl) {
            try {
                // Try to get ACL for underlying object
                $underlyingOid = $this->objectIdentityFactory->underlying($oid);
                $acl = $this->getAcl($underlyingOid, $sids, $rootOid);
<<<<<<< HEAD
            } catch (AclNotFoundException $noUnderlyingAcl) {
=======
            } catch (\Exception $noUnderlyingAcl) {
>>>>>>> 6c12fc9a
                // Try to get ACL for root object
                try {
                    $this->baseAclProvider->cacheEmptyAcl($oid);

                    return $this->baseAclProvider->findAcl($rootOid, $sids);
                } catch (AclNotFoundException $noRootAcl) {
                    throw new AclNotFoundException(
                        sprintf('There is no ACL for %s. The root ACL %s was not found as well.', $oid, $rootOid),
                        0,
                        $noAcl
                    );
                }
            }
        }

        return $acl;
    }

    /**
     * {@inheritdoc}
     */
    public function findAcls(array $oids, array $sids = array())
    {
        return $this->baseAclProvider->findAcls($oids, $sids);
    }

    /**
     * Get Acl based on given OID and Parent OID
     *
     * @param ObjectIdentityInterface $oid
     * @param array $sids
     * @param ObjectIdentityInterface $rootOid
     * @return RootBasedAclWrapper|\Symfony\Component\Security\Acl\Model\AclInterface
     */
    protected function getAcl(ObjectIdentityInterface $oid, array $sids, ObjectIdentityInterface $rootOid)
    {
        $acl = $this->baseAclProvider->findAcl($oid, $sids);
        try {
            $rootAcl = $this->baseAclProvider->findAcl($rootOid, $sids);
        } catch (AclNotFoundException $noRootAcl) {
            return $acl;
        }

        return new RootBasedAclWrapper($acl, $rootAcl);
    }
}<|MERGE_RESOLUTION|>--- conflicted
+++ resolved
@@ -63,11 +63,7 @@
                 // Try to get ACL for underlying object
                 $underlyingOid = $this->objectIdentityFactory->underlying($oid);
                 $acl = $this->getAcl($underlyingOid, $sids, $rootOid);
-<<<<<<< HEAD
-            } catch (AclNotFoundException $noUnderlyingAcl) {
-=======
             } catch (\Exception $noUnderlyingAcl) {
->>>>>>> 6c12fc9a
                 // Try to get ACL for root object
                 try {
                     $this->baseAclProvider->cacheEmptyAcl($oid);
