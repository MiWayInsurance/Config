--- conflicted
+++ resolved
@@ -35,26 +35,6 @@
      */
     protected function configureFields(FieldDescriptionCollection $fieldsCollection)
     {
-<<<<<<< HEAD
-        $fieldId = new FieldDescription();
-        $fieldId->setName('id');
-        $fieldId->setOptions(
-            array(
-                'type' => FieldDescriptionInterface::TYPE_INTEGER,
-                'label' => $this->translate('orocrm.business_unit.datagrid.business_unit_id'),
-                'field_name' => 'id',
-                'filter_type' => FilterInterface::TYPE_NUMBER,
-                'required' => false,
-                'sortable' => false,
-                'filterable' => false,
-                'show_filter' => false,
-                'show_column' => false,
-            )
-        );
-        $fieldsCollection->add($fieldId);
-
-=======
->>>>>>> 2632cbe1
         $fieldName = new FieldDescription();
         $fieldName->setName('name');
         $fieldName->setOptions(
