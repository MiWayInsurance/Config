--- conflicted
+++ resolved
@@ -66,10 +66,6 @@
         $this->manager = $manager;
         $this->securityFacade = $securityFacade;
         $this->translator = $translator;
-<<<<<<< HEAD
-        $this->changeOwnerGranted = null;
-=======
->>>>>>> 8cd582fd
         $this->fieldName = RecordOwnerDataListener::OWNER_FIELD_NAME;
     }
 
@@ -120,12 +116,7 @@
                     FormEvents::POST_SET_DATA,
                     array($this, 'postSetData')
                 );
-<<<<<<< HEAD
-
-                if (OwnershipType::OWNERSHIP_TYPE_USER == $ownerType && $this->changeOwnerGranted()) {
-=======
                 if (OwnershipType::OWNER_TYPE_USER == $ownerType && $this->assignIsGranted) {
->>>>>>> 8cd582fd
                     /**
                      * Showing user owner box for entities with owner type USER if assign permission is
                      * granted.
@@ -163,11 +154,7 @@
         if (is_object($entity)
             && $entity->getId()
             && $form->has($this->fieldName)
-<<<<<<< HEAD
-            && !$this->changeOwnerGranted()
-=======
             && !$this->assignIsGranted
->>>>>>> 8cd582fd
         ) {
             $owner = $form->get($this->fieldName)->getData();
             $form->remove($this->fieldName);
@@ -204,12 +191,7 @@
                 'required' => true,
             );
         }
-<<<<<<< HEAD
-
-        if ($this->changeOwnerGranted()) {
-=======
         if ($this->assignIsGranted) {
->>>>>>> 8cd582fd
             /**
              * If assign permission is granted, showing all available business units
              */
@@ -260,12 +242,7 @@
             'required' => true,
             'constraints' => array(new NotBlank())
         );
-<<<<<<< HEAD
-
-        if (!$this->changeOwnerGranted()) {
-=======
         if (!$this->assignIsGranted) {
->>>>>>> 8cd582fd
             $organizations = array();
             $bu = $user->getBusinessUnits();
             /** @var $businessUnit BusinessUnit */
@@ -297,18 +274,4 @@
 
         return $choices;
     }
-
-    /**
-     * Deferred ACL check
-     *
-     * @return bool Is resource granted
-     */
-    protected function changeOwnerGranted()
-    {
-        if (null === $this->changeOwnerGranted) {
-            $this->changeOwnerGranted = $this->aclManager->isResourceGranted('oro_change_record_owner');
-        }
-
-        return $this->changeOwnerGranted;
-    }
 }