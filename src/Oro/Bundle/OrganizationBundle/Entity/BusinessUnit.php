<?php

namespace Oro\Bundle\OrganizationBundle\Entity;

use Oro\Bundle\UserBundle\Entity\User;

use Oro\Bundle\DataAuditBundle\Metadata\Annotation as Oro;
use Doctrine\ORM\Mapping as ORM;
use Doctrine\Common\Collections\ArrayCollection;
use DateTime;
use BeSimple\SoapBundle\ServiceDefinition\Annotation as Soap;

/**
 * BusinessUnit
 *
 * @ORM\Table("oro_business_unit")
 * @ORM\Entity(repositoryClass="Oro\Bundle\OrganizationBundle\Entity\Repository\BusinessUnitRepository")
 * @ORM\HasLifecycleCallbacks()
 * @Oro\Loggable
 */
class BusinessUnit
{
    /**
     * @var integer
     *
     * @ORM\Column(name="id", type="integer")
     * @ORM\Id
     * @ORM\GeneratedValue(strategy="AUTO")
     * @Soap\ComplexType("int", nillable=true)
     */
    protected $id;

    /**
     * @var string
     *
     * @ORM\Column(name="name", type="string", length=255)
     * @Soap\ComplexType("string", nillable=false)
     */
    protected $name;

    /**
     * @var BusinessUnit
     *
     * @ORM\ManyToOne(targetEntity="BusinessUnit")
     * @ORM\JoinColumn(name="parent_id", referencedColumnName="id", nullable=true, onDelete="SET NULL")
     * @Soap\ComplexType("string", nillable=true)
     */
    protected $parent;

    /**
     * @var Organization
     *
     * @ORM\ManyToOne(targetEntity="Organization")
     * @ORM\JoinColumn(name="organization_id", referencedColumnName="id", nullable=false, onDelete="CASCADE")
     * @Soap\ComplexType("string", nillable=false)
     */
    protected $organization;

    /**
     * @var string
     *
     * @ORM\Column(name="phone", type="string", length=100, nullable=true)
<<<<<<< HEAD
     * @Soap\ComplexType("string", nillable=true)
=======
>>>>>>> a7668b47
     */
    protected $phone;

    /**
     * @var string
     *
     * @ORM\Column(name="website", type="string", length=255, nullable=true)
<<<<<<< HEAD
     * @Soap\ComplexType("string", nillable=true)
=======
>>>>>>> a7668b47
     */
    protected $website;

    /**
     * @var string
     *
     * @ORM\Column(name="email", type="string", length=255, nullable=true)
<<<<<<< HEAD
     * @Soap\ComplexType("string", nillable=true)
=======
>>>>>>> a7668b47
     */
    protected $email;

    /**
     * @var string
     *
     * @ORM\Column(name="fax", type="string", length=255, nullable=true)
<<<<<<< HEAD
     * @Soap\ComplexType("string", nillable=true)
=======
>>>>>>> a7668b47
     */
    protected $fax;

    /**
     * @var \DateTime
     *
     * @ORM\Column(name="created_at", type="datetime")
     * @Soap\ComplexType("string", nillable=true)
     */
    protected $createdAt;

    /**
     * @var \DateTime
     *
     * @ORM\Column(name="updated_at", type="datetime")
     * @Soap\ComplexType("string", nillable=true)
     */
    protected $updatedAt;

    /**
     * @var ArrayCollection $tags
     */
    protected $tags;

    /**
     * @ORM\ManyToMany(targetEntity="\Oro\Bundle\UserBundle\Entity\User", mappedBy="businessUnits")
     */
    protected $users;

    /**
     * Get id
     *
     * @return integer 
     */
    public function getId()
    {
        return $this->id;
    }

    /**
     * Set name
     *
     * @param string $name
     * @return BusinessUnit
     */
    public function setName($name)
    {
        $this->name = $name;
    
        return $this;
    }

    /**
     * Get name
     *
     * @return string 
     */
    public function getName()
    {
        return $this->name;
    }

    /**
     * Set parent
     *
     * @param BusinessUnit $parent
     * @return BusinessUnit
     */
    public function setParent(BusinessUnit $parent)
    {
        $this->parent = $parent;
    
        return $this;
    }

    /**
     * Get parent
     *
     * @return BusinessUnit
     */
    public function getParent()
    {
        return $this->parent;
    }

    /**
     * Get parent name
     *
     * @return string
     */
    public function getParentName()
    {
        return $this->parent ? $this->parent->getName() : '';
    }

    /**
     * Set organization
     *
     * @param Organization $organization
     * @return BusinessUnit
     */
    public function setOrganization(Organization $organization)
    {
        $this->organization = $organization;
    
        return $this;
    }

    /**
     * Get organization
     *
     * @return Organization
     */
    public function getOrganization()
    {
        return $this->organization;
    }

    /**
     * Get organization name
     *
     * @return string
     */
    public function getOrganizationName()
    {
        return $this->organization->getName();
    }

    /**
     * Set phone
     *
     * @param string $phone
     * @return BusinessUnit
     */
    public function setPhone($phone)
    {
        $this->phone = $phone;
    
        return $this;
    }

    /**
     * Get phone
     *
     * @return string 
     */
    public function getPhone()
    {
        return $this->phone;
    }

    /**
     * Set website
     *
     * @param string $website
     * @return BusinessUnit
     */
    public function setWebsite($website)
    {
        $this->website = $website;
    
        return $this;
    }

    /**
     * Get website
     *
     * @return string 
     */
    public function getWebsite()
    {
        return $this->website;
    }

    /**
     * Set email
     *
     * @param string $email
     * @return BusinessUnit
     */
    public function setEmail($email)
    {
        $this->email = $email;
    
        return $this;
    }

    /**
     * Get email
     *
     * @return string 
     */
    public function getEmail()
    {
        return $this->email;
    }

    /**
     * Set fax
     *
     * @param string $fax
     * @return BusinessUnit
     */
    public function setFax($fax)
    {
        $this->fax = $fax;
    
        return $this;
    }

    /**
     * Get fax
     *
     * @return string 
     */
    public function getFax()
    {
        return $this->fax;
    }

    /**
     * Get user created date/time
     *
     * @return DateTime
     */
    public function getCreatedAt()
    {
        return $this->createdAt;
    }

    /**
     * Get user last update date/time
     *
     * @return DateTime
     */
    public function getUpdatedAt()
    {
        return $this->updatedAt;
    }

    /**
     * Pre persist event handler
     *
     * @ORM\PrePersist
     */
    public function prePersist()
    {
        $this->createdAt = new \DateTime('now', new \DateTimeZone('UTC'));
        $this->updatedAt = $this->createdAt;
    }

    /**
     * Pre update event handler
     *
     * @ORM\PreUpdate
     */
    public function preUpdate()
    {
        $this->updatedAt = new \DateTime('now', new \DateTimeZone('UTC'));
    }

    /**
     * @return string
     */
    public function __toString()
    {
        return $this->getName();
    }

    /**
     * @return ArrayCollection
     */
    public function getUsers()
    {
        $this->users = $this->users ?: new ArrayCollection();

        return $this->users;
    }

    /**
     * @param ArrayCollection $users
     * @return BusinessUnit
     */
    public function setUsers($users)
    {
        $this->users = $users;

        return $this;
    }

    /**
     * @param  User $user
     * @return BusinessUnit
     */
    public function addUser(User $user)
    {
        if (!$this->getUsers()->contains($user)) {
            $this->getUsers()->add($user);
        }

        return $this;
    }

    /**
     * @param  User $user
     * @return BusinessUnit
     */
    public function removeUser(User $user)
    {
        if ($this->getUsers()->contains($user)) {
            $this->getUsers()->removeElement($user);
        }

        return $this;
    }
}<|MERGE_RESOLUTION|>--- conflicted
+++ resolved
@@ -60,10 +60,7 @@
      * @var string
      *
      * @ORM\Column(name="phone", type="string", length=100, nullable=true)
-<<<<<<< HEAD
-     * @Soap\ComplexType("string", nillable=true)
-=======
->>>>>>> a7668b47
+     * @Soap\ComplexType("string", nillable=true)
      */
     protected $phone;
 
@@ -71,10 +68,7 @@
      * @var string
      *
      * @ORM\Column(name="website", type="string", length=255, nullable=true)
-<<<<<<< HEAD
-     * @Soap\ComplexType("string", nillable=true)
-=======
->>>>>>> a7668b47
+     * @Soap\ComplexType("string", nillable=true)
      */
     protected $website;
 
@@ -82,10 +76,7 @@
      * @var string
      *
      * @ORM\Column(name="email", type="string", length=255, nullable=true)
-<<<<<<< HEAD
-     * @Soap\ComplexType("string", nillable=true)
-=======
->>>>>>> a7668b47
+     * @Soap\ComplexType("string", nillable=true)
      */
     protected $email;
 
@@ -93,10 +84,7 @@
      * @var string
      *
      * @ORM\Column(name="fax", type="string", length=255, nullable=true)
-<<<<<<< HEAD
-     * @Soap\ComplexType("string", nillable=true)
-=======
->>>>>>> a7668b47
+     * @Soap\ComplexType("string", nillable=true)
      */
     protected $fax;
 
