--- conflicted
+++ resolved
@@ -9,7 +9,7 @@
 
 /**
  * @outputBuffering enabled
- * db_isolation
+ * @db_isolation
  */
 class RestApiTest extends WebTestCase
 {
@@ -24,13 +24,8 @@
                 'website' => 'http://localhost',
                 'email' => 'email@email.localhost',
                 'fax' => '321-321-321',
-<<<<<<< HEAD
-                'parent' => null,
                 'appendUsers' => array(1),
-=======
-                'appendUsers' => null,
                 'owner' => '1',
->>>>>>> a61782fa
             )
     );
 
