<?php
namespace Oro\Bundle\OrganizationBundle\Tests\Unit\Event;

use Oro\Bundle\OrganizationBundle\Event\RecordOwnerDataListener;
use Oro\Bundle\OrganizationBundle\Form\Type\OwnershipType;

use Oro\Bundle\UserBundle\Entity\User;
use Oro\Bundle\UserBundle\Tests\Unit\Fixture\Entity;

class RecordOwnerDataListenerTest extends \PHPUnit_Framework_TestCase
{
    /**
     * @var RecordOwnerDataListener
     */
    private $listener;

    /**
     * @var Entity
     */
    private $entity;

    private $container;

    private $configProvider;

    private $securityContext;

    private $config;

    private $user;

    private $listenerArguments;

    public function setUp()
    {
        $this->container = $this->getMock('Symfony\Component\DependencyInjection\ContainerInterface');
        $this->securityContext = $this->getMock('Symfony\Component\Security\Core\SecurityContextInterface');
        $this->container->expects($this->once())
            ->method('get')
            ->with($this->stringEndsWith('security.context'))
            ->will($this->returnValue($this->securityContext));

        $this->configProvider = $this->getMockBuilder('Oro\Bundle\EntityConfigBundle\Provider\ConfigProvider')
            ->disableOriginalConstructor()
            ->getMock();

        $token = $this->getMockBuilder('Symfony\Component\Security\Core\Authentication\Token\TokenInterface')
            ->disableOriginalConstructor()
            ->getMock();

        $this->user = new User();

        $this->entity = new Entity();

        $this->configProvider->expects($this->once())
            ->method('hasConfig')
            ->will($this->returnValue(true));

        $this->config = $this->getMockBuilder('Oro\Bundle\EntityConfigBundle\Config\ConfigInterface')
            ->disableOriginalConstructor()
            ->getMock();

        $this->configProvider->expects($this->once())
            ->method('getConfig')
            ->will($this->returnValue($this->config));

        $this->listenerArguments = $this->getMockBuilder('Doctrine\ORM\Event\LifecycleEventArgs')
            ->disableOriginalConstructor()
            ->getMock();

        $this->listenerArguments->expects($this->once())
            ->method('getEntity')
            ->will($this->returnValue($this->entity));

        $token->expects($this->once())
            ->method('getUser')
            ->will($this->returnValue($this->user));

        $this->securityContext->expects($this->once())
            ->method('getToken')
            ->will($this->returnValue($token));

        $this->listener = new RecordOwnerDataListener($this->container, $this->configProvider);
    }

    public function testPrePersistUser()
    {
        $this->config->expects($this->exactly(2))
            ->method('get')
            ->with('owner_type')
            ->will($this->returnValue(OwnershipType::OWNER_TYPE_USER));
<<<<<<< HEAD
=======

        $this->config->expects($this->once())
            ->method('has')
            ->with('owner_type')
            ->will($this->returnValue(true));

>>>>>>> 46415fc2

        $this->listener->prePersist($this->listenerArguments);
        $this->assertEquals($this->user, $this->entity->getOwner());
    }
}<|MERGE_RESOLUTION|>--- conflicted
+++ resolved
@@ -89,15 +89,12 @@
             ->method('get')
             ->with('owner_type')
             ->will($this->returnValue(OwnershipType::OWNER_TYPE_USER));
-<<<<<<< HEAD
-=======
 
         $this->config->expects($this->once())
             ->method('has')
             ->with('owner_type')
             ->will($this->returnValue(true));
 
->>>>>>> 46415fc2
 
         $this->listener->prePersist($this->listenerArguments);
         $this->assertEquals($this->user, $this->entity->getOwner());
