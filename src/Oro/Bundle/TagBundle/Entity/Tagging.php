--- conflicted
+++ resolved
@@ -12,11 +12,7 @@
  * @ORM\Table(
  *     name="oro_tag_tagging",
  *     uniqueConstraints={
-<<<<<<< HEAD
- *        @ORM\UniqueConstraint(name="tagging_idx", columns={"tag_id", "entity_name", "record_id", "owner"})
-=======
  *        @ORM\UniqueConstraint(name="tagging_idx", columns={"tag_id", "entity_name", "record_id", "user_owner_id"})
->>>>>>> d400917d
  *    }
  * )
  * @ORM\Entity
