--- conflicted
+++ resolved
@@ -91,11 +91,10 @@
     /**
      * Loads or creates multiples tags from a list of tag names
      *
-     * @param array $names Array of tag names
-     * @param boolean $needFlush
+     * @param  array $names Array of tag names
      * @return Tag[]
      */
-    public function loadOrCreateTags(array $names, $needFlush = true)
+    public function loadOrCreateTags(array $names)
     {
         if (empty($names)) {
             return array();
@@ -123,13 +122,6 @@
 
                 $tags[] = $tag;
             }
-<<<<<<< HEAD
-
-            if ($needFlush) {
-                $this->em->flush();
-            }
-=======
->>>>>>> 85a176da
         }
 
         return $tags;
