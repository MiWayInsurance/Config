<?php

namespace Oro\Bundle\TagBundle\Entity;

use Doctrine\ORM\EntityManager;
<<<<<<< HEAD
use Doctrine\ORM\Query\Expr\Join;
=======
use Doctrine\ORM\Query\Expr;
use Oro\Bundle\SearchBundle\Engine\ObjectMapper;
use Symfony\Component\Security\Core\SecurityContext;
use Symfony\Component\Security\Core\SecurityContextInterface;
>>>>>>> 6f2dc325

class TagManager
{
    /**
     * @var EntityManager
     */
    protected $em;

    /**
     * @var string
     */
    protected $tagClass;

    /**
     * @var string
     */
    protected $taggingClass;

    /**
     * @var ObjectMapper
     */
    protected $mapper;

    /**
     * @var SecurityContextInterface
     */
    protected $securityContext;

    public function __construct(EntityManager $em, $tagClass, $taggingClass, ObjectMapper $mapper, SecurityContextInterface $securityContext)
    {
        $this->em = $em;

        $this->tagClass = $tagClass;
        $this->taggingClass = $taggingClass;
        $this->mapper = $mapper;
        $this->securityContext = $securityContext;
    }

    /**
     * Adds a tag on the given taggable resource
     *
     * @param Tag      $tag      Tag object
     * @param Taggable $resource Taggable resource
     */
    public function addTag(Tag $tag, Taggable $resource)
    {
        $resource->getTags()->add($tag);
    }

    /**
     * Adds multiple tags on the given taggable resource
     *
     * @param Tag[]    $tags     Array of Tag objects
     * @param Taggable $resource Taggable resource
     */
    public function addTags(array $tags, Taggable $resource)
    {
        foreach ($tags as $tag) {
            if ($tag instanceof Tag) {
                $this->addTag($tag, $resource);
            }
        }
    }

    /**
     * Removes an existant tag on the given taggable resource
     *
     * @param  Tag      $tag      Tag object
     * @param  Taggable $resource Taggable resource
     * @return Boolean
     */
    public function removeTag(Tag $tag, Taggable $resource)
    {
        return $resource->getTags()->removeElement($tag);
    }

    /**
     * Replaces all current tags on the given taggable resource
     *
     * @param Tag[]    $tags     Array of Tag objects
     * @param Taggable $resource Taggable resource
     */
    public function replaceTags(array $tags, Taggable $resource)
    {
        $resource->getTags()->clear();
        $this->addTags($tags, $resource);
    }

    /**
     * Loads or creates a tag from tag name
     *
     * @param  array $name Tag name
     * @return Tag
     */
    public function loadOrCreateTag($name)
    {
        $tags = $this->loadOrCreateTags(array($name));

        return $tags[0];
    }

    /**
     * Loads or creates multiples tags from a list of tag names
     *
     * @param  array $names Array of tag names
     * @return Tag[]
     */
    public function loadOrCreateTags(array $names)
    {
        if (empty($names)) {
            return array();
        }

        $names = array_unique($names);

        $builder = $this->em->createQueryBuilder();

        $tags = $builder
            ->select('t')
            ->from($this->tagClass, 't')

            ->where($builder->expr()->in('t.name', $names))

            ->getQuery()
            ->getResult();

        $loadedNames = array();
        foreach ($tags as $tag) {
            $loadedNames[] = $tag->getName();
        }

        $missingNames = array_udiff($names, $loadedNames, 'strcasecmp');
        if (sizeof($missingNames)) {
            foreach ($missingNames as $name) {
                $tag = $this->createTag($name);
                $this->em->persist($tag);

                $tags[] = $tag;
            }

            $this->em->flush();
        }

        return $tags;
    }

    /**
     * Saves tags for the given taggable resource
     *
     * @param Taggable $resource Taggable resource
     */
    public function saveTagging(Taggable $resource)
    {
        $oldTags = $this->getTagging($resource);
        $newTags = $resource->getTags();
        $tagsToAdd = $newTags;

        if ($oldTags !== null and is_array($oldTags) and !empty($oldTags)) {
            $tagsToRemove = array();

            foreach ($oldTags as $oldTag) {
                if ($newTags->exists(function ($index, $newTag) use ($oldTag) {
                    return $newTag->getName() == $oldTag->getName();
                })) {
                    $tagsToAdd->removeElement($oldTag);
                } else {
                    $tagsToRemove[] = $oldTag->getId();
                }
            }

            if (sizeof($tagsToRemove)) {
                $builder = $this->em->createQueryBuilder();
                $builder
                    ->delete($this->taggingClass, 't')
                    ->where('t.tag_id')
                    ->where($builder->expr()->in('t.tag', $tagsToRemove))
                    ->andWhere('t.entity_name = :entityName')
                    ->setParameter('entityName', $resource->getTaggableType())
                    ->andWhere('t.recordId = :recordId')
                    ->setParameter('recordId', $resource->getTaggableId())
                    ->getQuery()
                    ->getResult()
                ;
            }
        }

        foreach ($tagsToAdd as $tag) {
            $this->em->persist($tag);

            $alias = $this->mapper->getEntityConfig(get_class($resource));
            $user = $this->securityContext->getToken()->getUser();

            $tagging = $this->createTagging($tag, $resource)
                ->setAlias($alias['alias'])
                ->setUser($user);

            $this->em->persist($tagging);
        }

        if (count($tagsToAdd)) {
            $this->em->flush();
        }
    }

    /**
     * Loads all tags for the given taggable resource
     *
     * @param Taggable $resource Taggable resource
     */
    public function loadTagging(Taggable $resource)
    {
        $tags = $this->getTagging($resource);
        $this->replaceTags($tags, $resource);
    }

    /**
     * Gets all tags for the given taggable resource
     *
     * @param Taggable $resource Taggable resource
     * @return array
     */
    protected function getTagging(Taggable $resource)
    {
        $query = $this->em
            ->createQueryBuilder()

            ->select('t')
            ->from($this->tagClass, 't')

<<<<<<< HEAD
            ->innerJoin('t.tagging', 't2', Join::WITH, 't2.recordId = :recordId AND t2.entityName = :entityName')
            ->setParameter('recordId', $resource->getTaggableId())
            ->setParameter('entityName', get_class($resource))
            ->getQuery();
=======
            ->innerJoin('t.tagging', 't2', Expr\Join::WITH, 't2.recordId = :id AND t2.entityName = :type')
            ->setParameter('id', $resource->getTaggableId())
            ->setParameter('type', $resource->getTaggableType())

            // ->orderBy('t.name', 'ASC')
>>>>>>> 6f2dc325

        return $query->getResult();
    }

    /**
     * Deletes all tagging records for the given taggable resource
     *
     * @param Taggable $resource
     * @return $this
     */
    public function deleteTagging(Taggable $resource)
    {
        $taggingList = $this->em->createQueryBuilder()
            ->select('t')
            ->from($this->taggingClass, 't')

            ->where('t.entityName = :entityName')
            ->setParameter('entityName', get_class($resource))

            ->andWhere('t.recordId = :id')
            ->setParameter('id', $resource->getTaggableId())

            ->getQuery()
            ->getResult();

        foreach ($taggingList as $tagging) {
            $this->em->remove($tagging);
        }

        $this->em->flush();

        return $this;
    }

    /**
     * Returns an array of tag names for the given Taggable resource.
     *
     * @param  Taggable $resource Taggable resource
     * @return array
     */
    public function getTagNames(Taggable $resource)
    {
        $names = array();

        if (sizeof($resource->getTags()) > 0) {
            foreach ($resource->getTags() as $tag) {
                $names[] = $tag->getName();
            }
        }

        return $names;
    }

    /**
     * Creates a new Tag object
     *
     * @param  string $name Tag name
     * @return Tag
     */
    protected function createTag($name)
    {
        return new $this->tagClass($name);
    }

    /**
     * Creates a new Tagging object
     *
     * @param  Tag      $tag      Tag object
     * @param  Taggable $resource Taggable resource object
     * @return Tagging
     */
    protected function createTagging(Tag $tag, Taggable $resource)
    {
        return new $this->taggingClass($tag, $resource);
    }
}<|MERGE_RESOLUTION|>--- conflicted
+++ resolved
@@ -3,14 +3,12 @@
 namespace Oro\Bundle\TagBundle\Entity;
 
 use Doctrine\ORM\EntityManager;
-<<<<<<< HEAD
 use Doctrine\ORM\Query\Expr\Join;
-=======
 use Doctrine\ORM\Query\Expr;
+
 use Oro\Bundle\SearchBundle\Engine\ObjectMapper;
 use Symfony\Component\Security\Core\SecurityContext;
 use Symfony\Component\Security\Core\SecurityContextInterface;
->>>>>>> 6f2dc325
 
 class TagManager
 {
@@ -240,18 +238,10 @@
             ->select('t')
             ->from($this->tagClass, 't')
 
-<<<<<<< HEAD
             ->innerJoin('t.tagging', 't2', Join::WITH, 't2.recordId = :recordId AND t2.entityName = :entityName')
             ->setParameter('recordId', $resource->getTaggableId())
             ->setParameter('entityName', get_class($resource))
             ->getQuery();
-=======
-            ->innerJoin('t.tagging', 't2', Expr\Join::WITH, 't2.recordId = :id AND t2.entityName = :type')
-            ->setParameter('id', $resource->getTaggableId())
-            ->setParameter('type', $resource->getTaggableType())
-
-            // ->orderBy('t.name', 'ASC')
->>>>>>> 6f2dc325
 
         return $query->getResult();
     }
