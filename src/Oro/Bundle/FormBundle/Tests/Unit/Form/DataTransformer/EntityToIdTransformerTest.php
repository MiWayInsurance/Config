--- conflicted
+++ resolved
@@ -46,13 +46,8 @@
     }
 
     /**
-<<<<<<< HEAD
      * @expectedException \Symfony\Component\PropertyAccess\Exception\UnexpectedTypeException
      * @expectedExceptionMessageExpected Expected argument of type "array", "string" given
-=======
-     * @expectedException \Symfony\Component\Form\Exception\UnexpectedTypeException
-     * @expectedExceptionMessage Expected argument of type "object", "string" given
->>>>>>> 0290c82f
      */
     public function testTransformFailsWhenValueInNotAnArray()
     {
@@ -133,7 +128,7 @@
     }
 
     /**
-     * @expectedException Symfony\Component\Form\Exception\UnexpectedTypeException
+     * @expectedException Symfony\Component\PropertyAccess\Exception\UnexpectedTypeException
      * @expectedExceptionMessage Expected argument of type "Doctrine\ORM\QueryBuilder", "NULL" given
      */
     public function testReverseTransformQueryBuilderException()
@@ -209,7 +204,7 @@
     }
 
     /**
-     * @expectedException Symfony\Component\Form\Exception\UnexpectedTypeException
+     * @expectedException Symfony\Component\PropertyAccess\Exception\UnexpectedTypeException
      * @expectedExceptionMessage Expected argument of type "callable", "string" given
      */
     public function testCallbackException()
