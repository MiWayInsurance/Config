--- conflicted
+++ resolved
@@ -295,35 +295,7 @@
     <input type="text" {{ block('widget_attributes') }} />
 
     <script type="text/javascript">
-<<<<<<< HEAD
         require(['jquery', 'orolocale/js/formatter/datetime', 'jquery-ui'],
-        function($, datetimeFormatter) {
-            var selector = $("#{{ selector_id }}");
-            var actual = $("#{{ actual_id }}");
-            var sync = function() {
-                selector.val(datetimeFormatter.formatDate(actual.val()));
-            };
-            actual.on('change', sync);
-            if (actual.val() && actual.val().length) {
-                sync();
-            }
-            selector.datepicker({
-                altField: '#{{ actual_id }}',
-                altFormat: 'yy-mm-dd',
-                changeMonth: true,
-                changeYear: true,
-                yearRange: '-80:+1',
-                showButtonPanel: true
-            });
-            selector.keyup(
-                function () {
-                    var selectorValue = selector.val();
-                    if (datetimeFormatter.isDateValid(selectorValue)) {
-                        actual.val(datetimeFormatter.convertDateToBackendFormat(selectorValue));
-                    } else {
-                        actual.val('');
-=======
-        require(['jquery', 'oro/formatter/datetime', 'jquery-ui'],
                 function($, datetimeFormatter) {
                     var selector = $("#{{ selector_id }}");
                     var actual = $("#{{ actual_id }}");
@@ -333,7 +305,6 @@
                     actual.on('change', sync);
                     if (actual.val() && actual.val().length) {
                         sync();
->>>>>>> 6f47b732
                     }
                     selector.datepicker({
                         altField: '#{{ actual_id }}',
@@ -371,38 +342,7 @@
     <input type="text" {{ block('widget_attributes') }} />
 
     <script type="text/javascript">
-<<<<<<< HEAD
         require(['jquery', 'orolocale/js/formatter/datetime', 'jquery-ui-timepicker'],
-        function($, datetimeFormatter) {
-            var selector = $("#{{ selector_id }}");
-            var actual = $("#{{ actual_id }}");
-            var sync = function() {
-                selector.val(datetimeFormatter.formatDateTime(actual.val()));
-            };
-            actual.on('change', sync);
-            if (actual.val() && actual.val().length) {
-                sync();
-            }
-            selector.datetimepicker({
-                altField: '#{{ actual_id }}',
-                altFormat: 'yy-mm-dd',
-                altTimeFormat: 'HH:mm:ssz',
-                altFieldTimeOnly: false,
-                altSeparator: 'T',
-                changeMonth: true,
-                changeYear: true,
-                yearRange: '-80:+1',
-                showButtonPanel: true
-            });
-            selector.keyup(
-                function () {
-                    var selectorValue = selector.val();
-                    if (datetimeFormatter.isDateTimeValid(selectorValue)) {
-                        actual.val(datetimeFormatter.convertDateTimeToBackendFormat(selectorValue));
-                    } else {
-                        actual.val('');
-=======
-        require(['jquery', 'oro/formatter/datetime', 'jquery-ui-timepicker'],
                 function($, datetimeFormatter) {
                     var selector = $("#{{ selector_id }}");
                     var actual = $("#{{ actual_id }}");
@@ -412,7 +352,6 @@
                     actual.on('change', sync);
                     if (actual.val() && actual.val().length) {
                         sync();
->>>>>>> 6f47b732
                     }
                     selector.datetimepicker({
                         altField: '#{{ actual_id }}',
