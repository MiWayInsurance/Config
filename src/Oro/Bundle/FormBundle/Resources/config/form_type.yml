--- conflicted
+++ resolved
@@ -1,20 +1,11 @@
 parameters:
-<<<<<<< HEAD
     oro_form.type.date.class:                       Oro\Bundle\FormBundle\Form\Type\OroDateType
     oro_form.type.datetime.class:                   Oro\Bundle\FormBundle\Form\Type\OroDateTimeType
     oro_form.type.combobox_local.class:             Oro\Bundle\FormBundle\Form\Type\OroComboboxLocalType
     oro_form.type.entity_identifier.class:          Oro\Bundle\FormBundle\Form\Type\EntityIdentifierType
     oro_form.type.jqueryselect2_hidden.class:       Oro\Bundle\FormBundle\Form\Type\OroJquerySelect2HiddenType
     oro_form.extension.data_block.class:            Oro\Bundle\FormBundle\Form\Extension\DataBlockExtension
-
-=======
-    oro_form.type.date.class:                 Oro\Bundle\FormBundle\Form\Type\OroDateType
-    oro_form.type.datetime.class:             Oro\Bundle\FormBundle\Form\Type\OroDateTimeType
-    oro_form.type.combobox_local.class:       Oro\Bundle\FormBundle\Form\Type\OroComboboxLocalType
-    oro_form.type.entity_identifier.class:    Oro\Bundle\FormBundle\Form\Type\EntityIdentifierType
-    oro_form.type.jqueryselect2_hidden.class: Oro\Bundle\FormBundle\Form\Type\OroJquerySelect2HiddenType
-    oro_form.type.translatable_entity.class:  Oro\Bundle\FormBundle\Form\Type\TranslatableEntityType
->>>>>>> 46028e9c
+    oro_form.type.translatable_entity.class:        Oro\Bundle\FormBundle\Form\Type\TranslatableEntityType
 
 services:
     # Form types
@@ -42,6 +33,11 @@
         tags:
             - { name: form.type, alias: oro_jqueryselect2_hidden }
 
+    oro_form.extension.data_block:
+        class: %oro_form.extension.data_block.class%
+        tags:
+            - { name: form.type_extension, alias: form }
+
     oro_form.type.translatable_entity:
         class: %oro_form.type.translatable_entity.class%
         arguments: ["@doctrine"]
@@ -52,13 +48,4 @@
         parent: genemu.form.jquery.type.select2
         arguments: ["translatable_entity"]
         tags:
-<<<<<<< HEAD
-            - { name: form.type, alias: oro_jqueryselect2_hidden }
-
-    oro_form.extension.data_block:
-        class: %oro_form.extension.data_block.class%
-        tags:
-            - { name: form.type_extension, alias: form }
-=======
-            - { name: form.type, alias: genemu_jqueryselect2_translatable_entity }
->>>>>>> 46028e9c
+            - { name: form.type, alias: genemu_jqueryselect2_translatable_entity }