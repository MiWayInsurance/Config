--- conflicted
+++ resolved
@@ -136,7 +136,16 @@
     }
 
     /**
-<<<<<<< HEAD
+     * Gets an exit code of last executed command
+     *
+     * @return int
+     */
+    public function getLastCommandExitCode()
+    {
+        return $this->lastCommandExitCode;
+    }
+
+    /**
      * @param ProcessBuilder $processBuilder
      * @param string $name
      * @param array|string|null $value
@@ -160,14 +169,5 @@
         foreach ($parameters as $parameter) {
             $processBuilder->add($parameter);
         }
-=======
-     * Gets an exit code of last executed command
-     *
-     * @return int
-     */
-    public function getLastCommandExitCode()
-    {
-        return $this->lastCommandExitCode;
->>>>>>> 344fd955
     }
 }