--- conflicted
+++ resolved
@@ -12,22 +12,19 @@
             {% endblock %}
 
             {% block script %}
-<<<<<<< HEAD
-=======
                 {% include 'OroUIBundle:Default:require.js.config.html.twig' %}
                 {% placeholder requirejs_config_extend %}
                 <script type="text/javascript" src="{{ asset('bundles/oroui/lib/require.js') }}"></script>
                 <script type="text/javascript">
-                    require(['oro/init-layout', 'oro/init-user', 'oro/widget-manager', 'jquery.uniform']);
+                    require(['oro/init-layout', 'oro/init-user', 'jquery.uniform']);
                 </script>
 
->>>>>>> 01f69802
                 {% block scripts_before %}
                     {% placeholder scripts_before %}
                 {% endblock %}
                 {% include 'OroRequireJSBundle::scripts.html.twig' with {compressed: not app.debug} %}
                 <script type="text/javascript">
-                    require(['oro/init-layout', 'oro/init-user', 'jquery.uniform']);
+                    require(['oro/init-layout', 'oro/init-user', 'oro/widget-manager', 'jquery.uniform']);
                 </script>
                 {% if app.debug %}
                     <script type="text/javascript">
