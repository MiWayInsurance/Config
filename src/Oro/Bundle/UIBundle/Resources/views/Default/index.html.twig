{% if not oro_is_hash_navigation() %}
    <!DOCTYPE html>
    <html>
    <head>
        {% block head %}
            <title>{% trans %}Loading...{% endtrans %}</title>
            <script id="page-title" type="text/html">{{ oro_title_render() }}</script>
            <meta name="viewport" content="width=device-width, initial-scale=1.0">
            {% block head_style %}
                <link rel="shortcut icon" href="{{ asset('favicon.ico') }}" />
                <link rel="stylesheet" media="all" href="{{ asset('bundles/oroui/css/jquery-ui.grid.css') }}" />
                <link href="//netdna.bootstrapcdn.com/twitter-bootstrap/2.3.2/css/bootstrap-combined.no-icons.min.css" rel="stylesheet">
                {% placeholder head_style %}
                <link href="//netdna.bootstrapcdn.com/font-awesome/3.2.1/css/font-awesome.css" rel="stylesheet">
            {% endblock %}

            {% block script %}
                {% include 'OroUIBundle:Default:require.js.config.html.twig' %}
                <script type="text/javascript" src="{{ asset('bundles/oroui/lib/require.js') }}"></script>
                <script type="text/javascript">
                    require(['oro/init-layout', 'oro/init-user', 'jquery.uniform']);
                </script>

                {% placeholder scripts_before %}

                {% if app.debug %}
                    <script type="text/javascript">
                        require(['routing'], function() { require(['{{ path('fos_js_routing_js', {"callback": "fos.Router.setData"}) }}']); });
                        require(['oro/app'], function(app){app.debug = true;});
                    </script>
                {% else %}
                    <script type="text/javascript">
                        require(['routing'], function() { require(['/js/routes.js']); });
                    </script>
                {% endif %}
                <!--[if lte IE 9]>
                <link href="{{ asset('bundles/oroui/css/ie.css') }}" rel="stylesheet" media="all" />
                <script type="text/javascript">
                    require(['jquery', 'bundles/oroui/lib/html5', 'bundles/oroui/lib/jquery/jquery.placeholder'],
                    function($){
                        $(function() {
                            $('input[placeholder], textarea[placeholder]').placeholder();
                        });
                    });
                </script>
                <![endif]-->
                {% block hash_nav %}
                    {% placeholder hash_nav %}
                {% endblock %}
                {% placeholder scripts_after %}
                {% block head_script %}
                {% endblock %}
            {% endblock %}
        {% endblock %}
    </head>
    <body class="{% block bodyClass %}{% endblock %}">
    {% placeholder after_body_start %}
    <div id="progressbar">
        <h3>{% trans %}Loading ...{% endtrans %}</h3>
        <div class="progress progress-striped active">
            <div class="bar" style="width: 90%;"></div>
        </div>
    </div>
    <div id="page" style="display:none;">
        <div id="top-page">
            {% block header %}
                <header class="navbar" id="oroplatform-header">
                    {% placeholder before_navigation %}
                    <div class="navbar-inner">
                        <div class="container">
                            {% placeholder header_logo %}
                            <div class="navbar-responsive-collapse">
                                {% block navbar %}
                                <div class="nav pull-left top-search shortcuts">
                                    {% placeholder navbar %}
                                </div>
                                {% endblock navbar %}
                                <div class="divider-vertical small-divider"></div>
                                <div id="main-menu">
                                    {% block application_menu %}
                                        {% placeholder application_menu %}
                                    {% endblock application_menu %}
                                 </div>
                                <ul class="nav pull-right">
                                    {% placeholder user_menu %}
                                    {# Disabled notification icon till it will be implemented
                                    {% block notifications %}
                                    <li class="divider-vertical small-divider"></li>
                                    <li><a class="notifications" href="#"><i class="icon-bullhorn"></i><span class="badge badge-important">1</span></a></li>
                                    {% endblock notifications %}
                                    #}
                                </ul>
                            </div>
                        </div>
                    </div>
                    {% placeholder after_navigation %}
                </header>
            {% endblock header %}
            {% block main %}
                <div id="main" >
                    {% block right_panel %}
                        {% placeholder right_panel %}
                    {% endblock right_panel %}
                    {% block left_panel %}
                        {% placeholder left_panel %}
                    {% endblock left_panel %}
                    {% block before_content %}
                    <div class="container-fluid breadcrumb-pin">
                        <div id="breadcrumb">
                            {% block breadcrumb %}
                                {% placeholder breadcrumb %}
                            {% endblock breadcrumb %}
                        </div>
                        {% placeholder pin_button %}
                    </div>
                    {% endblock before_content %}
                    <div id="flash-messages">
                        {% block messages %}
                            <div class="flash-messages-frame">
                                <div class="flash-messages-holder"></div>
                            </div>
                            <script type="text/template" id="message-item-template">
                                <div class="alert <% if (type) {  %><%= 'alert-' + type %><% } %> fade in top-messages ">
                                    <button type="button" class="close" data-dismiss="alert">&times;</button>
                                    <div class="message"><%= message %></div>
                                </div>
                            </script>
                            <script type="text/javascript">
<<<<<<< HEAD
                                $(function() {
                                    Oro.NotificationMessage.setup({
                                        container: '#flash-messages .flash-messages-holder',
                                        template: _.template($.trim($('#message-item-template').html()))
                                    });
                                {% if app.session.flashbag.peekAll|length > 0 %}
                                    {% for type, messages in app.session.flashbag.all %}
                                        {% for message in messages %}
                                            Oro.NotificationMessage({{ type|json_encode|raw }}, {{ message|trans|json_encode|raw }}, {flash: true});
                                        {% endfor %}
                                    {% endfor %}
                                {% endif %}
=======
                                require(['jquery', 'oro/messenger'],
                                function($, messenger){
                                    $(function() {
                                    {% for type, messages in app.session.flashbag.all %}
                                        {% for message in messages %}
                                            messenger.notificationFlashMessage({{ type|json_encode|raw }}, {{ message|trans|json_encode|raw }});
                                        {% endfor %}
                                    {% endfor %}
                                    });
>>>>>>> 14cf3ae3
                                });
                            </script>
                        {% endblock messages %}
                    </div>
                    <div class="hash-loading-mask"></div>
                    <div id="container" class="scrollable-container">
                        {% block page_container %}
                            {% block content %}
                                {% placeholder content_before %}
                                <div class="container" style="background: #fff">
                                    <div class="row">
                                        <div class="span4">
                                            <hr />
                                            <h3>Layout pages</h3>
                                            <ul>
                                                <li><a href="{{ path('oro_ui_1column') }}">1 column </a></li>
                                                <li><a href="{{ path('oro_ui_1column_toolbar') }}">1 column with toolbar</a></li>
                                                <li><a href="{{ path('oro_ui_1column_menu') }}">1 column with menu</a></li>
                                                <li><a href="{{ path('oro_ui_grid_page') }}">grid page</a></li>
                                                <li><a href="{{ path('oro_ui_grid_without_bar_page') }}">grid page without bar</a></li>
                                                <li><a href="{{ path('oro_ui_2columns_left') }}">2 columns - left</a></li>
                                                <li><a href="{{ path('oro_ui_2columns_right') }}">2 columns - right</a></li>
                                                <li><a href="{{ path('oro_ui_3columns') }}">3 columns</a></li>
                                            </ul>
                                            <h3>Static pages</h3>
                                            <ul>
                                                <li><a href="{{ path('oro_ui_forgot_password') }}">Forgot password</a></li>
                                                <li><a href="{{ path('oro_ui_login') }}">Login page</a></li>
                                                <li><a href="{{ path('oro_ui_registration') }}">Registration page</a></li>
                                                <li><a href="{{ path('oro_ui_404') }}">404</a></li>
                                                <li><a href="{{ path('oro_ui_503') }}">503</a></li>
                                            </ul>
                                            <h3>Example pages</h3>
                                            <ul>
                                                <li><a href="{{ path('oro_ui_form_elements') }}">Form elements</a></li>
                                                <li><a href="{{ path('oro_ui_form_horizontal') }}">Form Horizontal</a></li>
                                                <li><a href="{{ path('oro_ui_messages') }}">System messages</a></li>
                                                <li><a href="{{ path('oro_ui_title_bar') }}">Entity Title Bar</a></li>
                                                <li><a href="{{ path('oro_ui_buttons') }}">Buttons</a></li>
                                                <li><a href="#">Print page</a></li>
                                                <li><a href="{{ path('oro_ui_tables') }}">Tables</a></li>
                                                <li><a href="{{ path('oro_ui_general_elements') }}">General elements</a></li>
                                            </ul>
                                            <h3>Js use page</h3>
                                            <ul>
                                                <li><a href="{{ path('oro_ui_dialog_styled') }}">jQuery Dialog styled</a></li>
                                            </ul>
                                        </div>
                                    </div>
                                </div>
                                {% placeholder content_after %}
                            {% endblock content %}
                        {% endblock page_container %}
                    </div>
                </div>
            {% endblock main %}
        </div>
    </div>
    {% placeholder before_body_end %}
    </body>
    </html>
{% else %}
{# Template for hash tag navigation#}
{% include 'OroNavigationBundle:HashNav:hashNavAjax.html.twig'
    with {
        'script': block('head_script'),
        'content': block('page_container'),
        'menu': block('application_menu'),
        'breadcrumb': block('breadcrumb')
    }
    %}
{% endif %}<|MERGE_RESOLUTION|>--- conflicted
+++ resolved
@@ -126,30 +126,21 @@
                                 </div>
                             </script>
                             <script type="text/javascript">
-<<<<<<< HEAD
-                                $(function() {
-                                    Oro.NotificationMessage.setup({
+                                require(['jquery', 'oro/messenger'],
+                                function($, messenger) {
+                                    messenger.setup({
                                         container: '#flash-messages .flash-messages-holder',
                                         template: _.template($.trim($('#message-item-template').html()))
                                     });
                                 {% if app.session.flashbag.peekAll|length > 0 %}
-                                    {% for type, messages in app.session.flashbag.all %}
-                                        {% for message in messages %}
-                                            Oro.NotificationMessage({{ type|json_encode|raw }}, {{ message|trans|json_encode|raw }}, {flash: true});
-                                        {% endfor %}
-                                    {% endfor %}
-                                {% endif %}
-=======
-                                require(['jquery', 'oro/messenger'],
-                                function($, messenger){
                                     $(function() {
                                     {% for type, messages in app.session.flashbag.all %}
                                         {% for message in messages %}
-                                            messenger.notificationFlashMessage({{ type|json_encode|raw }}, {{ message|trans|json_encode|raw }});
+                                        messenger.notificationFlashMessage({{ type|json_encode|raw }}, {{ message|trans|json_encode|raw }});
                                         {% endfor %}
                                     {% endfor %}
                                     });
->>>>>>> 14cf3ae3
+                                {% endif %}
                                 });
                             </script>
                         {% endblock messages %}
