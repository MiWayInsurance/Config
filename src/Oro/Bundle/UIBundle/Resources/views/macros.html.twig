{% macro collection_prototype(widget) %}
    {% if 'prototype' in widget.vars|keys %}
        {% set form = widget.vars.prototype %}
        {% set name = widget.vars.prototype.vars.name %}
    {% else %}
        {% set form = widget %}
        {% set name = widget.vars.full_name %}
    {% endif %}

    <div data-content="{{ name }}">
        <div class="row-oro oro-multiselect-holder">
            {{ form_errors(form) }}
            {% if form.children|length  %}
                {% for child in form %}
                    {{ form_errors(child) }}
                    {{ form_widget(child) }}
                {% endfor %}
            {% else %}
                {{ form_widget(form) }}
            {% endif %}
            {{ form_rest(form) }}
            <button class="removeRow btn btn-action btn-link" type="button" data-related="{{ name }}">×</button>
        </div>
    </div>
{% endmacro %}

{#
    Render flexible attribute row
    Parameters:
        value - flexible attribute
#}
{% macro flexibleAttributeRow(value) %}
    {{ _self.attibuteRow(value.attribute.label, value.__toString|default('N/A')) }}
{% endmacro %}

{#
    Render attribute row
    Parameters:
        title - attribute title
        value - attribute value
        additionalData - array with additional data
#}
{% macro attibuteRow(title, value, additionalData) %}
        {% macro attribute_data(value, additionalData) %}
            <div class="clearfix-oro">
                {% if value.value is not defined  %}
                    <p class="control-label">{{ value }}</p>
                {% else %}
                    <p class="control-label">{{ value.value }} <strong>{{ value.hint|trans }}</strong></p>
                {% endif %}
            </div>
            {% if additionalData|length %}
                {% for data in additionalData.data %}
                    <div class="clearfix-oro">
                        <p class="control-label">{{ attribute(data, additionalData.field) }}</p>
                    </div>
                {% endfor %}
            {% endif %}
        {% endmacro %}
        {{ _self.renderAttribute(title, _self.attribute_data(value, additionalData)) }}
{% endmacro %}

{#
    Render attribute row with custom data block
    Parameters:
        title - row title
        data - row data
#}
{% macro renderAttribute(title, data) %}
    <div class="control-group">
        <label class="control-label">{{ title|trans }}</label>
        <div class="controls">
            {{ data|raw }}
        </div>
    </div>
{% endmacro %}

{#
    Create the button
    Parameters - array:
        [
            'path' - button url
            'aClass' - additional button class
            'title' - button title
            'iClass' - css class for 'i' tag (icon)
            'label' - button label
        ]
#}
{% macro button(parameters) %}
    <div class="pull-left btn-group icons-holder">
        <a href="{{ parameters.path }}"
           class="btn back icons-holder-text {{ parameters.aClass is defined? parameters.aClass : '' }}"
           title="{{ parameters.title|trans }}">
            {% if parameters.iClass is defined %}
                <i class="{{ parameters.iClass }} hide-text" >{{ parameters.label|trans }}</i>
            {% endif %}
            {{ parameters.label|trans }}
        </a>
    </div>
{% endmacro %}

{#
    Create 'add' button
    Parameters - array:
        [
            'path' - button url
            'aClass' - additional button class
            'title' - button title
            'label' - button label
        ]
#}
{% macro addButton(parameters) %}
    <a href="{{ parameters.path }}"
       class="btn btn-primary pull-right {{ parameters.aClass is defined? parameters.aClass : '' }}"
       {% if parameters.title is defined %}
            title="{{ parameters.title|trans }}">
       {% endif %}
       {{ parameters.label|trans }}
    </a>
{% endmacro %}

{#
    Delete button with javascript handler
    Parameters - array:
        [
            'aCss' - additional css class for 'a' tag
            'dataId' - data-id parameter
            'dataMessage' - message before delete record
            'dataRedirect' - url to redirect after delete
            'dataUrl' - data-url parameter
            'title' - button title
            'label' - button label
        ]
#}
{% macro deleteButton(parameters) %}
    <div class="pull-left btn-group icons-holder">
        <a href="javascript: void(0);" class="btn icons-holder-text {{ parameters.aCss is defined? parameters.aCss : '' }}"
            {% if (parameters.id is defined) %}
                id="{{ parameters.id }}"
            {% endif %}
            {% if (parameters.dataId is defined) %}
                data-id="{{ parameters.dataId }}"
            {% endif %}
            data-message="{{ parameters.dataMessage|trans }}"
            data-success-message="{{ parameters.successMessage|default('Item deleted')|trans }}"
            {% if (parameters.dataUrl is defined) %}
                data-url="{{ parameters.dataUrl }}"
            {% endif %}
            {% if parameters.dataRedirect is defined %}
                data-redirect="{{ parameters.dataRedirect  }}"
            {% endif %}
            {% if parameters.data is defined %}
                {% for dataItemName,dataItemValue in parameters.data %}
                data-{{ dataItemName }}="{{ dataItemValue|raw }}"
                {% endfor %}
            {% endif %}
            {% if (parameters.title is defined) %}
                title="{{ parameters.title|trans }}"
            {% endif %}
           ><i class="icon-trash hide-text">{{ parameters.label|trans }}</i>{{ parameters.label|trans -}}
        </a>
    </div>
{% endmacro %}

{#
    A button with javascript handler
    Parameters - array:
        [
            'aCss' - additional css class for 'a' tag
            'iCss' - additional css class for 'i' tag
            'dataId' - data-id parameter
            'dataUrl' - data-url parameter
            'dataRedirect' - url to redirect after an operation finished
            'successMessage' - a message which will be shown after an operation finished
            'title' - button title
            'label' - button label
            'visible' - determined whether the button is visible or not. Defaults to true
        ]
#}
{% macro clientButton(parameters) %}
    <div class="pull-left btn-group icons-holder">
        <a href="javascript: void(0);" class="btn icons-holder-text {{ parameters.aCss is defined ? parameters.aCss : '' }}"
            {% if (parameters.id is defined) %}
            id="{{ parameters.id }}"
            {% endif %}
            {% if (parameters.dataId is defined) %}
            data-id="{{ parameters.dataId }}"
            {% endif %}
            {% if (parameters.dataUrl is defined) %}
            data-url="{{ parameters.dataUrl }}"
            {% endif %}
            {% if (parameters.successMessage is defined) %}
            data-success-message="{{ parameters.successMessage }}"
            {% endif %}
            {% if parameters.dataRedirect is defined %}
            data-redirect="{{ parameters.dataRedirect  }}"
            {% endif %}
            {% if (parameters.title is defined) %}
            title="{{ parameters.title }}"
            {% endif -%}
            {% if (parameters.visible is defined and not parameters.visible) %}
            style="display: none"
            {% endif -%}
        ><i class="{{ parameters.iCss is defined ? parameters.iCss : '' }} hide-text">{{ parameters.label }}</i>{{ parameters.label -}}
        </a>
    </div>
{% endmacro %}

{#
    Button macros with custom button type
    Parameters - array:
        [
            'type' - button type
            'class' - additional button css classes
            'label' - label of button
        ]
#}
{% macro buttonType(parameters) %}
    <div class="btn-group">
        <button type="{{ parameters.type }}" class="btn {% if (parameters.class is defined) %}{{ parameters.class }}{% endif %}{% if (parameters.action is defined) %} action-button{% endif %}"
                {% if (parameters.action is defined) %}data-action="{{ parameters.action }}"{% endif %}>
            {{ parameters.label|trans }}
        </button>
    </div>
{% endmacro %}

{% macro saveAndCloseButton(label = 'Save and Close') %}
    {{ _self.buttonType({'type': 'submit', 'class': 'btn-success', 'label': label}) }}
{% endmacro %}

{% macro saveAndStayButton(acl = '', label = 'Save') %}
    {% if acl is empty or resource_granted(acl) %}
    {{ _self.buttonType({'type': 'button', 'class': 'btn-success', 'label': label, 'action': 'save_and_stay'}) }}
    {% endif %}
{% endmacro %}

{#
    Separator between buttons
#}
{% macro buttonSeparator() %}
    <div class="pull-left">
        <div class="separator-btn"></div>
    </div>
{% endmacro %}

{#
    Create scroll sub block for scroll block
    Parameters:
        title - title of sub block
        data - array with data fields (i.e. form_row() or attibuteRow() data)
        isForm - flag what scroll block mut contain the form
        useSpan - flag to indicate is subblock must have css class specified in spanClass parameter or not
        spanClass - css class name of subblock, if this parameter is not specified the css class is span6
#}
{% macro scrollSubblock(title, data, isForm, useSpan, spanClass) %}
    {% set spanClass = spanClass|default('span6') %}
    {% if useSpan is not defined or useSpan == true %}
        {% set span = spanClass %}
    {% else %}
        {% set span = '' %}
    {% endif %}
    {% if span %}
        <div class="{{ span }}">
    {% endif %}
    {% if title|length %}<h5 class="usser-fiedset"><span>{{ title|trans }}</span></h5>{% endif %}
    {% for dataBlock in data %}
        {{ dataBlock|raw }}
    {% endfor %}
    {% if span %}
        </div>
    {% endif %}
{% endmacro %}

{#
    Create scroll block for scroll data area
    Parameters:
        blockId - id of block
        title - block title
        'subblocks' - array with scroll sub blocks:
            [
                'title' - title of sub block
                'data' - array with data fields (i.e. form_row() or attibuteRow() data)
            ]
        isForm - flag what scroll block mut contain the form
        contentClass - additional CSS class for block content
        useSubBlockDivider - indicates if 'row-fluid-divider' css class should be added to a row when there are more than one subblocks
#}
{% macro scrollBlock(blockId, title, subblocks, isForm, contentClass, useSubBlockDivider) %}
    {% set cols = subblocks|length %}
    <div class="usser-row">
<<<<<<< HEAD
        <h4 id="{{ blockId }}" class="scrollspy-title">{{ title|trans }}</h4>
        <div class="row-fluid{% if (contentClass is defined and contentClass|length) %} {{ contentClass }}{% endif %}{% if cols > 1 and (useSubBlockDivider is not defined or useSubBlockDivider == true) %} row-fluid-divider{% endif %}">
=======
        <h4 class="scrollspy-title">{{ title|trans }}</h4>
        <div id="{{ blockId }}" class="scrollspy-nav-target"></div>
        <div class="row-fluid {% if cols > 1 %}row-fluid-divider{% endif %}">
>>>>>>> 37155436
            {% if isForm is defined and isForm == true %}
                <fieldset class="form-horizontal">
            {% else %}
                <div class="form-horizontal">
            {% endif %}
                {% for subblock in subblocks %}
                    {{ _self.scrollSubblock(subblock.title|length ? subblock.title : null, subblock.data, isForm, subblock.useSpan is defined ? subblock.useSpan : true, subblock.spanClass is defined ? subblock.spanClass : '') }}
                {% endfor %}
            {% if isForm is defined and isForm == true %}
                </fieldset>
            {% else %}
                </div>
            {% endif %}
        </div>
    </div>
{% endmacro %}

{#
    Create scroll blocks (like in view or update pages)
    Parameters:
        dataTarget - id of scroll block
        data - array with scroll data blocks
        form
    data parameter structure:
        [
            'dataBlocks' - array of blocks. each block consist of:
                [
                    'title' - title of scroll block
                    'class' - additional css class for scroll block menu item
                    'useSubBlockDivider' - [optional] indicates if 'row-fluid-divider' css class should be added to a row when there are more than one subblocks
                    'subblocks' - array with scroll sub blocks:
                        [
                            'title' - title of sub block
                            'data' - array with data fields (i.e. form_row() or attibuteRow() data)
                        ]
                ]
            'formErrors' - errors from the form
            'hiddenData' - additional data (hidden fields from the form)
        ]
#}
{% macro scrollData(dataTarget, data, form = null) %}
    {% if form is defined and form %}
        {% set isForm = true %}
    {% else %}
        {% set isForm = false %}
    {% endif %}

    {% set dataBlocks = data.dataBlocks %}

    <div id="{{ dataTarget }}" class="navbar navbar-static scrollspy-nav">
        <div class="navbar-inner">
            <div class="container-fluid" style="width: auto;">
                <ul class="nav">
                    {% for navElement in dataBlocks %}
                        <li {% if navElement.class is defined %}class="{{ navElement.class }}"{% endif %}><a href="#scroll-{{ loop.index }}">{{ navElement.title|trans }}</a></li>
                    {% endfor %}
                </ul>
            </div>
        </div>
    </div>
    <div class="clearfix">
        {% if data.formErrors is defined and data.formErrors | length%}
            <div class="customer-info-actions container-fluid well-small alert-wrap">
                <div class="alert alert-error">
                    <button class="close" type="button" data-dismiss="alert" data-target=".alert-wrap">×</button>
                    {{ data.formErrors|raw }}
                </div>
            </div>
        {% endif %}
        <div data-spy="scroll" data-target="#{{ dataTarget }}" data-offset="1" class="scrollspy container-fluid scrollable-container{% if isForm %} form-container{% endif %}">
            {% for scrollBlock in dataBlocks %}
                {{ _self.scrollBlock("scroll-" ~ loop.index, scrollBlock.title, scrollBlock.subblocks, isForm, scrollBlock.contentClass is defined ? scrollBlock.contentClass : null, scrollBlock.useSubBlockDivider is defined ? scrollBlock.useSubBlockDivider : true) }}
            {% endfor %}
            {% if data.hiddenData is defined or isForm %}
                <div class="hide">
                    {% if data.hiddenData is defined %}
                        {{ data.hiddenData|raw }}
                    {% endif %}
                    {% if isForm %}
                        {{ form_rest(form) }}
                    {% endif %}
                </div>
            {% endif %}
        </div>
    </div>
{% endmacro %}

{#
    Create collection field block
    Parameters:
        field - form collection field
        label - label of block
        buttonCaption - Caption of add entity button
#}
{% macro collectionField(field, label, buttonCaption) %}
    <div class="control-group">
        <label for="selectAccountName" class="control-label">{{ label|trans }}:</label>
        <div class="controls">
            <div class="row-oro">
                <div class="collection-fields-list" data-prototype="{{ _self.collection_prototype(field)|escape }}">
                    {% for emailField in field.children %}
                        {{ _self.collection_prototype(emailField) }}
                    {% endfor %}
                </div>
                <a class="btn add-list-item" href="javascript: void(0);">{{ buttonCaption|trans }}</a>
            </div>
        </div>
    </div>
{% endmacro %}

{#
    Render data grid div
    Parameters:
        gridId - datagrid div id
#}
{% macro gridBlock(gridId) %}
    <div id="{{ gridId }}"></div>
{% endmacro %}

{#
    Render attributes of HTML element.
    Parameters:
        attr - attributes
#}
{% macro attributes(attr) %}
    {% spaceless %}
        {% set attr = attr|default({}) %}
        {% for attrname, attrvalue in attr %}{% if attrname in ['placeholder', 'title'] %}{{ attrname }}="{{ attrvalue|trans({}, translation_domain) }}" {% else %}{{ attrname }}="{{ attrvalue }}" {% endif %}{% endfor %}
    {% endspaceless %}
{% endmacro %}<|MERGE_RESOLUTION|>--- conflicted
+++ resolved
@@ -288,14 +288,9 @@
 {% macro scrollBlock(blockId, title, subblocks, isForm, contentClass, useSubBlockDivider) %}
     {% set cols = subblocks|length %}
     <div class="usser-row">
-<<<<<<< HEAD
-        <h4 id="{{ blockId }}" class="scrollspy-title">{{ title|trans }}</h4>
-        <div class="row-fluid{% if (contentClass is defined and contentClass|length) %} {{ contentClass }}{% endif %}{% if cols > 1 and (useSubBlockDivider is not defined or useSubBlockDivider == true) %} row-fluid-divider{% endif %}">
-=======
         <h4 class="scrollspy-title">{{ title|trans }}</h4>
         <div id="{{ blockId }}" class="scrollspy-nav-target"></div>
-        <div class="row-fluid {% if cols > 1 %}row-fluid-divider{% endif %}">
->>>>>>> 37155436
+        <div class="row-fluid{% if (contentClass is defined and contentClass|length) %} {{ contentClass }}{% endif %}{% if cols > 1 and (useSubBlockDivider is not defined or useSubBlockDivider == true) %} row-fluid-divider{% endif %}">
             {% if isForm is defined and isForm == true %}
                 <fieldset class="form-horizontal">
             {% else %}
