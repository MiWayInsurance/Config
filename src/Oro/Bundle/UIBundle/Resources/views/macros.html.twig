{% macro collection_prototype(widget) %}
    {% if 'prototype' in widget.vars|keys %}
        {% set form = widget.vars.prototype %}
        {% set name = widget.vars.prototype.vars.name %}
    {% else %}
        {% set form = widget %}
        {% set name = widget.vars.full_name %}
    {% endif %}

    <div data-content="{{ name }}">
        <div class="row-oro oro-multiselect-holder">
            {{ form_errors(form) }}
            {% if form.children|length  %}
                {% for child in form %}
                    {{ form_errors(child) }}
                    {{ form_widget(child) }}
                {% endfor %}
            {% else %}
                {{ form_widget(form) }}
            {% endif %}
            {{ form_rest(form) }}
            <button class="removeRow btn btn-action btn-link" type="button" data-related="{{ name }}">×</button>
        </div>
    </div>
{% endmacro %}

{#
    Render flexible attribute row
    Parameters:
        value - flexible attribute
#}
{% macro flexibleAttributeRow(value) %}
    {{ _self.attibuteRow(value.attribute.label, value.__toString|default('N/A')) }}
{% endmacro %}

{#
    Render attribute row
    Parameters:
        title - attribute title
        value - attribute value
        additionalData - array with additional data
#}
{% macro attibuteRow(title, value, additionalData) %}
        {% macro attribute_data(value, additionalData) %}
            <div class="clearfix-oro">
                {% if value.value is not defined  %}
                    <p class="control-label">{{ value }}</p>
                {% else %}
                    <p class="control-label">{{ value.value }} <strong>{{ value.hint|trans }}</strong></p>
                {% endif %}
            </div>
            {% if additionalData|length %}
                {% for data in additionalData.data %}
                    <div class="clearfix-oro">
                        <p class="control-label">{{ attribute(data, additionalData.field) }}</p>
                    </div>
                {% endfor %}
            {% endif %}
        {% endmacro %}
        {{ _self.renderAttribute(title, _self.attribute_data(value, additionalData)) }}
{% endmacro %}

{#
    Render attribute row with custom data block
    Parameters:
        title - row title
        data - row data
#}
{% macro renderAttribute(title, data) %}
    <div class="control-group">
        <label class="control-label">{{ title|trans }}</label>
        <div class="controls">
            {{ data|raw }}
        </div>
    </div>
{% endmacro %}

{#
    Create the button
    Parameters - array:
        [
            'path' - button url
            'aClass' - additional button class
            'title' - button title
            'iClass' - css class for 'i' tag (icon)
            'label' - button label
        ]
#}
{% macro button(parameters) %}
    <div class="pull-left btn-group icons-holder">
        <a href="{{ parameters.path }}"
           class="btn back icons-holder-text {{ parameters.aClass is defined? parameters.aClass : '' }}"
           title="{{ parameters.title|trans }}">
            {% if parameters.iClass is defined %}
                <i class="{{ parameters.iClass }} hide-text" >{{ parameters.label|trans }}</i>
            {% endif %}
            {{ parameters.label|trans }}
        </a>
    </div>
{% endmacro %}

{#
    Create 'add' button
    Parameters - array:
        [
            'path' - button url
            'aClass' - additional button class
            'title' - button title
            'label' - button label
        ]
#}
{% macro addButton(parameters) %}
    <a href="{{ parameters.path }}"
       class="btn btn-primary pull-right {{ parameters.aClass is defined? parameters.aClass : '' }}"
       {% if parameters.title is defined %}
            title="{{ parameters.title|trans }}">
       {% endif %}
       {{ parameters.label|trans }}
    </a>
{% endmacro %}

{#
    Delete button with javascript handler
    Parameters - array:
        [
            'aCss' - additional css class for 'a' tag
            'dataId' - data-id parameter
            'dataMessage' - message before delete record
            'dataRedirect' - url to redirect after delete
            'dataUrl' - data-url parameter
            'title' - button title
            'label' - button label
        ]
#}
{% macro deleteButton(parameters) %}
    <div class="pull-left btn-group icons-holder">
        <a href="javascript: void(0);" class="btn icons-holder-text {{ parameters.aCss is defined? parameters.aCss : '' }}"
            {% if (parameters.id is defined) %}
                id="{{ parameters.id }}"
            {% endif %}
            {% if (parameters.dataId is defined) %}
                data-id="{{ parameters.dataId }}"
            {% endif %}
            data-message="{{ parameters.dataMessage|trans }}"
            data-success-message="{{ parameters.successMessage|default('Item deleted')|trans }}"
            {% if (parameters.dataUrl is defined) %}
                data-url="{{ parameters.dataUrl }}"
            {% endif %}
            {% if parameters.dataRedirect is defined %}
                data-redirect="{{ parameters.dataRedirect  }}"
            {% endif %}
            {% if parameters.data is defined %}
                {% for dataItemName,dataItemValue in parameters.data %}
                data-{{ dataItemName }}="{{ dataItemValue|raw }}"
                {% endfor %}
            {% endif %}
            {% if (parameters.title is defined) %}
                title="{{ parameters.title|trans }}"
            {% endif %}
<<<<<<< HEAD
           ><i class="icon-trash hide-text">{{ parameters.label|trans }}</i>{{ parameters.label|trans -}}
=======
           >
           <i class="icon-trash"></i>{{ parameters.label|trans }}
>>>>>>> fa0247cf
        </a>
    </div>
{% endmacro %}

{#
    A button with javascript handler
    Parameters - array:
        [
            'aCss' - additional css class for 'a' tag
            'iCss' - additional css class for 'i' tag
            'dataId' - data-id parameter
            'dataUrl' - data-url parameter
            'dataRedirect' - url to redirect after an operation finished
            'successMessage' - a message which will be shown after an operation finished
            'title' - button title
            'label' - button label
            'visible' - determined whether the button is visible or not. Defaults to true
        ]
#}
{% macro clientButton(parameters) %}
    <div class="pull-left btn-group icons-holder">
        <a href="javascript: void(0);" class="btn icons-holder-text {{ parameters.aCss is defined ? parameters.aCss : '' }}"
            {% if (parameters.id is defined) %}
            id="{{ parameters.id }}"
            {% endif %}
            {% if (parameters.dataId is defined) %}
            data-id="{{ parameters.dataId }}"
            {% endif %}
            {% if (parameters.dataUrl is defined) %}
            data-url="{{ parameters.dataUrl }}"
            {% endif %}
            {% if (parameters.successMessage is defined) %}
            data-success-message="{{ parameters.successMessage }}"
            {% endif %}
            {% if parameters.dataRedirect is defined %}
            data-redirect="{{ parameters.dataRedirect  }}"
            {% endif %}
            {% if (parameters.title is defined) %}
            title="{{ parameters.title }}"
            {% endif -%}
            {% if (parameters.visible is defined and not parameters.visible) %}
            style="display: none"
            {% endif -%}
        ><i class="{{ parameters.iCss is defined ? parameters.iCss : '' }} hide-text">{{ parameters.label }}</i>{{ parameters.label -}}
        </a>
    </div>
{% endmacro %}

{#
    Button macros with custom button type
    Parameters - array:
        [
            'type' - button type
            'class' - additional button css classes
            'label' - label of button
        ]
#}
{% macro buttonType(parameters) %}
    <div class="btn-group">
        <button type="{{ parameters.type }}" class="btn {% if (parameters.class is defined) %}{{ parameters.class }}{% endif %}{% if (parameters.action is defined) %} action-button{% endif %}"
                {% if (parameters.action is defined) %}data-action="{{ parameters.action }}"{% endif %}>
            {{ parameters.label|trans }}
        </button>
    </div>
{% endmacro %}

{% macro saveAndCloseButton(label = 'Save and Close') %}
    {{ _self.buttonType({'type': 'submit', 'class': 'btn-success', 'label': label}) }}
{% endmacro %}

{% macro saveAndStayButton(acl = '', label = 'Save') %}
    {% if acl is empty or resource_granted(acl) %}
    {{ _self.buttonType({'type': 'button', 'class': 'btn-success', 'label': label, 'action': 'save_and_stay'}) }}
    {% endif %}
{% endmacro %}

{#
    Separator between buttons
#}
{% macro buttonSeparator() %}
    <div class="pull-left">
        <div class="separator-btn"></div>
    </div>
{% endmacro %}

{#
    Create scroll sub block for scroll block
    Parameters:
        title - title of sub block
        data - array with data fields (i.e. form_row() or attibuteRow() data)
        isForm - flag what scroll block mut contain the form
        useSpan - flag to indicate is subblock must have css class specified in spanClass parameter or not
        spanClass - css class name of subblock, if this parameter is not specified the css class is span6
#}
<<<<<<< HEAD
{% macro scrollSubblock(title, data, isForm, useSpan, spanClass) %}
    {% set spanClass = spanClass|default('span6') %}
    {% if useSpan is not defined or useSpan == true %}
        {% set span = spanClass %}
=======
{% macro scrollSubblock(title, data, isForm, useSpan) %}
    {#% if useSpan is not defined or useSpan == true %}
        {% set span = 'span6' %}
>>>>>>> fa0247cf
    {% else %}
        {% set span = '' %}
    {% endif %}
    {% if span %}
        <div class="{{ span }}">
    {% endif %#}
    <div class="responsive-cell">
    {% if title|length %}<h5 class="user-fiedset"><span>{{ title|trans }}</span></h5>{% endif %}
    {% for dataBlock in data %}
        {{ dataBlock|raw }}
    {% endfor %}
    </div>
    {#% if span %}
        </div>
    {% endif %#}
{% endmacro %}

{#
    Create scroll block for scroll data area
    Parameters:
        blockId - id of block
        title - block title
        'subblocks' - array with scroll sub blocks:
            [
                'title' - title of sub block
                'data' - array with data fields (i.e. form_row() or attibuteRow() data)
            ]
        isForm - flag what scroll block mut contain the form
        contentAttributes - additional attributes for block content
        useSubBlockDivider - indicates if 'row-fluid-divider' css class should be added to a row when there are more than one subblocks
#}
{% macro scrollBlock(blockId, title, subblocks, isForm, contentAttributes, useSubBlockDivider) %}
    {% set cols = subblocks|length %}
    <div class="responsive-section">
        <h4 class="scrollspy-title">{{ title|trans }}</h4>
        <div id="{{ blockId }}" class="scrollspy-nav-target"></div>
        <div class="row-fluid{% if (contentAttributes is defined and contentAttributes.class is defined and contentAttributes.class|length) %} {{ contentAttributes.class }}{% endif %}{% if cols > 1 and (useSubBlockDivider is not defined or useSubBlockDivider == true) %} row-fluid-divider{% endif %}" {{ _self.attributes(contentAttributes, ['class']) }}>
            {% if isForm is defined and isForm == true %}
                <fieldset class="form-horizontal">
            {% else %}
                <div class="form-horizontal">
            {% endif %}
                {% for subblock in subblocks %}
                    {{ _self.scrollSubblock(subblock.title|length ? subblock.title : null, subblock.data, isForm, subblock.useSpan is defined ? subblock.useSpan : true, subblock.spanClass is defined ? subblock.spanClass : '') }}
                {% endfor %}
            {% if isForm is defined and isForm == true %}
                </fieldset>
            {% else %}
                </div>
            {% endif %}
        </div>
    </div>
{% endmacro %}

{#
    Create scroll blocks (like in view or update pages)
    Parameters:
        dataTarget - id of scroll block
        data - array with scroll data blocks
        form
    data parameter structure:
        [
            'dataBlocks' - array of blocks. each block consist of:
                [
                    'title' - title of scroll block
                    'class' - additional css class for scroll block menu item
                    'useSubBlockDivider' - [optional] indicates if 'row-fluid-divider' css class should be added to a row when there are more than one subblocks
                    'subblocks' - array with scroll sub blocks:
                        [
                            'title' - title of sub block
                            'data' - array with data fields (i.e. form_row() or attibuteRow() data)
                        ]
                ]
            'formErrors' - errors from the form
            'hiddenData' - additional data (hidden fields from the form)
        ]
#}
{% macro scrollData(dataTarget, data, form = null) %}
    {% if form is defined and form %}
        {% set isForm = true %}
    {% else %}
        {% set isForm = false %}
    {% endif %}

    {% set dataBlocks = data.dataBlocks %}

    <div id="{{ dataTarget }}" class="navbar navbar-static scrollspy-nav">
        <div class="navbar-inner">
            <div class="container-fluid" style="width: auto;">
                <ul class="nav">
                    {% for navElement in dataBlocks %}
                        <li {% if navElement.class is defined %}class="{{ navElement.class }}"{% endif %}><a href="#scroll-{{ loop.index }}">{{ navElement.title|trans }}</a></li>
                    {% endfor %}
                </ul>
            </div>
        </div>
    </div>
    <div class="clearfix">
        {% if data.formErrors is defined and data.formErrors | length%}
            <div class="customer-info-actions container-fluid well-small alert-wrap">
                <div class="alert alert-error">
                    <button class="close" type="button" data-dismiss="alert" data-target=".alert-wrap">×</button>
                    {{ data.formErrors|raw }}
                </div>
            </div>
        {% endif %}
        <div data-spy="scroll" data-target="#{{ dataTarget }}" data-offset="1" class="scrollspy container-fluid scrollable-container{% if isForm %} form-container{% endif %}">
            {% for scrollBlock in dataBlocks %}
                {{ _self.scrollBlock("scroll-" ~ loop.index, scrollBlock.title, scrollBlock.subblocks, isForm, scrollBlock.content_attr is defined ? scrollBlock.content_attr : null, scrollBlock.useSubBlockDivider is defined ? scrollBlock.useSubBlockDivider : true) }}
            {% endfor %}
            {% if data.hiddenData is defined or isForm %}
                <div class="hide">
                    {% if data.hiddenData is defined %}
                        {{ data.hiddenData|raw }}
                    {% endif %}
                    {% if isForm %}
                        {{ form_rest(form) }}
                    {% endif %}
                </div>
            {% endif %}
        </div>
    </div>
{% endmacro %}

{#
    Create collection field block
    Parameters:
        field - form collection field
        label - label of block
        buttonCaption - Caption of add entity button
#}
{% macro collectionField(field, label, buttonCaption) %}
    <div class="control-group">
        <label class="control-label">{{ label|trans }}</label>
        <div class="controls">
            <div class="row-oro">
                <div class="collection-fields-list" data-prototype="{{ _self.collection_prototype(field)|escape }}">
                    {% for emailField in field.children %}
                        {{ _self.collection_prototype(emailField) }}
                    {% endfor %}
                </div>
                <a class="btn add-list-item" href="javascript: void(0);">{{ buttonCaption|trans }}</a>
            </div>
        </div>
    </div>
{% endmacro %}

{#
    Render data grid div
    Parameters:
        gridId - datagrid div id
#}
{% macro gridBlock(gridId) %}
    <div id="{{ gridId }}"></div>
{% endmacro %}

{#
    Render attributes of HTML element.
    Parameters:
        attr - attributes
        excludes - names of attributes which should not be rendered even if they exist in attr parameter
#}
{% macro attributes(attr, excludes) %}
    {% spaceless %}
        {% set attr = attr|default({}) %}
        {% for attrname, attrvalue in attr %}{% if not excludes is defined or not excludes[attrname] is defined %}{% if attrname in ['placeholder', 'title'] %}{{ attrname }}="{{ attrvalue|trans({}, translation_domain) }}" {% else %}{{ attrname }}="{{ attrvalue }}" {% endif %}{% endif %}{% endfor %}
    {% endspaceless %}
{% endmacro %}<|MERGE_RESOLUTION|>--- conflicted
+++ resolved
@@ -157,12 +157,7 @@
             {% if (parameters.title is defined) %}
                 title="{{ parameters.title|trans }}"
             {% endif %}
-<<<<<<< HEAD
-           ><i class="icon-trash hide-text">{{ parameters.label|trans }}</i>{{ parameters.label|trans -}}
-=======
-           >
-           <i class="icon-trash"></i>{{ parameters.label|trans }}
->>>>>>> fa0247cf
+           ><i class="icon-trash"></i>{{ parameters.label|trans -}}
         </a>
     </div>
 {% endmacro %}
@@ -257,23 +252,16 @@
         useSpan - flag to indicate is subblock must have css class specified in spanClass parameter or not
         spanClass - css class name of subblock, if this parameter is not specified the css class is span6
 #}
-<<<<<<< HEAD
 {% macro scrollSubblock(title, data, isForm, useSpan, spanClass) %}
-    {% set spanClass = spanClass|default('span6') %}
-    {% if useSpan is not defined or useSpan == true %}
+    {#% if useSpan is not defined or useSpan == true %}
         {% set span = spanClass %}
-=======
-{% macro scrollSubblock(title, data, isForm, useSpan) %}
-    {#% if useSpan is not defined or useSpan == true %}
-        {% set span = 'span6' %}
->>>>>>> fa0247cf
     {% else %}
         {% set span = '' %}
     {% endif %}
     {% if span %}
         <div class="{{ span }}">
     {% endif %#}
-    <div class="responsive-cell">
+    <div class="responsive-cell{% if spanClass is defined %} {{ spanClass }}{% endif %}">
     {% if title|length %}<h5 class="user-fiedset"><span>{{ title|trans }}</span></h5>{% endif %}
     {% for dataBlock in data %}
         {{ dataBlock|raw }}
