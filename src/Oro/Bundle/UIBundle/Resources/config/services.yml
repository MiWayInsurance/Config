--- conflicted
+++ resolved
@@ -2,10 +2,7 @@
     oro_ui.twig.ceil.class:              Oro\Bundle\UIBundle\Twig\CeilExtension
     oro_ui.twig.extension.class:         Oro\Bundle\UIBundle\Twig\UiExtension
     oro_ui.twig.md5.class:               Oro\Bundle\UIBundle\Twig\Md5Extension
-<<<<<<< HEAD
-=======
     oro_ui.router.class:                 Oro\Bundle\UIBundle\Route\Router
->>>>>>> 01cf85fb
 
 services:
     oro_ui.router:
