parameters:
    oro_ui.twig.ceil.class:              Oro\Bundle\UIBundle\Twig\CeilExtension
    oro_ui.twig.extension.class:         Oro\Bundle\UIBundle\Twig\UiExtension
<<<<<<< HEAD
    oro_ui.router.class:                 Oro\Bundle\UIBundle\Route\Router
=======
    oro_ui.twig.md5.class:               Oro\Bundle\UIBundle\Twig\Md5Extension
>>>>>>> cf9c0ad9

services:
    oro_ui.router:
        class: %oro_ui.router.class%
        scope: request
        arguments: [@request, @router]

    oro_ui.twig.ceil_extension:
        class: %oro_ui.twig.ceil.class%
        tags:
            - { name: twig.extension }

    oro_ui.twig.ui_extension:
        class: %oro_ui.twig.extension.class%
        arguments: [%oro_ui.placeholders%, %oro_ui.wrap_class%]
        tags:
            - { name: twig.extension }

    oro_ui.twig.md5_extension:
        class: %oro_ui.twig.md5.class%
        tags:
            - { name: twig.extension }<|MERGE_RESOLUTION|>--- conflicted
+++ resolved
@@ -1,11 +1,8 @@
 parameters:
     oro_ui.twig.ceil.class:              Oro\Bundle\UIBundle\Twig\CeilExtension
     oro_ui.twig.extension.class:         Oro\Bundle\UIBundle\Twig\UiExtension
-<<<<<<< HEAD
+    oro_ui.twig.md5.class:               Oro\Bundle\UIBundle\Twig\Md5Extension
     oro_ui.router.class:                 Oro\Bundle\UIBundle\Route\Router
-=======
-    oro_ui.twig.md5.class:               Oro\Bundle\UIBundle\Twig\Md5Extension
->>>>>>> cf9c0ad9
 
 services:
     oro_ui.router:
