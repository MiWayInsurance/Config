--- conflicted
+++ resolved
@@ -42,14 +42,6 @@
 }
 .ui-widget-content{
     overflow: auto;
-}
-<<<<<<< HEAD
-.ui-dialog.ui-widget-content{
-    overflow: visible;
-=======
-.ui-dialog.ui-widget-content {
-    overflow: inherit;
->>>>>>> 4ce8df7b
 }
 .ui-dialog .ui-dialog-titlebar{
     position: relative;
