--- conflicted
+++ resolved
@@ -2134,14 +2134,7 @@
 .grid {
   margin-bottom: 50px;
 
-<<<<<<< HEAD
-  .number-cell, .integer-cell {
-    text-align: right;
-  }
-  .action-cell{
-=======
   .action-cell {
->>>>>>> f4c1e696
     vertical-align: bottom;
     width: 60px;
   }
