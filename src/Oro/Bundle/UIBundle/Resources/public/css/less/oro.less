// Base
* {
  -webkit-box-sizing:border-box;
  -moz-box-sizing:border-box;
  box-sizing:border-box;
}
html {
  margin: 0;
  padding: 0;
  height: 100%;
}
body {
  font-family: @baseFontFamily;
  font-size: @baseFontSize;
  color: @bodyColor;
  margin: 0;
  padding: 0 ;
  min-width: 980px;
  background:#fff;
}
body.error-page {
  background-color: #eee;
  #container{
    position: relative;
    .popup-frame{
      position: relative;
      top: 50%;
    }
    .popup-holder{
      position: relative;
      margin: -97px 0 0;
    }
  }
  #main {
    background: none;
  }
}
a {
  color:@linkColor;
  &:hover,
  &:active,
  &:focus {
    text-decoration: none;
  }
}
form {
  margin: 0;
}
#main {
  background-color: #fff;
}
.dropdown-menu {
  margin-top:-1px;
  .border-radius(3px);
  z-index: 900;
  li.dropdown {
    position: relative;
    & > a{
      padding-right: 10px;
    }
  }
  li.dropdown:after{
    content: "\f054";
    font-family: 'FontAwesome';
    display: block;
    font-size: 11px;
    position: absolute;
    right: 5px;
    top: 9px;
  }
  & > li > a{
      & > i[class^="icon-"]{
     	 min-width: 17px;
	  }
  }
}
.dark {
  background-color: #f6f5f5;
}



// Bootstrap - Form
label, input, button, select, textarea { font-size:13px;}
.form-horizontal .control-label {
  font-size:13px;
  text-align:left;
  line-height:1.2em;
}
.control-group .controls p.control-label{
  width: auto;
}
.form-horizontal {
  .control-group {
    label.control-label {
      float:left;
      width:160px;
      padding-top:5px;
      color: #777;
      font-weight: normal;
      font-size: 13px;
      text-align:right;
    }
    .controls {
      margin-left:170px;
      &.autocomplete-box{
        margin-bottom: 10px;
        margin-top: 10px;
      }
      .control-label {
        width: auto;
      }
    }
  }
}
.ui-widget-overlay {
  z-index: 150;
}
.form-horizontal-large{
  .control-group{
    max-width: 100%;
    .controls{
      margin-left: 240px;
    }
    label.control-label {
      width: 230px;
      text-align:right;
    }
  }
  .user-fiedset{
    background: url("../../img/horizontal-divider-lite.png") repeat-x  0 50%;
    margin-bottom: 22px;
    span{
      background-color: #fff;
      padding: 0 20px 0 0;
      display: inline-block;
    }
  }
}

input[type='checkbox'] + label { margin-bottom:2px; }
textarea, input, select,
.uneditable-input,
body .select2-container {
  .box-sizing();
  border-color:#ddd;
  color:#333;
  font-size: @baseFontSize;
}
.btn-group > .btn:last-child,
.btn-group > .dropdown-toggle {
  .border-right-radius(3px);
}
.btn-group > .btn:first-child {
  .border-left-radius(3px);
}

// Bootstrap - Nav
.dropdown-menu > li > a {
  padding-left:13px;
  padding-right:13px;
  color:@linkColor;
}
.dropdown-menu > li > a:hover,
.dropdown-menu > li > a:focus,
.dropdown-submenu:hover > a,
.dropdown-submenu:focus > a,
.dropdown-menu > .active > a,
.dropdown-menu > .active > a:hover,
.dropdown-menu > .active > a:focus {
  background:#f3f3f3;
  color:@linkColor;
}

#main-menu{
  li.dropdown{
    ul{
      display: none !important;
      ul{
        top: 5px;
        border: 1px solid #bbb !important;
        margin: 0;
        -webkit-border-radius: 3px !important;
        border-radius:3px !important;
      }
    }
    &:hover > .menu_level_1{
      display: block !important;
    }
    .menu_level_2 li:hover > .menu_level_3,
    .menu_level_1 li:hover > .menu_level_2{
      display: block !important;
    }
  }
}

.navbar .nav li.dropdown.open > .dropdown-toggle,
.navbar .nav li.dropdown.active > .dropdown-toggle,
.navbar .nav li.dropdown.open.active > .dropdown-toggle {
  background:none;
}

// Bootstrap - Table
.table thead th { padding-top:2px; padding-bottom:2px; }

.label-info,
.badge-info { background:#92b2d6; }

// FontAwesome
[class^="icon-"],
[class*=" icon-"] {
  display:inline-block !important;
}
[class^='icon-'].hide-text:after,
[class^='icon-'].hide-text:before {
  padding:0;
  text-indent:0;
  font-size:14px;
  line-height:1.3em;
  color:#666;
  font-family: 'FontAwesome';
}

.dropdown-menu {
  .divider {
    border-bottom-color:#eee;
    margin:4px 0;
  }
}

footer {
  text-align: center;
}
#aside {
  padding: 0 @horizontalPadding;
}
#sidebar {
  padding: 0 @horizontalPadding;
}
#content {
  padding: 0 @horizontalPadding;
}
.one-column {
  padding: @horizontalPadding;
  -webkit-border-radius: @baseBorderRadius;
  border-radius: @baseBorderRadius;
  border: 1px solid @generalBorderColor;
  margin:0 0 @marginBottomBox;
}
.page-container {
  padding: 0 @widthClosePanel;
  height: 1%;
  position: relative;
}
.page-container.left-locked {
  padding-left: @widthLeftPanel;
}
.page-container.right-locked {
  padding-right: @widthLeftPanel;
}
.page-container:after {
  content: "";
  clear: both;
  display: block;
}
.row-fluid.one-column {
  padding: 0;
}
.nav-box {
  position: absolute;
  top: 0;
  left: 25px;
  width: 320px;
  padding:0 1px 0 5px;
  z-index: 995;
  color: #fff;
  background: #424850 url("../../img/bg-sidebar.png")repeat-y;
  -webkit-box-shadow:  6px 4px 6px 1px rgba(0, 0, 0, 0.60);
  box-shadow:  6px 4px 6px 1px rgba(0, 0, 0, 0.60);
  .nav-title {
    overflow: hidden;
    height: 1%;
    padding: 7px 6px;
    color: #fff;
    background: #2b2d31;
    h3 {
      float: left;
      margin: 0;
      font-size: @fontSizeSmall;
      line-height: 12px;
      text-transform: uppercase;
    }
    .action {
      float: right;
      margin: 0 0 0 4px;
      text-indent: -9999px;
      font-size: 0;
      line-height: 0;
      background-image: url("../../img/glyphicons-halflings-white.png");
      cursor: pointer;
    }
    .close {
      opacity: 1;
    }
    .settings {

    }
  }
  .nav-content {
    padding: 10px 5px 5px;
  }
}
.side-nav {
  background:#424850 url("../../img/bg-sidebar.png") repeat-y 100% 0;
  padding: 0 5px 18px 0;
  position: relative;
  z-index: 999;
  .side-nav-opener {
    border-top: 1px solid #0d0d0d;
    position: absolute;
    bottom: 0;
    right: 5px;
    width: 25px;
    .icon-arrow-right {
      display: none;
      float:right;
      cursor: pointer;
    }
    .icon-arrow-left {
      float:right;
      margin: 3px 0;
      cursor: pointer;
    }
  }
  .lock-bar {
    display: none;
    float:right;
  }
  .bar-tools {
    margin: 0;
    padding: 0;
    .sn-opener {
      display: block;
      text-align: center;
      padding: 4px 0;
      span {
        display: none;
      }
    }
    &>li {
      border-top: 1px solid #2f343b;
    }
    &:first-child {
      border-top: 0;
    }
  }
  .open-bar-item {
    cursor: pointer;
  }
  .open-item .icon-chevron-right {
    display: none;
  }
  .open-item .icon-chevron-down {
    display: inline-block !important;
  }
  .well {
    background: #383c40;
    -webkit-box-shadow:  0px 2px 4px 1px rgba(0, 0, 0, 0.6);
    box-shadow:  0px 2px 4px 1px rgba(0, 0, 0, 0.6);
    border: 1px solid #2e2e2e;
  }
  .nav-content {
    padding: 0 7px;
  }
}
.side-nav-open {
  .lock-bar {
    display: block;
    margin: 0 3px 0 0;
  }
  .icon-unlock {
    display: none;
  }
  .sn-opener {
    display: none;
  }

}
.left-panel {
  float: left;
  width: @widthClosePanel;
  margin: 0 0 0 -@widthClosePanel;
  display: inline;
}
.left-panel.side-nav-open {
  position:  absolute;
  top: 0;
  left: 0;
  width: @widthLeftPanel;
  padding: 10px 0;
  margin: 0;
  .nav-title {
    background: none;
    margin: 0;
  }
  .bar-tools > li {
    margin: 0 5px 0 0;
  }
  .side-nav-opener {
    width: @widthLeftPanel;
    .icon-arrow-right {
      display: block;
      float:right;
      margin: 3px;
    }
    .icon-arrow-left {
      display: none;
      float:right;
    }
  }
  .sn-opener {
    display: none;
  }
  .nav-box {
    padding: 0;
    background: none;
    -webkit-box-shadow:  none;
    box-shadow:  none;
  }

}
.left-panel.side-nav-locked {
  position: relative;
  width: @widthLeftPanel;
  padding: 10px 0;
  margin: 0 0 0 -@widthLeftPanel;
  .nav-title {
    background: none;
    margin: 0;
  }
  .bar-tools > li {
    margin: 0 5px 0 0;
  }
  .side-nav-opener {
    width: @widthClosePanel;
  }
  .icon-unlock {
    display: block;
    margin: 4px 7px 3px 3px;
  }
  .icon-lock {
    display: none;
  }
  .lock-bar {
    display: block;
  }
  .maximaze-bar {
    float: right;
  }
  .icon-arrow-left {
    display: none;
  }
  .icon-arrow-right {
    display: block;
    margin: 3px;
  }
  .sn-opener {
    display: none;
  }
  .nav-box {
    padding: 0;
    background: none;
    -webkit-box-shadow:  none;
    box-shadow:  none;
  }
}

.right-panel .nav-box {
  right: 25px;
  left: auto !important;
}
.side-nav-open .nav-box,
.side-nav-locked .nav-box {
  display: block !important;
  position: static;
  width: 100%;
}
.side-nav-open .sn-opener,
.side-nav-locked .sn-opener {
  display: none;
}
#bar-drop-overlay {
  display: none;
  height: 100%;
  left: 0;
  position: absolute;
  top: 0;
  width: 100%;
  z-index: 15;
}
#bar-drop-overlay.bar-open-overlay {
  display: block;
}
.layout-content {
  margin: 0 !important;
  .navbar-inner {
    z-index:1;
  }
}
.right-panel {
  display: inline;
  float: right;
  width: @widthClosePanel;
  margin: 0 -@widthClosePanel 0 0;
  background-position: 0 0;
  padding: 0 0 18px 5px;
  .bar-tools {
    margin: 0;
    padding: 0;
    list-style: none;
  }
  .side-nav-opener {
    right: auto;
    left: 5px;
    width: @widthClosePanel;
    .icon-arrow-left {
      display: none;
      float: left;
    }
    .icon-arrow-right {
      float: left;
      display: block;
      margin: 3px;
    }
  }
  .lock-bar {
    float: left;
  }
  .nav-box {
    background-position: 100% 0;
    padding: 0 5px 0 1px;
    -webkit-box-shadow:  -6px 4px 6px 1px rgba(0, 0, 0, 0.60);
    box-shadow:  -6px 4px 6px 1px rgba(0, 0, 0, 0.60);
  }
  .nav-content {
    padding-top: 10px;
  }
  .maximaze-bar {
    width: 100%;
    overflow: hidden;
  }
}
.right-panel.side-nav-open {
  position:  absolute;
  top: 0;
  right: 0;
  width: @widthLeftPanel;
  overflow: hidden;
  padding: 10px 0;
  margin: 0;
  .bar-tools > li {
    margin: 0 0 0 5px;
  }
  .sn-opener {
    display: none;
  }
  .nav-box {
    padding: 0;
    background: none;
    -webkit-box-shadow:  none;
    box-shadow:  none;
  }
  .nav-title {
    background: none;
    margin: 0;
  }
  .side-nav-opener {
    width: @widthLeftPanel;
    .icon-arrow-left {
      display: block;
      float: left;
      margin: 3px;
    }
    .icon-arrow-right {
      float: left;
      display: none;
      margin: 3px;
    }
  }
}
.right-panel.side-nav-locked {
  position: relative;
  width: @widthLeftPanel;
  padding: 10px 0;
  margin: 0 -@widthLeftPanel 0 0;
  .bar-tools > li {
    margin: 0 0 0 5px;
  }
  .icon-unlock {
    display: block;
    margin: 4px 7px 3px 3px;
  }
  .icon-lock {
    display: none;
  }
  .lock-bar {
    display: block;
  }
  .side-nav-opener {
    width: (@widthLeftPanel -5);
    .icon-arrow-left {
      display: block;
      float: left;
      margin: 3px;
    }
    .icon-arrow-right {
      float: left;
      display: none;
      margin: 3px;
    }
  }
  .sn-opener {
    display: none;
  }
  .nav-box {
    padding: 0;
    background: none;
    -webkit-box-shadow:  none;
    box-shadow:  none;
  }
  .nav-title {
    background: none;
    margin: 0;
  }
}
#wrapper {
  -webkit-border-radius: @baseBorderRadius;
  border-radius: @baseBorderRadius;
  border: 1px solid @generalBorderColor;
  margin:0 0 @marginBottomBox;
}
.form-pass-reset {
  margin: 0 auto 20px;
  max-width: 400px;
  padding: 19px 29px 29px;
  #gradient > .vertical(@navbarBackgroundHighlight, @navbarBackground);
  border: 1px solid @navbarBorder;
  .border-radius(@baseBorderRadius);
  .box-shadow(0 1px 4px rgba(0,0,0,.065));
}
.form-row {
  padding: 0 0 @marginBottomBox/2;
}
.small-text {
  font-size: @fontSizeSmall;
}
.small-text.checkbox {
  margin-top: 0 !important;
}
.top-frame {
  padding-top: @topPadding/2;
}
.popup-box {
  width: @widthPopup;
  margin: 0 auto;
}
/* dialog jQuery ui  start */
.ui-dialog {
  background: @bodyBackground;
  .border-radius(6px);
  box-shadow:0 1px 22px rgba(0,0,0,.4) !important;
  -webkit-box-shadow:0 1px 22px rgba(0,0,0,.4) !important;
  -moz-box-shadow:0 1px 22px rgba(0,0,0,.4) !important;
  z-index: 998;
}
.ui-dialog-titlebar {
  .border-radius(@baseBorderRadius @baseBorderRadius 0 0);
  cursor: move;
  padding: @verticalPadding/2 @horizontalPadding;
}
.ui-dialog-titlebar-min {
  .border-radius(@baseBorderRadius);
  .box-shadow(0 1px 4px rgba(0,0,0,.065));
  cursor: auto;
}
.ui-dialog-content {
  padding: @verticalPadding/2 @horizontalPadding/2;
  position: relative;
  min-width: 250px;
  .ui-resizable-handle {
    cursor: move;
  }
}
.ui-dialog .widget-actions-section button.btn {
  margin-left: 5px;
}
.ui-dialog .ui-resizable-se {
  height: 14px;
  width: 14px;
  margin: 2px;
  position: absolute;
  bottom: -1px;
  right: 0px;
  background: url("../../img/glyphicons-halflings.png") no-repeat -336px -166px;
  cursor: se-resize;
}
.ui-dialog .ui-dialog-titlebar-restore,
.ui-dialog .ui-dialog-titlebar-close,
.ui-dialog .ui-dialog-titlebar-maximize,
.ui-dialog .ui-dialog-titlebar-minimize,
.ui-dialog .ui-dialog .minimized {
  float:right;
  margin: 0 0 0 7px;
  padding: 0;
  font-size: 0;
  line-height: 0;
  background:none;
  cursor: pointer;
  border: 0;
}
#create-status-form {
  height: auto !important;
  border: 0 !important;
}

.open-filter .filter-criteria-selector {
  #gradient > .vertical(#e6e6e6, #ffffff);
}
/* general style reset */
.navbar .btn,
.navbar .btn-group {
  margin-top: 0;
}
.nav-header {
  color: @bodyColor;
  font-size: 12px;
}
.nav-header-title {
  font-size: @baseFontSize;
  text-transform: none;
}

.label-important,
.badge-important {
  background-color: #ea0000;
  #gradient > .vertical(#ea0000, #ba0000);

}
/* general style classes */
.extra-small {
  font-size: 10px;
  color: #555;
}
.input-large {
  width: 235px;
}
.navbar .small-divider {
  background: url("../../img/vertical-divider-general.gif") repeat-y;
  height: 22px;
  margin: 10px 7px 0 0;
  border: 0;
  width: 2px;
}
.extra-list {
  margin: 0;
  padding: 0;
  list-style: none;
}

/* pin-bar */
.pin-bar {
  border-bottom:1px solid #2a2f36;
  padding: 0 30px 0 0;
  #gradient > .vertical(@pinBarColorStart, @pinBarColorEnd);
  position: relative;
  z-index: 998;
  .pin-menus {
    float:right;
    position: relative;
    width: 30px;
    height: 24px;
    margin: 0 -29px 0 0;
    border-left: 1px solid #000004;
    cursor: pointer;
    > span {
      display: block;
      width: 100%;
      height: 100%;
    }
    .oro-dropdown-toggle {
      &[class^='icon-ellipsis'] {
        width:30px;
        height:24px;
        margin:0;
        color:#fff;
        font-size:18px;
        text-align:center;
        line-height:24px;
      }
      &:hover {
        #gradient > .vertical(#4c5663, darken(#354150,5%));
      }
      &:active,
      &:focus {
        .box-shadow(inset 0 2px 4px 0 darken(#354150,20%));
      }
    }
    &.open {
      [class^='icon-ellipsis'] {
        .box-shadow(inset 0 2px 4px 0 darken(#354150,20%));
      }
    }
    .dropdown-menu {
      border-radius: 0;
      margin: 0;
      padding: 0;
      width: 415px;
      outline: none;
      .tabs-left {
        > .nav-tabs {
          border:0;
          margin:0;
          width: 120px;
          li {
            width: auto;
            height: auto;
            float: none;
            > a {
              border:none;
              border-bottom:1px solid darken(#dbe2ea,2%);
              .border-radius(0);
              padding: 7px 8px;
              line-height: 14px;
              margin-right: 0px;
              margin-bottom:0;
              color:#2f2f2f;
              text-shadow:0 1px 0 #f7fafc;
              &:hover {
                border-bottom:1px solid darken(#dbe2ea,2%);
                color:#2f2f2f;
                cursor:pointer;
              }
              [class^='icon-'] { color:#8ba1b6; }
            }
            &:hover,
            &:active,
            &:focus {
              background-color: darken(#ecf1f9,2%);
            }
            &.active {
              position:relative;
              background-color: darken(#ecf1f9,5%);
              font-weight:bold;
              &:before {
                width: 0px;
                height: 0px;
                border-style: solid;
                border-width: 7.5px 8px 7.5px 0;
                border-color: transparent darken(#ecf1f9,8%) transparent transparent;
                content: "";
                display: inline-block;
                position: absolute;
                right: 0;
                top:7px;
                bottom:0;
              }
              &:after {
                width: 0px;
                height: 0px;
                border-style: solid;
                border-width: 7.5px 8px 7.5px 0;
                border-color: transparent #fff transparent transparent;
                content: "";
                display: inline-block;
                position: absolute;
                right: -1px;
                top:7px;
                bottom:0;
              }
            }
            &.active a,
            a:hover,
            a:active,
            a:focus {
              background:none;
              text-shadow:0 1px 0 #e6eff8;
            }
            &:last-child > a { border-bottom:none; }
          }
        }
        &.tabbable {
          background-color: #ecf1f9;
        }
        > .tab-content {
          border-left: 1px solid darken(#ecf1f9,8%);
          background-color: #fff;
          min-height: 167px;
          max-height: 330px;
          overflow: auto;
          z-index:99;
          .tab-pane {
            .extra-list {
              li {
                a { padding-right:0; padding-left:0; }
              }
            }
          }
        }
      }
    }
  }
  .pin-bar-empty {
    display:inline-block;
    padding:1px 0 0 10px;
    color: #b2bac2;
    font-size:12px;
    line-height: 22px;
  }
}
.pin-bar .list-bar {
  display: table;
}
.pin-bar .list-bar ul {
  margin: 0;
  padding: 0;
  list-style: none;
  display: table-row;
}
.pin-bar .list-bar li {
  .box-shadow(inset 0 -1px 2px 0 rgba(0,0,0,.1));
  color: #cad2da;
  display: table-cell;
//  float: left;
  text-align: left;
  text-shadow: 0 -1px 2px #37485f;
  line-height: 24px;
  font-size: @fontSizeSmall;
  padding: 0 25px 0 5px;
  border-right: 1px solid #2a2f36;
  margin: 0 -1px 0 0;
  position: relative;
}
.pin-bar .list-bar li .pin-holder div {
  display:block;
  overflow:hidden;
  height: 24px;
}
.pin-bar .list-bar li .pin-holder a {
  color: #cad2da;
}
.pin-bar .list-bar li .pin-holder a:hover {
  text-decoration: none;
}
.pin-bar .list-bar li .pin-holder div.pin-frame {
  white-space:nowrap;
  width:48px;
  -moz-binding:url("ellipsisxul.xml#ellipsis");
  text-overflow:ellipsis;
  -o-text-overflow:ellipsis;
}
.pin-bar .list-bar li.item {
  background-color: #434e5b;
}
.pin-bar .list-bar li.active {
  background-color:#627590;
}
.pin-bar .list-bar .pin-holder {
  position: relative;
  padding: 0;
}
.pin-bar .icon-remove {
  position:absolute;
  right:-7px;
  top:1px;
  font-size:0;
  &:before {
    position:absolute;
    top:5px;
    right:-13px;
    font-size:12px;
    color:#cad2da;
  }
}

.pin-menus .extra-list {
  padding: 5px 0px;
  li {
    border-bottom:1px solid #f2f2f2;
    padding: 3px 12px;
    font-size:12px;
    a {
      &:hover {
        text-decoration: none;
      }
    }
    &:last-child { border-bottom:none; }
  }
  > li:hover {
    background-color: #f4f4f4;
  }
}
.a2lix_translations {
  .nav-tabs {
    > li {
      height:29px !important;
      > a {
        border:1px solid #ddd;
        padding-top:4px;
        padding-bottom:4px;
        background:#f5f5f5;
        color:#777;
        &:hover {
          background:#eee;
        }
      }
      &.active {
        a {
          border-bottom-color:#fff;
          color:@bodyColor;
        }
      }
    }
  }
}
/* application-menu */
.application-menu {
  background-color: #232426;
  margin: 0;
  .container {
    padding: 6px 5px 0;
  }
  .nav-tabs {
    border-color: #000;
    & > li > a {
      -webkit-border-radius: 5px 5px 0 0;
      border-radius:  5px 5px 0 0;
      border: solid #000;
      border-width: 1px 1px 0 1px;
      height: 26px;
      color: #b8b8b8;
      font-size: @baseFontSize;
      line-height: 26px;
      text-shadow: 1px 1px 2px #00324d;
      background-color: #232426;
      padding: 0 15px;
      .box-shadow(none);
      font-weight: bold;
    }
  }
}
.application-menu .nav-tabs > li > a.empty,
.application-menu .nav-tabs > li.active > a.empty,
.application-menu .nav-tabs > li.active > a.empty:hover,
.application-menu .nav-tabs > li > a.empty:hover,
.application-menu .nav-tabs > li > a.empty:focus {
  border-radius:  5px;
  height:23px;
  border-width: 1px;
}
.application-menu .nav-tabs > li.active > a,
.application-menu .nav-tabs > li.active > a:hover,
.application-menu .nav-tabs > li > a:hover,
.application-menu .nav-tabs > li > a:focus {
  height: 26px;
  border: solid #000;
  border-width: 1px 1px 0 1px;
  background-color: #7a95b5;
  color: #fff;
  .box-shadow(none);
}
.tab-content > .tab-pane {
  padding: 0;
}
.application-menu .tab-content > .tab-pane > .nav a {
  color: #dedddd;
  font-size: @baseFontSize;
  font-weight: bold;
  &:hover {
    background-color: #447fe9;
  }
}
.application-menu .tab-content > .tab-pane > .nav .current a {
  background: #3b6fe5;
  color: #fff;
}
.application-menu .tab-content > .tab-pane > .nav {
  margin: 0;
}
.application-menu .tab-content {
  background-color: #7c96b4;
}
.application-menu .home a {
  padding: 0 5px !important;
}
.application-menu .home span {
  display: block;
  margin: 3px 0 0;
  width: 17px;
  height: 19px;
  text-indent: -9999px;
  font-size: 0;
  line-height: 0;
  background: url("../../img/general-sprite.png") no-repeat 0 -156px;
}
.page-title h1 {
  min-height:30px;
  font-size:20px;
  line-height:1.2em;
}

[class^="icon-"], [class*=" icon-"] {
  margin: 0 3px;
}
.icons-holder [class^="icon-"],
.icons-holder [class*=" icon-"] {
  margin: 0 -3px;
}
.icons-small button.btn {
  height: 24px;
  padding: 0 9px;
  line-height: 20px;
}
.application-menu .tab-content > .tab-pane > .nav a:hover {
  background: #447fe9;
  color: #fff;
}
.application-menu .tab-content > .tab-pane > .nav .active a {
  background: #3B6FE5;
  color: #fff;
}
.nav > li > a:focus {
  background-color: #7a95b5;
}
.navbar .nav > li a { padding-top:7px; padding-bottom:7px; }
.navbar .nav > li > a:focus,
.navbar .nav > li > a:hover {
  color: #fff;
}
.navbar .nav > .active > a,
.navbar .nav > .active > a:hover,
.navbar .nav > .active > a:focus {
  box-shadow: none;
  background-color: #7a95b5;
  color: #fff;
}
.filter-box {
  .box-shadow(inset 0 2px 1px rgba(0, 0, 0, 0.02));
  background:#efefef;
  border:1px solid #e2e2e2;
  border-width: 1px 0;
  padding: 15px 20px 8px 150px;
  .icon-remove:before { color:#aaa; font-size:14px; }
  .filter-list {
    float: left;
    margin: 0 0 0 -120px;
    position: relative;
  }
  .filter-list, .filter-criteria-selector {
    .caret { margin-top:11px; }
  }
  .filter-item {
    .filter-criteria-selector,
    .dropdown-toggle.btn {
      height:29px;
      font-weight:normal;
      padding-top:1px;
      button {
        color:#666;
        font-size: 14px;
      }
    }
    .select-filter-widget .caret { margin-top:8px; }
    .choicefilter {
      input[type='text'] {
        margin-right: -3px;
        .border-radius(0);
      }
      .filter-update {
        .border-radius(0 3px 3px 0);
        position:relative;
        font-size:14px;
        height:29px;
        line-height:28px;
      }
    }
    .disable-filter {
      line-height:18px !important;
    }
  }
}
.btn, a {
  .caret {
    margin-left: 5px;
  }
}

.filter-box .btn-group {
  margin-bottom: 7px;
}
.filter-box .btn-group + .btn-group{
  margin-left: 0;
}
.new-line {
  clear: both;
  display: block;
  width: 100%;
}

.list-inline {
  list-style: none;
  padding-left: 0;
}
.list-inline > li {
  display: inline-block;
  padding-left: 5px;
  padding-right: 5px;
}
.list-group > .list-group-item {
  padding: 10px;
  border-top: 1px solid #efefef;
  width: 100%;
  box-sizing: border-box;
  -moz-box-sizing: border-box;
  -webkit-box-sizing: border-box;
}
.list-group > .list-group-item:after {
  content: '';
  clear: both;
  display: block;
}
.list-group > .list-group-item:first-child {
  border: 0;
}
.nav-tabs-content {
  background-color: #f8f8f8;
  padding: 4px 15px 0;
  margin-bottom: 8px;
}
.tab-content-small {
  table.table:last-child {
    margin: 0;
  }
  .table td {
    padding: 5px 20px;
  }
  table.table thead th:last-child,
  table.table thead th:first-child,
  table.table thead th {
    padding: 3px 20px;
    text-transform: uppercase;
    font:bold 11px/12px @baseFontFamily;
    border: solid #dfdfdf;
    border-width: 1px 0;
  }
}
.nav-tabs-content > li {
  line-height: 16px;
  height: 22px;
  margin-right: -3px;
}
.nav-tabs-content > li > a {
  background: none;
  border-right: 1px solid #e4e4e4;
  padding: 1px 10px 0;
  color: #666;
}
.nav-tabs-content > li:last-child > a {
  border-right: 0;
}

.nav-tabs-content > li.active:focus > a:hover,
.nav-tabs-content > li.active:focus > a:focus,
.nav-tabs-content > li.active:hover > a:focus,
.nav-tabs-content > li.active:hover > a,
.nav-tabs-content > li:hover > a,
.nav-tabs-content > li.active > a:focus,
.nav-tabs-content > li.active > a:hover,
.nav-tabs-content > li.active > a {
  background-color: #fff;
  border: solid #ddd;
  border-width: 1px 1px 0;
  padding-bottom: 1px;
  color: @bodyColor;
  font-weight: bold;
}

.nav-tabs-content > li:hover > a {
  font-weight: normal;
}
.nav-tabs-content > li:hover > a:focus,
.nav-tabs-content > li > a:focus {
  font-weight: normal;
  background: none;
  border: 0;
  border-right: 1px solid #e4e4e4;
}
.badge-enabled,
.badge-disabled {
  padding: 3px 10px 3px 5px;
  font-size: 12px;
  font-weight: normal;
}
.badge-enabled {
  background-color: #dff2d4;
  color: #4c7940;
}
.badge-disabled {
  color: #aaa;
  background-color: #f2f2f2;
}
.status-disabled {
  color: #aaa;
}
.status-enabled {
  color: #2f8206;
}
.status-disabled,
.status-enabled {
  margin-top:-4px;
  text-shadow:none;
  padding:3px 10px 3px 5px;
  [class^='icon-']:before {
    font-size:12px;
  }
}
.status-enabled [class^='icon-']:before { color:#4a9938; }
.status-disabled [class^='icon-']:before { color:#e37878; }

.dib {
  display: inline-block;
  vertical-align: top;
  padding: 0 5px;
  line-height: 32px;
}

.more-bar-holder {
  .dropdown-toggle {
    float: left;
    padding: 0;
    margin-top:-14px;
    color:#999;
    font-size:16px;
    line-height:.1em;
    &:hover,
    &:focus {
      border: 0;
      text-decoration: none;
    }
  }
  .nav {
    margin:0;
  }
  li {
    margin:0 0 5px;
    float: none;
    display: table-cell;
  }
  .nav-pills {
    padding:0 10px;
  }
  .launchers-dropdown-menu{
    min-width: 35px;
  }
  .launcher-item {
    [class^='icon-']:before {
      color:#999;
      font:16px/1em 'FontAwesome';
    }
    a {
      .border-radius(3px);
      border:1px solid #fff;
      &:hover {
        background:#fafafa !important;
        border-color:#ddd;
        [class^='icon-']:before {
          color:#666;
        }
      }
    }
  }
  /* fix for IE10 in Win8, otherwise breaks actions column */
  .dropdown:not(.open) {
    .launchers-dropdown-menu {
      min-width: 0;
      display: block;
      height: 0;
      width: 0;
      overflow: hidden;
      border-width: 0;
    }
  }
}
.loading-wrapper {
  background: #000;
  opacity: 0.3;
  position: absolute;
  top: 0;
  left: 0;
  width: 100%;
  height: 100%;
  z-index: 999;
}
.loading-frame {
  position: absolute;
  top: 40%;
  left: 48%;
  width: 180px;
  z-index: 9999;
  .box {
    background: #fff;
    font-size: 14px;
    font-weight: bold;
    line-height:  24px;
  }
}
.holder-height {
  max-height: 200px;
  overflow: auto;
}
.navbar-extra {
  padding: 10px 0;
  .customer-info-top-actions a {
    height: 24px;
    line-height: 24px;
  }
  .btn {
    padding: 0 11px;
  }
  .icons-holder a {
    height: 24px;
    line-height: 24px;
  }
}
.icons-holder .icons-holder-text [class^="icon-"] {
  margin-right: 5px;
}
.brand-extra {
  font-size: 18px;
  font-weight: bold;
  margin-top: 12px;
  margin-right: 15px;
  line-height: 24px;
  color: @bodyColor;
}
.navigation {
  position: relative;
  .top-action-box {
    padding: 4px 0 0;
    background-color: #fff;
    float:right;
  }
  .icons-holder-text.btn {
    [class^='icon-'].hide-text {
      float:left;
      margin:0;
      &:before {
        display:inline-block;
        margin:4px 5px 0 0;
        font-size:16px;
        color:#666;
        line-height:19px;
      }
    }
    .icon-chevron-left.hide-text {
      &:before {
        font-size:11px;
        line-size:19px;
      }
    }
    &.btn-success,
    &.btn-primary,
    &.btn-danger {
      [class^='icon-'].hide-text {
        &:before {
          color:#fff;
        }
      }
    }
  }
}
.btn-primary{
  .icon-plus{
    font-size: 12px;
  }
}
.scroll-holder {
  position: relative;
}
.oro-drop > .btn {
  display: inline-block;
  vertical-align: top;
}
.btn-group > .disable-filter {
  .border-right-radius(4px);
  border-style: solid;
  border-color: #cccccc #cccccc #b3b3b3;
  border-width: 1px 1px 1px 0;
  font-size: 18px;
  display: inline-block;
  vertical-align: top;
  height: 28px;
  padding: 4px 2px 0;
  line-height: 28px;
  #gradient > .vertical(#ffffff, #e6e6e6);
}

.modal {
  .border-radius(8px 8px 6px 6px);
}

.oro-modal-danger {
  top: 20%;
  background-color: #fde0e0;
  width: 525px;
  .modal-header {
    background-color: #fdcece;
    border-bottom: 1px solid #d59c9c;
    padding: 14px 15px 14px 20px;
    .border-radius(6px 6px 0 0);
    -webkit-box-shadow:  0px 0px 6px 0px rgba(0, 0, 0, 0.5);
    box-shadow:  0px 0px 6px 0px rgba(0, 0, 0, 0.5);

  }
  .modal-body {
    color: @bodyColor;
    font-size: 14px;
    padding-left: 20px;
  }
  .modal-header .close {
    margin-top:-3px;
    color: @white;
    font-size: 25px;
    text-shadow: 2px 0px 2px rgba(111, 123, 148, 1);
    opacity: 0.9;
    &:hover,
    &:focus {
      color: @white;
      opacity: 0.6;
    }
  }
  .modal-footer {
    background: none;
    text-align: center;
    border: none;
    -webkit-box-shadow: none;
    box-shadow:  none;
    padding: 15px 15px 35px;
  }
  .modal-header h3 {
    font:bold 16px/18px @baseFontFamily;
  }
}
.oro-modal-normal{
  background-color: #fff;
  width: 700px;
  height: 450px;
  top: 20%;
  .modal-header{
    background-color: #303944;
    border-bottom: 1px solid #303944;
    .border-radius(6px 6px 0 0);
    -webkit-box-shadow:  0px 0px 6px 0px rgba(0, 0, 0, 0.5);
    box-shadow:  0px 0px 6px 0px rgba(0, 0, 0, 0.5);
    color: #fff;
  }
  .modal-body{
    color: @bodyColor;
    font-size: 14px;
    padding-left: 20px;
    height: 87%;
    overflow: hidden;
  }
  .modal-header .close{
    color: @white;
    font-size: 25px;
    text-shadow: 2px 0px 2px rgba(111, 123, 148, 1);
    opacity: 0.9;
    &:hover,
    &:focus {
      color: @white;
      opacity: 0.6;
    }
  }
}
.modal-primary {
  top: 20%;
  background-color: #f9f9f9;
  width: 525px;
  .modal-header {
    background-color: #fcfcfc;
    #gradient > .vertical(#fcfcfc, #ebebeb);
    border-bottom: 1px solid #b2b2b2;
    padding: 14px 15px 14px 20px;
    .border-radius(6px 6px 0 0);
    -webkit-box-shadow:  0px 0px 6px 0px rgba(0, 0, 0, 0.5);
    box-shadow:  0px 0px 6px 0px rgba(0, 0, 0, 0.5);
  }
  .modal-body {
    color: @bodyColor;
    font-size: 14px;
    padding-left: 20px;
  }
  .modal-header .close {
    font-size: 25px;
  }
  .modal-footer {
    background: none;
    text-align: center;
    border: none;
    -webkit-box-shadow:  none;
    box-shadow:  none;
    padding: 15px 15px 35px;
  }
  .modal-header h3 {
    font:bold 16px/18px @baseFontFamily;
  }
}
.dropup:after,
.dropdown:after {
  content: "";
  clear: both;
  display: inline;
}

.ui-dialog {
  background-color: #fff;
  -webkit-box-shadow:  0px 2px 32px 1px rgba(0, 0, 0, 0.8);
  box-shadow:  0px 2px 32px 1px rgba(0, 0, 0, 0.8);
  font-family:@baseFontFamily !important;
  .alert {
    margin: -@verticalPadding/2 -@horizontalPadding/2 @verticalPadding;
    background-color: @warningBackground;
    background-image: url('../../img/warning-ico.png');
    background-position: 10px 50%;
    background-repeat: no-repeat;
    padding: 12px 35px 12px 37px;
    border:1px solid @warningBorder;
    text-shadow: 0 1px 0 rgba(255,255,255,.5);
    .border-radius(0);
    .close {
      font-size: 18px;
      color: @warningClose;
      opacity: 1;
    }
  }
  .alert-success {
    background-color: @successBackground;
    background-image: url('../../img/sucsses-ico.png');
    border-color: @successBorder;
    color: @successText;
    .close {
      color: @successClose;
    }
  }
  .alert-danger,
  .alert-error {
    background-image: url('../../img/error-ico.png');
    background-color: @errorBackground;
    border-color: @errorBorder;
    color: @errorText;
    .close {
      color: @errorClose;
    }
  }
  .ui-widget-header {
    border: 0;
  }
  .widget-actions.form-actions {
    margin-bottom: 0;
    background: #fafafa;
    padding: 10px;
    .border-radius(0 0 @WindowBorderRadius @WindowBorderRadius);
  }
  .ui-dialog-titlebar {
    margin:-1px -1px 0 -1px;
    border-bottom: 1px solid #000;
    background-color: #47505a;
    #gradient > .vertical(#47505a, #363e47);
    padding: 6px 15px;
  }
  .ui-dialog-title {
    color: #fff;
    font-size: @baseFontSize;
    display: block;
    text-overflow: ellipsis;
  }
  .ui-dialog-titlebar-buttonpane {
    right: 7px !important;
    top: 5px !important;
    margin: 0 !important;
    border:1px solid #272e36;
    height:auto;
    .border-radius(4px);
    #gradient > .vertical(#838d98, #46515d);
    [class*='ui-dialog-titlebar-'] {
      width:auto !important;
      height:auto !important;
      padding:0 !important;
      margin:0 !important;
      .ui-icon { display:none; }
      .ui-button-text { display:none; }
      &:before {
        display:inline-block;
        border-right:1px solid #272e36;
        width:24px;
        height:22px;
        color:#fff;
        font:14px 'FontAwesome';
        text-align:center;
        line-height:22px;
        text-shadow:0 1px 0 #45505c;
      }
      &:last-child:before { .border-radius(3px 0 0 3px); }
      &:first-child:before { border-right:0; .border-radius(0 3px 3px 0); }
    }
    .ui-dialog-titlebar-close:before {
      content: "\f00d";
    }
    .ui-dialog-titlebar-maximize:before {
      content: "\f0b2";
    }
    .ui-dialog-titlebar-minimize:before {
      content: "\f150";
    }
    .ui-dialog-titlebar-restore:before {
      content: "\f151";
    }
  }
  &.ui-dialog-normal {
    [class*='ui-dialog-titlebar-'] {
      &:hover:before {
        #gradient > .vertical(darken(#838d98,5%), darken(#46515d,5%));
      }
      &:active:before,
      &:focus {
        .box-shadow(inset 0 2px 4px 0 darken(#46515d,10%));
      }
    }
  }
  .form-horizontal {
    .control-group {
      margin-bottom: 10px;
      .control-label {
        width:130px;
        margin:0 12px 0 0;
      }
      .controls {
        margin-left: 142px;
        .control-label {
          width: auto;
        }
        select{
          width: 100%;
          max-width: 282px;
        }
      }
    }
  }
  .bottom-action {
    padding: 10px 10px 25px 10px;
    overflow: hidden;
    border-top: 1px solid #dfdfdf;
    background: #fafafa;
    font-family:  @baseFontFamily;
  }
  .ui-widget-content {
    border: 0;
  }
  .ui-widget-content.ui-helper-clearfix {
    .border-radius(0 0 5px 5px);
  }
}

.ui-dialog-minimized {
  margin:0 4px !important;
  box-shadow:none !important;
  -webkit-box-shadow:none !important;
  -moz-box-shadow:none !important;
  .ui-dialog-titlebar {
    margin-bottom:-2px;
    padding:2px 80px 2px 10px !important;
    border-bottom:1px solid #d6d6d6 !important;
    background:#d6d6d6 !important;
    .ui-dialog-title {
      padding-top:2px;
      color:#666;
      font-size:12px;
      text-shadow:0 1px 0 #ddd;
    }
    .ui-dialog-titlebar-buttonpane {
      background:none;
      border:none;
      right:2px !important;
      top:2px !important;
      [class^='ui-dialog-titlebar-'] {
        &:before {
          border-right:none;
          color:#999;
          font-size:@baseFontSize;
          text-shadow:0 1px 0 #ddd;
        }
        &:hover:before,
        &:active:before,
        &:focus:before {
          color:#666;
        }
      }
    }
  }
  &.ui-widget-content { border:none !important; }
}
.ui-dialog.ui-widget-content {
  border: 1px solid #bbb;
}
.user-info-state {
  padding: 10px 0 0;
  clear: right;
}
.user-profile-cols .label {
  display:block;
  background:none;
  padding:0 0 7px 0;
  text-shadow:none;
  color:@bodyColor;
  font-weight:normal;
  font-size:@baseFontSize;
  line-height:1.2em;
}

.tag-sort-actions {
  margin-top: 5px;
  margin-bottom: 0;
  border-bottom: 1px solid #ddd;
  white-space: nowrap;
  &:after{
    content: "";
    display: block;
    clear: both;
  }
  li {
    &:first-child{
      a{
        border-width: 1px;
      }
    }
    a {
      display:inline-block;
      .border-radius(0);
      background:#fafafa;
      outline: none;
      padding:8px 12px;
      color:#555;
      margin-bottom:0;
      border: solid #ddd;
      border-width: 1px 1px 1px 0;
      line-height:20px;
      &.active {
        border-bottom-color:#fff;
        .box-shadow(none);
        color:@bodyColor;
        background:#fff;
        text-decoration: none;
      }
      &:hover {
        text-decoration: none;
        color:@bodyColor;
      }
    }
  }
  &.inline li {
    float: left;
    margin-bottom: -1px;
    padding:0;
    line-height: 20px;
  }
}
.tag-view .tags-holder{
  -webkit-box-shadow: none;
  box-shadow:none;
  -webkit-border-radius: 0;
  border-radius: 0;
  border: solid #ddd;
  border-width: 0 1px 1px;
  padding: 10px;
  overflow: hidden;
}
.tags-overlay .tag-list,
.tag-view  .tag-list {
  margin-bottom: 0;
  li {
    padding-top: 3px;
  }
  span.label {
    background:#eee;
    .border-radius(4px);
    font-size:12px;
    font-weight:normal;
    text-shadow:none;
    padding:4px 6px;
    border:none;
    color:@bodyColor;
    &:hover {
      background:#e4e4e4;
    }
    &.with-button {
      position: relative;
      padding-right: 20px;
    }
    .select2-search-choice-close {
      background:none;
      width:0;
      height:0;
      top:5px;
      right:15px;
      &:before {
        width:20px;
        content: "\f00d";
        font:11px 'FontAwesome';
        color:#ccc;
      }
    }
  }
}

.sub-title a { color:#888; }
.customer-info {
  padding-top:3px;
  padding-left: 60px;
  padding-bottom: 0;
  line-height: 18px;
  .sub-title {
    font-size: 17px;
    color: #999;
    float: left;
    margin-bottom: 7px;
  }
  .separator {
    float: left;
    padding: 0 3px;
    color: #999;
    font-size: 18px;
  }
  .user-name {
    margin: 0 10px 7px 0;
    font-size: 19px;
    min-height: 15px;
    line-height: 22px;
    float: left;
    font: bold 17px/18px Helvetica, Arial, sans-serif;

  }
  .dropdown.open .caret,
  .user-name .caret,
  .user-name:hover .caret {
    border-top-color: #444 !important;
    border-bottom-color: #444 !important;
  }
  .visual {
    -webkit-border-radius: 3px;
    border-radius: 3px;
    float: left;
    position: relative;
    width: 60px;
    margin: 0 0 0 -60px;
    img {
      margin-top:-3px;
      .border-radius(3px);
      width: 45px;
    }
  }
  .nav {
    margin: 0;
  }
  ul.inline {
    margin-bottom:0;
    color: #777;
    li {
      padding: 0 10px;
      border-left: 1px solid #e6e6e6;
      font-size: 11px;
      line-height: 14px;
      &:first-child {
        padding: 0 10px 0 0;
        border: 0;
      }
    }
  }
}
ul.inline-decorate {
  margin: 0;
  padding: 0;
  list-style: none;
}
ul.inline-decorate > li {
  padding-left: 10px;
  margin-left: 8px;
  display: inline;
  border-left: 1px solid #e6e6e6;
}
ul.inline-decorate > li:first-child {
  padding: 0;
  border: 0;
  margin: 0;
}
ul.inline-extra:after {
  content: ".";
  display: block;
  clear: both;
  height: 0;
  visibility: hidden;
}
ul.inline-extra {
  margin: 0;
  padding: 0;
  list-style: none;
  font-size: 12px;
  color: #666;
  width: 100%;
  span.cb {
    font-size: 10px;
    line-height: 12px;
    text-transform: uppercase;
    color: #aaa;
  }
  & > li {
    float: left;
    padding: 0 10px;
    &:first-child {
      padding: 0 10px 0 0;
    }
  }
}
.scrollspy-nav {
  background-color: #f6f6f6;
  border-bottom: 1px solid #c4c4c4;
  margin-bottom: 0;
  .box-shadow(0 2px 0 rgba(0, 0, 0, .03));
  .navbar-inner {
    padding: 0;
    border: 0;
    background: 0;
    .container-fluid {
      padding:0 15px;
      .nav {
        > li a {
          padding:5px 15px;
          color:#666;
          font-size:@baseFontSize;
          &:hover {
            border-bottom:3px solid #ddd;
            background:none;
            padding-bottom:2px;
            color: #444 !important;
          }
        }
        .active a,
        .active a:hover {
          border-bottom:3px solid #555;
          background:none;
          padding-bottom:2px;
          color:#111;
          font-weight:bold;
        }
      }
    }
  }
}
.customer-info-actions {
  background-color: #f6f6f6;
  border-bottom: 1px solid #ebebeb;
  .alert {
    margin-bottom: 0;
  }
}
.customer-info-top-actions .btn .caret {
  margin-top: 10px;
}
.customer-info-top-actions  .btn-group > .disable-filter {
  height: 21px;
  line-height: 21px;
  padding: 3px 2px 0;
}
.cb {
  display: block;
  clear: both;
}
.scrollspy {
/*height: 500px;*/
  position: relative;
  overflow: auto;
}
.btn-action {
  color: #777 !important;
  font-size: 20px;
  padding: 0 5px !important;
}
.btn-action:hover {
  text-decoration: none !important;
}
.navbar-extra-right {
  padding-right: 20px;
  .btn-group{
    margin-left: 8px;
  }
}
.row-oro {
  width: 100%;
  margin: 0 0 10px;
}
.clearfix-oro {
  width: 100%;
}
.row-oro:after,
.clearfix-oro:after {
  content: ".";
  visibility: hidden;
  display: block;
  height: 0;
  clear: both;
}

label.required em,
.form-horizontal label.required em {
  color: #c30b25;
  font-size: 15px;
}

/*.form-horizontal .span6 .controls div.selector {
  width:294px;
  select {
    width:292px;
  }
}*/
.form-horizontal .controls  .removeRow{
  position: relative;
  margin: 0 0 0 -24px;
}
/*.form-horizontal .span6 .oro-multiselect-holder input[type="email"],
.form-horizontal .span6 .oro-multiselect-holder input[type="text"],
.form-horizontal .span6 .oro-multiselect-holder input[type="password"] {
  margin: 0 0 5px 0;
}*/
input, textarea, .uneditable-input { width:280px; }
textarea {
  height: 150px;
  resize: vertical;
  text-align: justify;
  vertical-align: top;
}
.scrollspy-title {
  border:1px solid #e5e5e5;
  border-width:1px 0;
  margin:0 -20px 0px -20px;
  background:#fafafa;
  /*#gradient > .vertical(#fafafa, #f7f7f7);*/
  padding:4px 20px;
  color:lighten(@bodyColor,20%);
  text-shadow:0 1px 0 #fff;
  line-height:18px;
}
.scrollspy-nav-target {
  height: 20px;
}
.oro-clearfix-width:after,
.oro-clearfix:after {
  content: "";
  display: block;
  clear: both;
}
.oro-clearfix-width {
  height: 1%;
}
.oro-clearfix {
  width: 100%;
}
.horizontal .oro-clearfix input[type="checkbox"],
.horizontal .oro-clearfix input[type="radio"] {
  float: left;
  margin: 3px 10px 0 0;
}
.horizontal .oro-clearfix .label {
  float: left;
}
.controls .horizontal {
  padding-top: 5px;
}
.dot-menu-empty-message {
  padding: 4px 15px;
  color:lighten(@bodyColor,30%);
  font-style:italic;
}
.oro-drop.open-filter .filter-criteria.dropdown-menu {
  min-width: 120px;
}
.filter-criteria {
  .oro-action {
    width: 100%;
    margin: 0;
    .btn-group {
      float: right;
    }
    .btn {
      outline: none;
      position: static;
    }
  }
  .input-prepend {
    > .btn-group {
      > .dropdown-menu {
        min-width:125px;
        a {
          padding:1px 13px;
        }
      }
    }
  }
}
.filter-box .filter-item.open-filter {
  top: 125%;
  &:before {
    border-bottom: 11px solid rgba(0, 0, 0, 0.2);
    border-left: 11px solid transparent;
    border-right: 11px solid transparent;
    content: "";
    display: inline-block;
    left: 9px;
    position: absolute;
    bottom: -8px;
  }
  &:after {
    border-bottom: 10px solid #FFFFFF;
    border-left: 10px solid transparent;
    border-right: 10px solid transparent;
    content: "";
    display: inline-block;
    left: 10px;
    position: absolute;
    bottom: -8px;
    z-index: 701;
  }
}
.filter-box .filter-select-oro {
  height: 20px;
  line-height: 20px;
  width: 85px; /* need for flexible width at filter grid */
}
.filter-box .filter-criteria .selector {
  width: auto;
}
.filter-item div.selector {
  height: 20px;
  line-height: 20px;
  margin: 0 0 7px;
  float: right;
  span {
    line-height: 20px;
    height: 20px;
  }
}
.filter-box .filter-item .divider {
  background: none;
  line-height: 40px;
  font-size: 16px;
  padding: 0;
  margin: 0;
  position: relative;
  top: -3px;
}
.filter-item .btn {
  vertical-align: top;
}

.btn-group > .btn-small {
  font-size: @fontSizeSmall;
}
.btn-group > a.btn {
  height: 28px;
  line-height: 26px;
}
.oro-action .btn-group > .btn,
.oro-action .btn-group > .dropdown-menu,
.oro-action .btn-group > .popover {
  font-size: 14px;
}
.oro-action .btn-group {
  margin-right: 0;
}
.popup-box-errors {
  width: 480px;
  margin: 0 auto;
  border: 1px solid #bbb;
  padding: 40px 0;
  background-color: #fff;
  -webkit-border-radius: 6px;
  border-radius: 6px;
  -webkit-box-shadow:  1px 1px 3px 0px rgba(0, 0, 0, 0.5);
  box-shadow:  1px 1px 3px 0px rgba(0, 0, 0, 0.5);
}
.popup-box-errors .popup-content {
  background-color: #fff;
  font: 14px/20px @baseFontFamily;
  margin: 0 30px;
}
.popup-box-errors h1 {
  font:bold 20px/46px @baseFontFamily;
  margin: 0 0 10px;
}
.popup-box-errors h1 span {
  font-size: 45px;
  margin: 0 12px 0 0;
}
.top-messages {
  margin-bottom: 0;
}
/* custom form elements */
.selector,
.selector *,
.uploader,
.uploader * {
  margin: 0;
  padding: 0;
}
/* Uploader */

div.uploader {
  height: 28px;
  border: 1px solid #ccc;
  background-color: #fff;
  float: left;
  position: relative;
  overflow: hidden;
  cursor: default;
  line-height: 28px;
  -webkit-border-radius: 3px;
  border-radius: 3px;
  vertical-align: middle;
  display: inline-block;
}

div.uploader span.action {
  float: left;
  height: 28px;
  border-left: 1px solid #ccc;
  padding: 0 10px;
  overflow: hidden;
  cursor: pointer;
  #gradient > .vertical(#ffffff, #e6e6e6);
}
div.uploader.active  span.action {
  #gradient > .vertical(#e6e6e6, #ffffff);
}
div.uploader span.filename {
  padding: 0px 10px;
  float: left;
  display: block;
  overflow: hidden;
  text-overflow: ellipsis;
  white-space: nowrap;
  cursor: default;
  width: 109px;
}

div.uploader input {
  opacity: 0;
  position: absolute;
  top: 0;
  right: 0;
  bottom: 0;
  float: right;
  height: 25px;
  border: none;
  cursor: default;
}
/* Select */

select {
  height: 26px;
  line-height: 26px;
}
div.selector {
  line-height: 28px;
  height: 28px;
  position: relative;
  width: 235px;
  font-size: 12px;
  border: 1px solid #ddd;
  #gradient > .vertical(#ffffff, #f3f3f3);
  -webkit-border-radius: 3px;
  border-radius: 3px;
  padding: 0;
  margin: 0;
}

div.selector span {
  height: 28px;
  display: block;
  line-height: 28px;
  .box-sizing(border-box);
  padding: 0 5px;
  &:after {
    float:right;
    margin:2px 2px 0 0;
    display:inline-block;
    font:15px 'FontAwesome';
    content: "\f0dd";
  }
}

div.selector select {
  position: absolute;
  top: 0px;
  left: -2px;
  opacity: 0;
  z-index: 700;
  padding: 0 5px;
}

div.selector:active,
div.selector.active {
  background-position: -483px -156px;
}

div.selector.focus, div.selector.hover, div.selector:hover {
  background-position: -483px -182px;
}

div.selector.focus:active,
div.selector.focus.active,
div.selector:hover:active,
div.selector.active:hover {
  background-position: -483px -208px;
}

div.selector.disabled span {
  color:#aaa;
  &:after {
    color:#ddd;
  }
}


/* bootstrapSwitch v1.2 */
.has-switch {
  display: inline-block;
  cursor: pointer;
  .border-radius(5px);
  border: 1px solid;
  border-color: rgba(0, 0, 0, 0.1) rgba(0, 0, 0, 0.1) rgba(0, 0, 0, 0.25);
  position: relative;
  text-align: left;
  overflow: hidden;
  line-height: 8px;
  .user-select(none);
  min-width: 100px;
  &.switch-mini {
    min-width: 72px;
  }
  &.switch-small {
    min-width: 80px;
  }
  &.switch-large {
    min-width: 120px;
  }
  &.deactivate {
    opacity: 0.5;
    cursor: default !important;
    label,
    span {
      cursor: default !important;
    }
  }
  & > div {
    display: inline-block;
    width: 150%;
    position: relative;
    top: 0;
    &.switch-animate {
      .transition(left 0.5s);
    }
    &.switch-off {
      left: -50%;
      height: 30px
    }
    &.switch-on {
      left: 0;
      height: 30px;
    }
  }
  input[type=checkbox] {
    display: none;
  }
  span,
  label {
    .box-sizing(border-box);
    cursor: pointer;
    position: relative;
    display: inline-block;
    height: 100%;
    padding-bottom: 4px;
    padding-top: 4px;
    font-size: 14px;
    line-height: 20px;
    &.switch-mini {
      padding-bottom: 4px;
      padding-top: 4px;
      font-size: 10px;
      line-height: 9px;
    }
    &.switch-small {
      padding-bottom: 3px;
      padding-top: 3px;
      font-size: 12px;
      line-height: 18px;
    }
    &.switch-large {
      padding-bottom: 9px;
      padding-top: 9px;
      font-size: 16px;
      line-height: normal;
    }
  }
  label {
    text-align: center;
    margin-top: -1px;
    margin-bottom: -1px;
    z-index: 10;
    width: 34%;
    border-left: 1px solid #cccccc;
    border-right: 1px solid #cccccc;
    color: #ffffff;
    text-shadow: 0 -1px 0 rgba(0, 0, 0, 0.25);
    background-color: #f5f5f5;
    #gradient > .vertical(#ffffff, #e6e6e6);
    border-color: #e6e6e6 #e6e6e6 #bfbfbf;
    border-color: rgba(0, 0, 0, 0.1) rgba(0, 0, 0, 0.1) rgba(0, 0, 0, 0.25);
    i {
      color: #000;
      text-shadow: 0 1px 0 #fff;
      line-height: 18px;
      pointer-events: none;
    }
  }
  span {
    text-align: center;
    z-index: 1;
    width: 33%;
    padding:  0 7px;
    &.switch-left {
      .border-left-radius(4px);
    }
    &.switch-right {
      color: #333333;
      text-shadow: 0 1px 1px rgba(255, 255, 255, 0.75);
      background-color: #f0f0f0;
      #gradient > .vertical(#e6e6e6, #ffffff);
      border-color: #ffffff #ffffff #d9d9d9;
      border-color: rgba(0, 0, 0, 0.1) rgba(0, 0, 0, 0.1) rgba(0, 0, 0, 0.25);
    }
  }
  label:hover,
  label:focus,
  label:active,
  label.active,
  label.disabled,
  label[disabled] {
    color: #ffffff;
    background-color: #e6e6e6;
    *background-color: #d9d9d9;
  }
  label:active,
  label.active {
    background-color: #cccccc \9;
  }
  span.switch-right:hover,
  span.switch-right:focus,
  span.switch-right:active,
  span.switch-right.active,
  span.switch-right.disabled,
  span.switch-right[disabled] {
    color: #333333;
    background-color: #ffffff;
    *background-color: #f2f2f2;
  }
  span.switch-right:active,
  span.switch-right.active {
    background-color: #e6e6e6 \9;
  }
  span.switch-primary,
  span.switch-left {
    color: #ffffff;
    text-shadow: 0 -1px 0 rgba(0, 0, 0, 0.25);
    background-color: #005fcc;
    #gradient > .vertical(#0044cc, #0088cc);
    border-color: #0088cc #0088cc #005580;
    border-color: rgba(0, 0, 0, 0.1) rgba(0, 0, 0, 0.1) rgba(0, 0, 0, 0.25);
  }
  span.switch-primary:hover,
  span.switch-left:hover,
  span.switch-primary:focus,
  span.switch-left:focus,
  span.switch-primary:active,
  span.switch-left:active,
  span.switch-primary.active,
  span.switch-left.active,
  span.switch-primary.disabled,
  span.switch-left.disabled,
  span.switch-primary[disabled],
  span.switch-left[disabled] {
    color: #ffffff;
    background-color: #0088cc;
  }
  span.switch-primary:active,
  span.switch-left:active,
  span.switch-primary.active,
  span.switch-left.active {
    background-color: #006699 \9;
  }
  span.switch-info {
    color: #ffffff;
    text-shadow: 0 -1px 0 rgba(0, 0, 0, 0.25);
    background-color: #41a7c5;
    #gradient > .vertical(#2f96b4, #5bc0de);
    border-color: #5bc0de #5bc0de #28a1c5;
    border-color: rgba(0, 0, 0, 0.1) rgba(0, 0, 0, 0.1) rgba(0, 0, 0, 0.25);
  }
  span.switch-info:hover,
  span.switch-info:focus,
  span.switch-info:active,
  span.switch-info.active,
  span.switch-info.disabled,
  span.switch-info[disabled] {
    color: #ffffff;
    background-color: #5bc0de;
    *background-color: #46b8da;
  }
  span.switch-info:active,
  span.switch-info.active {
    background-color: #31b0d5 \9;
  }
  span.switch-success {
    color: #ffffff;
    text-shadow: 0 -1px 0 rgba(0, 0, 0, 0.25);
    background-color: #58b058;
    #gradient > .vertical(#51a351, #62c462);
    border-color: #62c462 #62c462 #3b9e3b;
    border-color: rgba(0, 0, 0, 0.1) rgba(0, 0, 0, 0.1) rgba(0, 0, 0, 0.25);
  }
  span.switch-success:hover,
  span.switch-success:focus,
  span.switch-success:active,
  span.switch-success.active,
  span.switch-success.disabled,
  span.switch-success[disabled] {
    color: #ffffff;
    background-color: #62c462;
    *background-color: #4fbd4f;
  }
  span.switch-success:active,
  span.switch-success.active {
    background-color: #42b142 \9;
  }
  span.switch-warning {
    color: #ffffff;
    text-shadow: 0 -1px 0 rgba(0, 0, 0, 0.25);
    background-color: #f9a123;
    #gradient > .vertical(#f89406, #fbb450);
    border-color: #fbb450 #fbb450 #f89406;
    border-color: rgba(0, 0, 0, 0.1) rgba(0, 0, 0, 0.1) rgba(0, 0, 0, 0.25);
  }
  span.switch-warning:hover,
  span.switch-warning:focus,
  span.switch-warning:active,
  span.switch-warning.active,
  span.switch-warning.disabled,
  span.switch-warning[disabled] {
    color: #ffffff;
    background-color: #fbb450;
    *background-color: #faa937;
  }
  span.switch-warning:active,
  span.switch-warning.active {
    background-color: #fa9f1e \9;
  }
  span.switch-danger {
    color: #ffffff;
    text-shadow: 0 -1px 0 rgba(0, 0, 0, 0.25);
    background-color: #d14641;
    #gradient > .vertical(#bd362f, #ee5f5b);
    border-color: #ee5f5b #ee5f5b #e51d18;
    border-color: rgba(0, 0, 0, 0.1) rgba(0, 0, 0, 0.1) rgba(0, 0, 0, 0.25);

  }
  span.switch-danger:hover,
  span.switch-danger:focus,
  span.switch-danger:active,
  span.switch-danger.active,
  span.switch-danger.disabled,
  span.switch-danger[disabled] {
    color: #ffffff;
    background-color: #ee5f5b;
    *background-color: #ec4844;
  }
  span.switch-danger:active,
  span.switch-danger.active {
    background-color: #e9322d \9;
  }
}

.ui-slider { position: relative; text-align: left; }
.ui-slider .ui-slider-handle { position: absolute; z-index: 2; width: 1.2em; height: 1.2em; cursor: default; }
.ui-slider .ui-slider-range { position: absolute; z-index: 1; font-size: .7em; display: block; border: 0; background-position: 0 0; }

.ui-slider-horizontal { height: .8em; }
.ui-slider-horizontal .ui-slider-handle { top: -.3em; margin-left: -.6em; }
.ui-slider-horizontal .ui-slider-range { top: 0; height: 100%; }
.ui-slider-horizontal .ui-slider-range-min { left: 0; }
.ui-slider-horizontal .ui-slider-range-max { right: 0; }

.ui-slider-vertical { width: .8em; height: 100px; }
.ui-slider-vertical .ui-slider-handle { left: -.3em; margin-left: 0; margin-bottom: -.6em; }
.ui-slider-vertical .ui-slider-range { left: 0; width: 100%; }
.ui-slider-vertical .ui-slider-range-min { bottom: 0; }
.ui-slider-vertical .ui-slider-range-max { top: 0; }

.row-fluid.row-fluid-divider {
  background: url("../../img/vertical-separator.png") repeat-y 50% 0;
  .forScreen(@mediumScreen, background, none);
}
h5.user-fiedset {
  font-weight:bold;
  font-size:15px;
  line-height:18px;
  margin: 0 10px 10px 0;
}
/*.user-fiedset span {
  display:block;
  position:relative;
  background: #fff;
  padding: 0 10px 0 0;
  &:before {
    display:block;
    position:absolute;
    top:2px;
    left:0;
    right:0;
    bottom:auto;
    border-bottom:1px solid #ddd;
  }
}*/
.page-size .dropdown-menu {
  min-width: 20px;
}

input:focus:invalid:focus,
textarea:focus:invalid:focus,
select:focus:invalid:focus,
div.selector.focus,
div.uploader.focus,
.select2-container-active .select2-choice,
.select2-container-active .select2-choices
{
  border-color: rgba(82, 168, 236, 0.8);
  outline: 0;
  outline: thin dotted \9;
  -webkit-box-shadow: inset 0 1px 1px rgba(0, 0, 0, 0.075), 0 0 8px rgba(82, 168, 236, 0.6);
  -moz-box-shadow: inset 0 1px 1px rgba(0, 0, 0, 0.075), 0 0 8px rgba(82, 168, 236, 0.6);
  box-shadow: inset 0 1px 1px rgba(0, 0, 0, 0.075), 0 0 8px rgba(82, 168, 236, 0.6);
  color: #555;
}
.separator-btn {
  border-left: 1px solid #e9e9e9;
  margin: 4px 8px 0;
  height: 24px;
}
.title-buttons-container{
  .pull-left > .separator-btn{
    margin-right: 1px;
  }
}
.pagination-centered > label {
  margin-right: -4px;
  padding-left: 5px;
}
.alert-error > ul{
  margin-bottom: 0;
}
#flash-messages {
  overflow: hidden;
  .alert {
    margin: 3px 0 0;
    background-color: @warningBackground;
    background-image: url('../../img/warning-ico.png');
    background-position: 10px 48%;
    background-repeat: no-repeat;
    padding: 3px 35px 1px 37px;
    border:1px solid rgba(241,216,103,.3);
    text-shadow: 0 1px 0 rgba(255,255,255,.5);
    .close {
      font-size: 18px;
      color: @warningClose;
      opacity: 1;
    }
  }
  .alert-success {
    background-color: @successBackground;
    background-image: url('../../img/sucsses-ico.png');
    border:1px solid rgba(77,161,36,.3);
    color: @successText;
    .close {
      color: @successClose;
    }
  }
  .alert-danger,
  .alert-error {
    background-image: url('../../img/error-ico.png');
    background-color: @errorBackground;
    border:1px solid rgba(203,17,17,.3);
    color: @errorText;
    .close {
      color: @errorClose;
    }
  }
  .alert-warning {
    background-image: none;
    padding-left: 20px;
  }
  .alert-empty {
    display: none;
  }
}
.flash-messages-frame {
  position: fixed;
  top: 66px;
  left: 25%;
  z-index: 500;
  width: 50%;

  .box-sizing(border-box);
  padding: 0 10px;
  opacity: 0.9;
}
.flash-messages-holder {
  /*width: 100%; ticket/BAP-1733*/
}
.oro-multiselect {
  display: inline-block;
  width: auto;
  vertical-align: middle;
}

.oro-multiselect-holder .selector {
  display: inline-block;
  width: auto;
  overflow: hidden;
  vertical-align: middle;
}
/* validation-error */
label.validation-error {
  color: #C81717 !important;
}
.validation-error .error {
  border:1px solid #e9322d;
  outline: 0;
  outline: thin dotted \9;
  -webkit-box-shadow: inset 0 1px 1px rgba(0, 0, 0, 0.075), 0 0 8px rgba(211, 33, 33, 0.6);
  -moz-box-shadow: inset 0 1px 1px rgba(0, 0, 0, 0.075), 0 0 8px rgba(211, 33, 33, 0.6);
  box-shadow: inset 0 1px 1px rgba(0, 0, 0, 0.075), 0 0 8px rgba(211, 33, 33, 0.6);
  color: #555;
}
.validation-error div.selector {
  display: inline-block;
  vertical-align: middle;
}
/*.validation-error div.selector {
  border: 1px solid #d32121;
  outline: thin dotted \9;
  -webkit-box-shadow: inset 0 1px 1px rgba(0, 0, 0, 0.075), 0 0 8px rgba(211, 33, 33, 0.6);
  -moz-box-shadow: inset 0 1px 1px rgba(0, 0, 0, 0.075), 0 0 8px rgba(211, 33, 33, 0.6);
  box-shadow: inset 0 1px 1px rgba(0, 0, 0, 0.075), 0 0 8px rgba(211, 33, 33, 0.6);
}*/

.validation-tooltip {
  font-size:0;
  text-indent:-9999em;
  &:before {
    display: inline-block;
    margin-left:8px;
    font:normal 18px/1em 'FontAwesome';
    font-style: normal;
    text-decoration: inherit;
    -webkit-font-smoothing: antialiased;
    content: "\f06a";
    color:#c81717;
    text-decoration: inherit;
    text-indent:0;
    speak: none;
  }
}

.validation-error .validation-tooltip {
  display: inline-block;
}
.validate-group {
  display: inline-block;
  vertical-align: middle;
  min-width: 230px;
}
.validate-group:after {
  content: "";
  clear: both;
  display: block;
}
label.checkbox.error,
label.radio.error {
  padding-right: 12px;
}
.scrollable-container {
  .oro-subtitle {
    margin:0 5px 0 0;
    font-size: 24px;
    line-height: 28px;
    font-size: 20px;
    padding: 0;
  }
}
/* search */
.search-header h2 {
  font-size: 22px;
  float: left;
  width: 160px;
}
.search-header .search-form {
  float: left;
  margin: 16px 0 0;
}
.search-header .search-form input[type="text"] {
  width: 300px;
}
.search-results-column {
  padding: 5px;
}
.search-results-column .customer-info {
  padding-left: 65px;
}
.customer-info.customer-simple {
   padding:4px 4px 4px 0px;
}
.search-entity-types-column .entity-type > img {
  position: relative;
  top: -2px;
}
.collection-fields-list {
  input[type='email'],
  input[type='text'] {
    float: left;
  }
  select,
  .selector,
  button {
    float: left;
    margin: 0 0 0 4px;
  }
}
.choicefilter {
  select,
  textarea,
  input[type="text"],
  input[type="password"],
  input[type="datetime"],
  input[type="datetime-local"],
  input[type="date"],
  input[type="month"],
  input[type="time"],
  input[type="week"],
  input[type="number"],
  input[type="email"],
  input[type="url"],
  input[type="search"],
  input[type="tel"],
  input[type="color"],
  .uneditable-input {
    height:19px;
  }
}
.choicefilter .input-append,
.choicefilter .input-prepend {
  margin-bottom: 0;
}
.input-append .add-on,
.input-prepend .add-on {
  height:30px;
  input[type='checkbox'],
  input[type='radio'] {
    margin-top:-1px;
  }
}
.filter-separator {
  font-size: 16px;
  padding: 0 3px;
  position: relative;
  top: -3px;
}

#orocrm_contact_form_addresses_collection.oro-item-collection {
  &>div {
    position: relative;
    padding: 10px 0 0;
    margin: 0 0 10px;
    border: 1px dashed #ededed;
  }
  .add-list-item {
    margin-left: 183px;
  }
  .removeRow {
    position: absolute;
    top: 0;
    right: 10px;
  }
}
.add-list-item {
  i.icon-plus{
    font-size: 12px;
  }
}
.oro-item-collection {
  &>div {
    position: relative;
    padding: 0;
    margin: 0;
    border: none;
  }
  .add-list-item {
    margin-left: 183px;
  }
  .removeRow {
    position: absolute;
    top: 0;
    right: 10px;
  }
  .row-oro.oro-multiselect-holder {
    margin: 0 0 5px
  }
}

.form-horizontal .control-group {
  margin: 0;
  max-width:700px;
}
.form-container .control-group {
  margin: 0 0 10px;
}


.breadcrumb {
  float: left;
  background: none;
  margin: 0;
  padding: 6px 15px 0 20px;
}
.breadcrumb > li.active,
.breadcrumb > li {
  color: #777;
  font: 11px/14px @baseFontFamily;
}
.breadcrumb > li > .divider {
  color: #777;
  padding: 0 1px 0 4px;
}
.btn.favorite-button,
.btn.minimize-button {
  background: none;
  padding: 1px;
  border: 0;
  -webkit-box-shadow:  none;
  box-shadow:  none;
  height: 28px;
}
.btn.minimize-button { margin-right:12px; }
.btn.favorite-button .icon-star:before,
.btn.minimize-button .icon-pushpin:before {
  color:#e7e7e7;
  font-size:19px;
}
.btn.favorite-button .icon-gold:before,
.btn.minimize-button .icon-gold:before,
.btn.minimize-button .icon-minimize-active:before {
  color:#ffd631;
}
#pin-button-div {
  .container-fluid {
    padding-right:10px;
  }
}
.breadcrumb-pin {
  border-bottom: 1px solid #f2f2f2;
  padding:0;
  background-color: #fff;
  #pin-button-div{
    float: right;
  }
  #breadcrumb {
    float:left;
  }
  &:after {
    display: block;
    content: "";
    clear: both;
  }
}

.box-type1 {
  background-color: #fff;
  .title {
    font:bold 14px/18px Helvetica, Arial, sans-serif;
    padding:10px 15px;
  }
  .box-content {
    padding: 20px 15px;
    background: url("../../img/vertical-separator.png") repeat-y 50% 0;
    .forScreen(@smallScreen, background, none);
  }
  .list-inline {
    margin-left: 0;
  }
}

#orocrm_contact_address_form { min-width:400px; }
.email-holder {
  float: left;
  .removeRow {
    margin: 0;
  }
}
#orocrm_contact_form .removeRow,
#oro_entity_config_type .removeRow {
  text-indent:-999;
  font-size:0;
  line-height:0;
  margin: 0 0 0 15px;
  &:after {
    display:inline-block;
    font:14px/1em 'FontAwesome';
    color:#ddd;
    content: "\f00d";
    text-indent:0;
  }
  &:hover:after {
    color:#888;
  }
}

pre.email-body {
  width: 99%;
  min-height: 5em;
  overflow: auto;
}
iframe.email-body {
  width: 99%;
  min-height: 5em;
  #font > #family > .monospace;
  color: @grayDark;
  padding: (@baseLineHeight - 1) / 2;
  margin: 0 0 @baseLineHeight / 2;
  font-size: @baseFontSize - 1; // 14px to 13px
  line-height: @baseLineHeight;
  background-color: #f5f5f5;
  border: 1px solid #ccc; // fallback for IE7-8
  border: 1px solid rgba(0,0,0,.15);
  .border-radius(@baseBorderRadius);
}
.security-row {
  display: inline-block;
  width: 30%;
  margin-bottom:25px;
  &>div {
    display: inline-block;
    margin-right: 20px;
    min-width: 250px;
  }
  input[type="checkbox"]{
    margin: 0;
  }
}

.security-permission {
  width: 120px;
}

span.validation-failed {
  color: @errorText;
  display: block;
  margin: 5px 0 5px 14px;
  line-height: 1.1em;
  clear:both;
  &:before {
    content: "\f00d";
    color: @errorText;
    font: normal 1.15em/1em 'FontAwesome';
    display: inline-block;
    width: 14px;
    margin-left: -14px;
  }
}
.default-field{
  background: #C3C3C3;
}
.search-view-more-link{
  display: block;
  line-height: @baseLineHeight;
  padding-left: 10px;
}
.dashboard-contailer .page-title{
  border-bottom: 1px solid #F2F2F2;
}
.responsive-cell .box-type1{
  .title{
    overflow: hidden;
    .widget-title{
      line-height: 21px;
    }
  }
  .filter-box {
    padding: 5px 20px 5px 130px;
    margin: 5px;
  }
  /*.tab-container{
    .nav-tabs > li > a{
      color: #577bd5;
      font-size: 13px;
      padding-left: 6px;
      padding-right: 6px;
      font-weight: normal;
      &:hover{
        text-decoration: underline;
      }
    }
    .nav-tabs > .active > a,
    .nav-tabs > .active > a:hover,
    .nav-tabs > .active > a:focus{
      color: #577bd5;
      font-size: 13px;
      background: none;
      border: 0;
      font-weight: bold;
      text-decoration: underline;
    }
  }*/
  .dashboard-widget-content{
    .tab-container{
      .nav-tabs > li{
        &:first-child a{
          border-left: 0 !important;
        }
        &.active a{
          border-left: 0 !important;
        }

      }
    }
    .tab-content{
       .no-data{
         background-color: #fff;
       }
    }
  }
}

i.pin-status {
  color: #464E59;
  font-size: 6px;
  vertical-align: middle;
  line-height: 12px;
  margin-right: 5px;
  &.outdated {
    color: #FECA67;
    font-size: 8px;
    margin-top: -2px;
  }
}

.control-group.create-select-entity {
  max-width: inherit;
}

.create-select-entity-container {
  padding: 5px 30px 30px 30px;
  border: 1px solid #e6e6e6;
  .border-radius(3px);

  .buttons-container {
    margin-left: -20px;
    margin-bottom: 30px;
    a {
      margin-right: 20px;
    }
  }

  .control-label {
    width: 160px !important;
  }

  .box-type1 .title {
    padding-left: 0;
    padding-top: 0;
  }
}

/** Gray line after title centered vertically */
.create-select-entity .box-type1 .title,
.create-select-entity h5 {
  height: 1px;
  margin-bottom: 20px;
  padding: 0;
  position: relative;
  text-align: left;
  border-bottom: #e6e6e6 1px solid;
  overflow: visible;
  width: 90%;
}

.create-select-entity .box-type1 .title .widget-title,
.create-select-entity h5 span {
  background: white;
  display: inline-block;
  line-height: 15px;
  padding-right: 15px;
  position: relative;
  top: -0.6em;
}

/** create-select buttons visibility */
.create-select-entity .entity-create-block,
.create-select-entity .entity-select-block,
.create-select-entity .entity-view-block
{
  display: none;
}

.create-select-entity.create .entity-create-block,
.create-select-entity.grid .entity-select-block,
.create-select-entity.view .entity-view-block
{
  display: block;
}

.create-select-entity.create .entity-cancel-btn,
.create-select-entity.view .entity-cancel-btn,
.create-select-entity.create .entity-create-btn,
.create-select-entity.grid .entity-select-btn {
  display: none;
}

.oro-tabs {
  .nav-tabs > li > a,
  .nav-tabs > li > a:hover,
  .nav-tabs > li > a:focus {
    color: @gray;
    background-color: #fafafa;
    border-bottom: 1px solid #ddd;
    border-top: 1px solid #ddd;
    border-right: 1px solid #ddd;
    border-left: none;
    border-radius: 0px;
    margin-right: 0px;
  }

  .nav-tabs > .active > a,
  .nav-tabs > .active > a:hover,
  .nav-tabs > .active > a:focus {
    border-bottom: 1px solid #fff;
    background-color: transparent;
  }

  .nav-tabs > li:first-child > a,
  .nav-tabs > li:first-child > a:hover,
  .nav-tabs > li:first-child > a:focus {
    border-left: 1px solid #ddd;
  }

  .nav-tabs {
    margin-bottom: 0px;
    border-bottom: 1px solid #ddd;
  }

  .tab-content {
    border-bottom: 1px solid #ddd;
    border-right: 1px solid #ddd;
    border-left: 1px solid #ddd;
  }

  .tab-pane {
    min-height: 104px;
  }
}
.tab-content{
  .oro-tabs{
    .nav-tabs{
      & > li{
        & > a{
          border-top-width: 0;
          .forScreen(@mediumScreen, border-top-width, 1px);
        }
      }
    }
  }
}
// capitalize buttons, labels, titles, breadcrumb
.btn, .btn-group a,
#main label,
.oro-subtitle, .title, .ui-dialog-title,
.btn-group .dropdown-menu button,
.breadcrumb li {
  text-transform: capitalize;
}
.pull-left-extra{
  margin-left: 20px;
}

.tooltip-icon {
  color: #6b92d0;
  font-size: 13px;
}

label .popover-content {
  text-transform: none;
}
<<<<<<< HEAD
.recent-emails-widget-content{

=======
.dashboard-container{
  .responsive-cell{
    .box-type1{
      border: 1px solid #ccc;
      .calendar-events{
        margin: 0 0 10px 10px;
      }
    }
  }
>>>>>>> e9c35e9d
}<|MERGE_RESOLUTION|>--- conflicted
+++ resolved
@@ -3424,10 +3424,6 @@
 label .popover-content {
   text-transform: none;
 }
-<<<<<<< HEAD
-.recent-emails-widget-content{
-
-=======
 .dashboard-container{
   .responsive-cell{
     .box-type1{
@@ -3437,5 +3433,4 @@
       }
     }
   }
->>>>>>> e9c35e9d
 }