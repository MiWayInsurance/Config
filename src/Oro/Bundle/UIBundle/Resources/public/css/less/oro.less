// Base
* {
  -webkit-box-sizing:border-box;
  -moz-box-sizing:border-box;
  box-sizing:border-box;
}
html {
  margin: 0;
  padding: 0;
  height: 100%;
}
body {
  font-family: @baseFontFamily;
  font-size: @baseFontSize;
  color: @bodyColor;
  margin: 0;
  padding: 0 ;
  min-width: 980px;
  background:#fff;
}
body.error-page {
  background-color: #eee;
  #container{
    position: relative;
    .popu
    p-frame{
      position: relative;
      top: 50%;
    }
    .popup-holder{
      position: relative;
      margin: -97px 0 0;
    }
  }
  #main {
    background: none;
  }
}
a {
  color:@linkColor;
  &:hover,
  &:active,
  &:focus {
    text-decoration: none;
  }
}
form {
  margin: 0;
}
#main {
  background-color: #fff;
}
.dropdown-menu {
  margin-top:-1px;
  .border-radius(3px);
  z-index: 900;
  li.dropdown {
    position: relative;
    & > a{
      padding-right: 10px;
    }
  }
  li.dropdown:after{
    content: "\f054";
    font-family: 'FontAwesome';
    display: block;
    font-size: 11px;
    position: absolute;
    right: 5px;
    top: 9px;
  }
}
.dark {
  background-color: #f6f5f5;
}



// Bootstrap - Form
label, input, button, select, textarea { font-size:13px;}
.form-horizontal .control-label {
  font-size:13px;
  text-align:left;
  line-height:1.2em;
}
.control-group .controls p.control-label{
  width: auto;
}
.form-horizontal {
  .control-group {
    label.control-label {
      float:left;
      width:160px;
      padding-top:5px;
      color: #777;
      font-weight: normal;
      font-size: 13px;
      text-align:right;
    }
    .controls {
      margin-left:170px;
      .control-label {
        width: auto;
      }
    }
  }
}
.form-horizontal-large{
  .control-group{
    max-width: 100%;
    .controls{
      margin-left: 240px;
    }
    label.control-label {
      width: 230px;
      text-align:right;
    }
  }
  .user-fiedset{
    background: url("../../img/horizontal-divider-lite.png") repeat-x  0 50%;
    margin-bottom: 22px;
    span{
      background-color: #fff;
      padding: 0 20px 0 0;
      display: inline-block;
    }
  }
}

input[type='checkbox'] + label { margin-bottom:2px; }
textarea, input, select,
.uneditable-input,
body .select2-container {
  .box-sizing();
  border-color:#ddd;
  color:#333;
  font-size: @baseFontSize;
}
.btn-group > .btn:last-child,
.btn-group > .dropdown-toggle {
  .border-right-radius(3px);
}
.btn-group > .btn:first-child {
  .border-left-radius(3px);
}

// Bootstrap - Nav
.dropdown-menu > li > a {
  padding-left:13px;
  padding-right:13px;
  color:@linkColor;
}
.dropdown-menu > li > a:hover,
.dropdown-menu > li > a:focus,
.dropdown-submenu:hover > a,
.dropdown-submenu:focus > a,
.dropdown-menu > .active > a,
.dropdown-menu > .active > a:hover,
.dropdown-menu > .active > a:focus {
  background:#f3f3f3;
  color:@linkColor;
}

#main-menu{
  li.dropdown{
    ul{
      display: none !important;
      ul{
        top: 5px;
        border: 1px solid #bbb !important;
        margin: 0;
        -webkit-border-radius: 3px !important;
        border-radius:3px !important;
      }
    }
    &:hover > .menu_level_1{
      display: block !important;
    }
    .menu_level_2 li:hover > .menu_level_3,
    .menu_level_1 li:hover > .menu_level_2{
      display: block !important;
    }
  }
}

.navbar .nav li.dropdown.open > .dropdown-toggle,
.navbar .nav li.dropdown.active > .dropdown-toggle,
.navbar .nav li.dropdown.open.active > .dropdown-toggle {
  background:none;
}

// Bootstrap - Table
.table thead th { padding-top:2px; padding-bottom:2px; }

.label-info,
.badge-info { background:#92b2d6; }

// FontAwesome
[class^="icon-"],
[class*=" icon-"] {
  display:inline-block !important;
}
[class^='icon-'].hide-text:after,
[class^='icon-'].hide-text:before {
  padding:0;
  text-indent:0;
  font-size:14px;
  line-height:1.3em;
  color:#666;
  font-family: 'FontAwesome';
}

.dropdown-menu {
  .divider {
    border-bottom-color:#eee;
    margin:4px 0;
  }
}

footer {
  text-align: center;
}
#aside {
  padding: 0 @horizontalPadding;
}
#sidebar {
  padding: 0 @horizontalPadding;
}
#content {
  padding: 0 @horizontalPadding;
}
.one-column {
  padding: @horizontalPadding;
  -webkit-border-radius: @baseBorderRadius;
  border-radius: @baseBorderRadius;
  border: 1px solid @generalBorderColor;
  margin:0 0 @marginBottomBox;
}
.page-container {
  padding: 0 @widthClosePanel;
  height: 1%;
  position: relative;
}
.page-container.left-locked {
  padding-left: @widthLeftPanel;
}
.page-container.right-locked {
  padding-right: @widthLeftPanel;
}
.page-container:after {
  content: "";
  clear: both;
  display: block;
}
.row-fluid.one-column {
  padding: 0;
}
.nav-box {
  position: absolute;
  top: 0;
  left: 25px;
  width: 320px;
  padding:0 1px 0 5px;
  z-index: 995;
  color: #fff;
  background: #424850 url("../../img/bg-sidebar.png")repeat-y;
  -webkit-box-shadow:  6px 4px 6px 1px rgba(0, 0, 0, 0.60);
  box-shadow:  6px 4px 6px 1px rgba(0, 0, 0, 0.60);
  .nav-title {
    overflow: hidden;
    height: 1%;
    padding: 7px 6px;
    color: #fff;
    background: #2b2d31;
    h3 {
      float: left;
      margin: 0;
      font-size: @fontSizeSmall;
      line-height: 12px;
      text-transform: uppercase;
    }
    .action {
      float: right;
      margin: 0 0 0 4px;
      text-indent: -9999px;
      font-size: 0;
      line-height: 0;
      background-image: url("../../img/glyphicons-halflings-white.png");
      cursor: pointer;
    }
    .close {
      opacity: 1;
    }
    .settings {

    }
  }
  .nav-content {
    padding: 10px 5px 5px;
  }
}
.side-nav {
  background:#424850 url("../../img/bg-sidebar.png") repeat-y 100% 0;
  padding: 0 5px 18px 0;
  position: relative;
  z-index: 999;
  .side-nav-opener {
    border-top: 1px solid #0d0d0d;
    position: absolute;
    bottom: 0;
    right: 5px;
    width: 25px;
    .icon-arrow-right {
      display: none;
      float:right;
      cursor: pointer;
    }
    .icon-arrow-left {
      float:right;
      margin: 3px 0;
      cursor: pointer;
    }
  }
  .lock-bar {
    display: none;
    float:right;
  }
  .bar-tools {
    margin: 0;
    padding: 0;
    .sn-opener {
      display: block;
      text-align: center;
      padding: 4px 0;
      span {
        display: none;
      }
    }
    &>li {
      border-top: 1px solid #2f343b;
    }
    &:first-child {
      border-top: 0;
    }
  }
  .open-bar-item {
    cursor: pointer;
  }
  .open-item .icon-chevron-right {
    display: none;
  }
  .open-item .icon-chevron-down {
    display: inline-block !important;
  }
  .well {
    background: #383c40;
    -webkit-box-shadow:  0px 2px 4px 1px rgba(0, 0, 0, 0.6);
    box-shadow:  0px 2px 4px 1px rgba(0, 0, 0, 0.6);
    border: 1px solid #2e2e2e;
  }
  .nav-content {
    padding: 0 7px;
  }
}
.side-nav-open {
  .lock-bar {
    display: block;
    margin: 0 3px 0 0;
  }
  .icon-unlock {
    display: none;
  }
  .sn-opener {
    display: none;
  }

}
.left-panel {
  float: left;
  width: @widthClosePanel;
  margin: 0 0 0 -@widthClosePanel;
  display: inline;
}
.left-panel.side-nav-open {
  position:  absolute;
  top: 0;
  left: 0;
  width: @widthLeftPanel;
  padding: 10px 0;
  margin: 0;
  .nav-title {
    background: none;
    margin: 0;
  }
  .bar-tools > li {
    margin: 0 5px 0 0;
  }
  .side-nav-opener {
    width: @widthLeftPanel;
    .icon-arrow-right {
      display: block;
      float:right;
      margin: 3px;
    }
    .icon-arrow-left {
      display: none;
      float:right;
    }
  }
  .sn-opener {
    display: none;
  }
  .nav-box {
    padding: 0;
    background: none;
    -webkit-box-shadow:  none;
    box-shadow:  none;
  }

}
.left-panel.side-nav-locked {
  position: relative;
  width: @widthLeftPanel;
  padding: 10px 0;
  margin: 0 0 0 -@widthLeftPanel;
  .nav-title {
    background: none;
    margin: 0;
  }
  .bar-tools > li {
    margin: 0 5px 0 0;
  }
  .side-nav-opener {
    width: @widthClosePanel;
  }
  .icon-unlock {
    display: block;
    margin: 4px 7px 3px 3px;
  }
  .icon-lock {
    display: none;
  }
  .lock-bar {
    display: block;
  }
  .maximaze-bar {
    float: right;
  }
  .icon-arrow-left {
    display: none;
  }
  .icon-arrow-right {
    display: block;
    margin: 3px;
  }
  .sn-opener {
    display: none;
  }
  .nav-box {
    padding: 0;
    background: none;
    -webkit-box-shadow:  none;
    box-shadow:  none;
  }
}

.right-panel .nav-box {
  right: 25px;
  left: auto !important;
}
.side-nav-open .nav-box,
.side-nav-locked .nav-box {
  display: block !important;
  position: static;
  width: 100%;
}
.side-nav-open .sn-opener,
.side-nav-locked .sn-opener {
  display: none;
}
#bar-drop-overlay {
  display: none;
  height: 100%;
  left: 0;
  position: absolute;
  top: 0;
  width: 100%;
  z-index: 15;
}
#bar-drop-overlay.bar-open-overlay {
  display: block;
}
.layout-content {
  margin: 0 !important;
  .navbar-inner {
    z-index:1;
  }
}
.right-panel {
  display: inline;
  float: right;
  width: @widthClosePanel;
  margin: 0 -@widthClosePanel 0 0;
  background-position: 0 0;
  padding: 0 0 18px 5px;
  .bar-tools {
    margin: 0;
    padding: 0;
    list-style: none;
  }
  .side-nav-opener {
    right: auto;
    left: 5px;
    width: @widthClosePanel;
    .icon-arrow-left {
      display: none;
      float: left;
    }
    .icon-arrow-right {
      float: left;
      display: block;
      margin: 3px;
    }
  }
  .lock-bar {
    float: left;
  }
  .nav-box {
    background-position: 100% 0;
    padding: 0 5px 0 1px;
    -webkit-box-shadow:  -6px 4px 6px 1px rgba(0, 0, 0, 0.60);
    box-shadow:  -6px 4px 6px 1px rgba(0, 0, 0, 0.60);
  }
  .nav-content {
    padding-top: 10px;
  }
  .maximaze-bar {
    width: 100%;
    overflow: hidden;
  }
}
.right-panel.side-nav-open {
  position:  absolute;
  top: 0;
  right: 0;
  width: @widthLeftPanel;
  overflow: hidden;
  padding: 10px 0;
  margin: 0;
  .bar-tools > li {
    margin: 0 0 0 5px;
  }
  .sn-opener {
    display: none;
  }
  .nav-box {
    padding: 0;
    background: none;
    -webkit-box-shadow:  none;
    box-shadow:  none;
  }
  .nav-title {
    background: none;
    margin: 0;
  }
  .side-nav-opener {
    width: @widthLeftPanel;
    .icon-arrow-left {
      display: block;
      float: left;
      margin: 3px;
    }
    .icon-arrow-right {
      float: left;
      display: none;
      margin: 3px;
    }
  }
}
.right-panel.side-nav-locked {
  position: relative;
  width: @widthLeftPanel;
  padding: 10px 0;
  margin: 0 -@widthLeftPanel 0 0;
  .bar-tools > li {
    margin: 0 0 0 5px;
  }
  .icon-unlock {
    display: block;
    margin: 4px 7px 3px 3px;
  }
  .icon-lock {
    display: none;
  }
  .lock-bar {
    display: block;
  }
  .side-nav-opener {
    width: (@widthLeftPanel -5);
    .icon-arrow-left {
      display: block;
      float: left;
      margin: 3px;
    }
    .icon-arrow-right {
      float: left;
      display: none;
      margin: 3px;
    }
  }
  .sn-opener {
    display: none;
  }
  .nav-box {
    padding: 0;
    background: none;
    -webkit-box-shadow:  none;
    box-shadow:  none;
  }
  .nav-title {
    background: none;
    margin: 0;
  }
}
#wrapper {
  -webkit-border-radius: @baseBorderRadius;
  border-radius: @baseBorderRadius;
  border: 1px solid @generalBorderColor;
  margin:0 0 @marginBottomBox;
}
.form-pass-reset {
  margin: 0 auto 20px;
  max-width: 400px;
  padding: 19px 29px 29px;
  #gradient > .vertical(@navbarBackgroundHighlight, @navbarBackground);
  border: 1px solid @navbarBorder;
  .border-radius(@baseBorderRadius);
  .box-shadow(0 1px 4px rgba(0,0,0,.065));
}
.form-row {
  padding: 0 0 @marginBottomBox/2;
}
.small-text {
  font-size: @fontSizeSmall;
}
.small-text.checkbox {
  margin-top: 0 !important;
}
.top-frame {
  padding-top: @topPadding/2;
}
.popup-box {
  width: @widthPopup;
  margin: 0 auto;
}
/* dialog jQuery ui  start */
.ui-dialog {
  background: @bodyBackground;
  .border-radius(6px);
  box-shadow:0 1px 22px rgba(0,0,0,.4) !important;
  -webkit-box-shadow:0 1px 22px rgba(0,0,0,.4) !important;
  -moz-box-shadow:0 1px 22px rgba(0,0,0,.4) !important;
  z-index: 900;
}
.ui-dialog-titlebar {
  .border-radius(@baseBorderRadius @baseBorderRadius 0 0);
  cursor: move;
  padding: @verticalPadding/2 @horizontalPadding;
}
.ui-dialog-titlebar-min {
  .border-radius(@baseBorderRadius);
  .box-shadow(0 1px 4px rgba(0,0,0,.065));
  cursor: auto;
}
.ui-dialog-content {
  padding: @verticalPadding/2 @horizontalPadding/2;
  position: relative;
  min-width: 250px;
  .ui-resizable-handle {
    cursor: move;
  }
}
.ui-dialog .widget-actions-section button.btn {
  margin-left: 5px;
}
.ui-dialog .ui-resizable-se {
  height: 14px;
  width: 14px;
  margin: 2px;
  position: absolute;
  bottom: -1px;
  right: 0px;
  background: url("../../img/glyphicons-halflings.png") no-repeat -336px -166px;
  cursor: se-resize;
}
.ui-dialog .ui-dialog-titlebar-restore,
.ui-dialog .ui-dialog-titlebar-close,
.ui-dialog .ui-dialog-titlebar-maximize,
.ui-dialog .ui-dialog-titlebar-minimize,
.ui-dialog .ui-dialog .minimized {
  float:right;
  margin: 0 0 0 7px;
  padding: 0;
  font-size: 0;
  line-height: 0;
  background:none;
  cursor: pointer;
  border: 0;
}
#create-status-form {
  height: auto !important;
  border: 0 !important;
}

.open-filter .filter-criteria-selector {
  #gradient > .vertical(#e6e6e6, #ffffff);
}
/* general style reset */
.navbar .btn,
.navbar .btn-group {
  margin-top: 0;
}
.nav-header {
  color: @bodyColor;
  font-size: 12px;
}
.nav-header-title {
  font-size: @baseFontSize;
  text-transform: none;
}

.label-important,
.badge-important {
  background-color: #ea0000;
  #gradient > .vertical(#ea0000, #ba0000);

}
/* general style classes */
.extra-small {
  font-size: 10px;
  color: #555;
}
.input-large {
  width: 235px;
}
.navbar .small-divider {
  background: url("../../img/vertical-divider-general.gif") repeat-y;
  height: 22px;
  margin: 10px 7px 0 0;
  border: 0;
  width: 2px;
}
.extra-list {
  margin: 0;
  padding: 0;
  list-style: none;
}

/* pin-bar */
.pin-bar {
  border-bottom:1px solid #2a2f36;
  padding: 0 30px 0 0;
  #gradient > .vertical(@pinBarColorStart, @pinBarColorEnd);
  position: relative;
  z-index: 998;
  .pin-menus {
    float:right;
    position: relative;
    width: 30px;
    height: 24px;
    margin: 0 -29px 0 0;
    border-left: 1px solid #000004;
    cursor: pointer;
    > span {
      display: block;
      width: 100%;
      height: 100%;
    }
    .oro-dropdown-toggle {
      &[class^='icon-ellipsis'] {
        width:30px;
        height:24px;
        margin:0;
        color:#fff;
        font-size:18px;
        text-align:center;
        line-height:24px;
      }
      &:hover {
        #gradient > .vertical(#4c5663, darken(#354150,5%));
      }
      &:active,
      &:focus {
        .box-shadow(inset 0 2px 4px 0 darken(#354150,20%));
      }
    }
    &.open {
      [class^='icon-ellipsis'] {
        .box-shadow(inset 0 2px 4px 0 darken(#354150,20%));
      }
    }
    .dropdown-menu {
      border-radius: 0;
      margin: 0;
      padding: 0;
      width: 415px;
      .tabs-left {
        > .nav-tabs {
          border:0;
          margin:0;
          width: 120px;
          li {
            width: auto;
            height: auto;
            float: none;
            > a {
              border:none;
              border-bottom:1px solid darken(#dbe2ea,2%);
              .border-radius(0);
              padding: 7px 8px;
              line-height: 14px;
              margin-right: 0px;
              margin-bottom:0;
              color:#2f2f2f;
              text-shadow:0 1px 0 #f7fafc;
              &:hover {
                border-bottom:1px solid darken(#dbe2ea,2%);
                color:#2f2f2f;
                cursor:pointer;
              }
              [class^='icon-'] { color:#8ba1b6; }
            }
            &:hover,
            &:active,
            &:focus {
              background-color: darken(#ecf1f9,2%);
            }
            &.active {
              position:relative;
              background-color: darken(#ecf1f9,5%);
              font-weight:bold;
              &:before {
                width: 0px;
                height: 0px;
                border-style: solid;
                border-width: 7.5px 8px 7.5px 0;
                border-color: transparent darken(#ecf1f9,8%) transparent transparent;
                content: "";
                display: inline-block;
                position: absolute;
                right: 0;
                top:7px;
                bottom:0;
              }
              &:after {
                width: 0px;
                height: 0px;
                border-style: solid;
                border-width: 7.5px 8px 7.5px 0;
                border-color: transparent #fff transparent transparent;
                content: "";
                display: inline-block;
                position: absolute;
                right: -1px;
                top:7px;
                bottom:0;
              }
            }
            &.active a,
            a:hover,
            a:active,
            a:focus {
              background:none;
              text-shadow:0 1px 0 #e6eff8;
            }
            &:last-child > a { border-bottom:none; }
          }
        }
        &.tabbable {
          background-color: #ecf1f9;
        }
        > .tab-content {
          border-left: 1px solid darken(#ecf1f9,8%);
          background-color: #fff;
          min-height: 167px;
          max-height: 330px;
          overflow: auto;
          z-index:99;
          .tab-pane {
            .extra-list {
              li {
                a { padding-right:0; padding-left:0; }
              }
            }
          }
        }
      }
    }
  }
  .pin-bar-empty {
    display:inline-block;
    padding:1px 0 0 10px;
    color: #b2bac2;
    font-size:12px;
    line-height: 22px;
  }
}
.pin-bar .list-bar {
  display: table;
}
.pin-bar .list-bar ul {
  margin: 0;
  padding: 0;
  list-style: none;
  display: table-row;
}
.pin-bar .list-bar li {
  .box-shadow(inset 0 -1px 2px 0 rgba(0,0,0,.1));
  color: #cad2da;
  display: table-cell;
//  float: left;
  text-align: left;
  text-shadow: 0 -1px 2px #37485f;
  line-height: 24px;
  font-size: @fontSizeSmall;
  padding: 0 25px 0 5px;
  border-right: 1px solid #2a2f36;
  margin: 0 -1px 0 0;
  position: relative;
}
.pin-bar .list-bar li .pin-holder div {
  display:block;
  overflow:hidden;
  height: 24px;
}
.pin-bar .list-bar li .pin-holder a {
  color: #cad2da;
}
.pin-bar .list-bar li .pin-holder a:hover {
  text-decoration: none;
}
.pin-bar .list-bar li .pin-holder div.pin-frame {
  white-space:nowrap;
  width:48px;
  -moz-binding:url("ellipsisxul.xml#ellipsis");
  text-overflow:ellipsis;
  -o-text-overflow:ellipsis;
}
.pin-bar .list-bar li.item {
  background-color: #434e5b;
}
.pin-bar .list-bar li.active {
  background-color:#627590;
}
.pin-bar .list-bar .pin-holder {
  position: relative;
  padding: 0;
}
.pin-bar .icon-remove {
  position:absolute;
  right:-7px;
  top:1px;
  font-size:0;
  &:before {
    position:absolute;
    top:5px;
    right:-13px;
    font-size:12px;
    color:#cad2da;
  }
}

.pin-menus .extra-list {
  padding: 5px 0px;
  li {
    border-bottom:1px solid #f2f2f2;
    padding: 3px 12px;
    font-size:12px;
    a {
      &:hover {
        text-decoration: none;
      }
    }
    &:last-child { border-bottom:none; }
  }
  > li:hover {
    background-color: #f4f4f4;
  }
}
.a2lix_translations {
  .nav-tabs {
    > li {
      height:29px !important;
      > a {
        border:1px solid #ddd;
        padding-top:4px;
        padding-bottom:4px;
        background:#f5f5f5;
        color:#777;
        &:hover {
          background:#eee;
        }
      }
      &.active {
        a {
          border-bottom-color:#fff;
          color:@bodyColor;
        }
      }
    }
  }
}
/* application-menu */
.application-menu {
  background-color: #232426;
  margin: 0;
  .container {
    padding: 6px 5px 0;
  }
  .nav-tabs {
    border-color: #000;
    & > li > a {
      -webkit-border-radius: 5px 5px 0 0;
      border-radius:  5px 5px 0 0;
      border: solid #000;
      border-width: 1px 1px 0 1px;
      height: 26px;
      color: #b8b8b8;
      font-size: @baseFontSize;
      line-height: 26px;
      text-shadow: 1px 1px 2px #00324d;
      background-color: #232426;
      padding: 0 15px;
      .box-shadow(none);
      font-weight: bold;
    }
  }
}
.application-menu .nav-tabs > li > a.empty,
.application-menu .nav-tabs > li.active > a.empty,
.application-menu .nav-tabs > li.active > a.empty:hover,
.application-menu .nav-tabs > li > a.empty:hover,
.application-menu .nav-tabs > li > a.empty:focus {
  border-radius:  5px;
  height:23px;
  border-width: 1px;
}
.application-menu .nav-tabs > li.active > a,
.application-menu .nav-tabs > li.active > a:hover,
.application-menu .nav-tabs > li > a:hover,
.application-menu .nav-tabs > li > a:focus {
  height: 26px;
  border: solid #000;
  border-width: 1px 1px 0 1px;
  background-color: #7a95b5;
  color: #fff;
  .box-shadow(none);
}
.tab-content > .tab-pane {
  padding: 0;
}
.application-menu .tab-content > .tab-pane > .nav a {
  color: #dedddd;
  font-size: @baseFontSize;
  font-weight: bold;
  &:hover {
    background-color: #447fe9;
  }
}
.application-menu .tab-content > .tab-pane > .nav .current a {
  background: #3b6fe5;
  color: #fff;
}
.application-menu .tab-content > .tab-pane > .nav {
  margin: 0;
}
.application-menu .tab-content {
  background-color: #7c96b4;
}
.application-menu .home a {
  padding: 0 5px !important;
}
.application-menu .home span {
  display: block;
  margin: 3px 0 0;
  width: 17px;
  height: 19px;
  text-indent: -9999px;
  font-size: 0;
  line-height: 0;
  background: url("../../img/general-sprite.png") no-repeat 0 -156px;
}
.page-title h1 {
  min-height:30px;
  font-size:20px;
  line-height:1.2em;
}

[class^="icon-"], [class*=" icon-"] {
  margin: 0 3px;
}
.icons-holder [class^="icon-"],
.icons-holder [class*=" icon-"] {
  margin: 0 -3px;
}
.icons-small button.btn {
  height: 24px;
  padding: 0 9px;
  line-height: 20px;
}
.application-menu .tab-content > .tab-pane > .nav a:hover {
  background: #447fe9;
  color: #fff;
}
.application-menu .tab-content > .tab-pane > .nav .active a {
  background: #3B6FE5;
  color: #fff;
}
.nav > li > a:focus {
  background-color: #7a95b5;
}
.navbar .nav > li a { padding-top:7px; padding-bottom:7px; }
.navbar .nav > li > a:focus,
.navbar .nav > li > a:hover {
  color: #fff;
}
.navbar .nav > .active > a,
.navbar .nav > .active > a:hover,
.navbar .nav > .active > a:focus {
  box-shadow: none;
  background-color: #7a95b5;
  color: #fff;
}
.filter-box {
  .box-shadow(inset 0 2px 1px rgba(0, 0, 0, 0.02));
  background:#efefef;
  border:1px solid #e2e2e2;
  border-width: 1px 0;
  padding: 15px 20px 8px 150px;
  .icon-remove:before { color:#aaa; font-size:14px; }
  .filter-list {
    float: left;
    margin: 0 0 0 -120px;
    position: relative;
  }
  .filter-list, .filter-criteria-selector {
    .caret { margin-top:11px; }
  }
  .filter-item {
    .filter-criteria-selector,
    .dropdown-toggle.btn {
      height:29px;
      font-weight:normal;
      padding-top:1px;
      button {
        color:#666;
        font-size:12px;
      }
    }
    .select-filter-widget .caret { margin-top:8px; }
    .choicefilter {
      input[type='text'] {
        margin-right:-7px;
        .border-radius(0);
      }
      .filter-update {
        .border-radius(0 3px 3px 0);
        position:relative;
        font-size:14px;
        height:29px;
        line-height:28px;
      }
    }
    .disable-filter {
      line-height:18px !important;
    }
  }
}
.btn, a {
  .caret {
    margin-left: 5px;
  }
}

.filter-box .btn-group {
  margin-bottom: 7px;
}
.new-line {
  clear: both;
  display: block;
  width: 100%;
}

.list-inline {
  list-style: none;
  padding-left: 0;
}
.list-inline > li {
  display: inline-block;
  padding-left: 5px;
  padding-right: 5px;
}
.list-group > .list-group-item {
  padding: 10px;
  border-top: 1px solid #efefef;
  width: 100%;
  box-sizing: border-box;
  -moz-box-sizing: border-box;
  -webkit-box-sizing: border-box;
}
.list-group > .list-group-item:after {
  content: '';
  clear: both;
  display: block;
}
.list-group > .list-group-item:first-child {
  border: 0;
}
.nav-tabs-content {
  background-color: #f8f8f8;
  padding: 4px 15px 0;
  margin-bottom: 8px;
}
.tab-content-small {
  table.table:last-child {
    margin: 0;
  }
  .table td {
    padding: 5px 20px;
  }
  table.table thead th:last-child,
  table.table thead th:first-child,
  table.table thead th {
    padding: 3px 20px;
    text-transform: uppercase;
    font:bold 11px/12px @baseFontFamily;
    border: solid #dfdfdf;
    border-width: 1px 0;
  }
}
.nav-tabs-content > li {
  line-height: 16px;
  height: 22px;
  margin-right: -3px;
}
.nav-tabs-content > li > a {
  background: none;
  border-right: 1px solid #e4e4e4;
  padding: 1px 10px 0;
  color: #666;
}
.nav-tabs-content > li:last-child > a {
  border-right: 0;
}

.nav-tabs-content > li.active:focus > a:hover,
.nav-tabs-content > li.active:focus > a:focus,
.nav-tabs-content > li.active:hover > a:focus,
.nav-tabs-content > li.active:hover > a,
.nav-tabs-content > li:hover > a,
.nav-tabs-content > li.active > a:focus,
.nav-tabs-content > li.active > a:hover,
.nav-tabs-content > li.active > a {
  background-color: #fff;
  border: solid #ddd;
  border-width: 1px 1px 0;
  padding-bottom: 1px;
  color: @bodyColor;
  font-weight: bold;
}

.nav-tabs-content > li:hover > a {
  font-weight: normal;
}
.nav-tabs-content > li:hover > a:focus,
.nav-tabs-content > li > a:focus {
  font-weight: normal;
  background: none;
  border: 0;
  border-right: 1px solid #e4e4e4;
}
.badge-enabled,
.badge-disabled {
  padding: 3px 10px 3px 5px;
  font-size: 12px;
  font-weight: normal;
}
.badge-enabled {
  background-color: #dff2d4;
  color: #4c7940;
}
.badge-disabled {
  color: #aaa;
  background-color: #f2f2f2;
}
.status-disabled {
  color: #aaa;
}
.status-enabled {
  color: #2f8206;
}
.status-disabled,
.status-enabled {
  margin-top:-4px;
  text-shadow:none;
  padding:3px 10px 3px 5px;
  [class^='icon-']:before {
    font-size:12px;
  }
}
.status-enabled [class^='icon-']:before { color:#4a9938; }
.status-disabled [class^='icon-']:before { color:#e37878; }

.dib {
  display: inline-block;
  vertical-align: top;
  padding: 0 5px;
  line-height: 32px;
}

.more-bar-holder {
  .dropdown-toggle {
    float: left;
    padding: 0;
    margin-top:-14px;
    color:#999;
    font-size:16px;
    line-height:.1em;
    &:hover,
    &:focus {
      border: 0;
      text-decoration: none;
    }
  }
  .nav {
    margin:0;
  }
  li {
    margin:0 0 5px;
  }
  .nav-pills {
    padding:0 10px;
  }
  .launcher-item {
    [class^='icon-']:before {
      color:#999;
      font:16px/1em 'FontAwesome';
    }
    a {
      .border-radius(3px);
      border:1px solid #fff;
      &:hover {
        background:#fafafa !important;
        border-color:#ddd;
        [class^='icon-']:before {
          color:#666;
        }
      }
    }
  }
}
.loading-wrapper {
  background: #000;
  opacity: 0.6;
  position: absolute;
  top: 0;
  left: 0;
  width: 100%;
  height: 100%;
  z-index: 999;
}
.loading-frame {
  position: absolute;
  top: 40%;
  left: 48%;
  width: 180px;
  z-index: 9999;
  .box {
    background: #fff;
    font-size: 14px;
    font-weight: bold;
    line-height:  24px;
  }
}
.holder-height {
  max-height: 200px;
  overflow: auto;
}
.navbar-extra {
  padding: 10px 0;
  .customer-info-top-actions a {
    height: 24px;
    line-height: 24px;
  }
  .btn {
    padding: 0 11px;
  }
  .icons-holder a {
    height: 24px;
    line-height: 24px;
  }
}
.icons-holder .icons-holder-text [class^="icon-"] {
  margin-right: 5px;
}
.brand-extra {
  font-size: 18px;
  font-weight: bold;
  margin-top: 12px;
  margin-right: 15px;
  line-height: 24px;
  color: @bodyColor;
}
.navigation {
  position: relative;
  .top-action-box {
    padding: 4px 0 0;
    background-color: #fff;
    float:right;
  }
  .icons-holder-text.btn {
    [class^='icon-'].hide-text {
      float:left;
      margin:0;
      &:before {
        display:inline-block;
        margin:4px 5px 0 0;
        font-size:16px;
        color:#666;
        line-height:19px;
      }
    }
    .icon-chevron-left.hide-text {
      &:before {
        font-size:11px;
        line-size:19px;
      }
    }
    &.btn-success,
    &.btn-primary,
    &.btn-danger {
      [class^='icon-'].hide-text {
        &:before {
          color:#fff;
        }
      }
    }
  }
}
.scroll-holder {
  position: relative;
}
.oro-drop > .btn {
  display: inline-block;
  vertical-align: top;
}
.btn-group > .disable-filter {
  .border-right-radius(4px);
  border-style: solid;
  border-color: #cccccc #cccccc #b3b3b3;
  border-width: 1px 1px 1px 0;
  font-size: 18px;
  display: inline-block;
  vertical-align: top;
  height: 28px;
  padding: 4px 2px 0;
  line-height: 28px;
  #gradient > .vertical(#ffffff, #e6e6e6);
}

.modal {
  .border-radius(8px 8px 6px 6px);
}

.oro-modal-danger {
  top: 20%;
  background-color: #fde0e0;
  width: 525px;
  .modal-header {
    background-color: #fdcece;
    border-bottom: 1px solid #d59c9c;
    padding: 14px 15px 14px 20px;
    .border-radius(6px 6px 0 0);
    -webkit-box-shadow:  0px 0px 6px 0px rgba(0, 0, 0, 0.5);
    box-shadow:  0px 0px 6px 0px rgba(0, 0, 0, 0.5);

  }
  .modal-body {
    color: @bodyColor;
    font-size: 14px;
    padding-left: 20px;
  }
  .modal-header .close {
    margin-top:-3px;
    color: @white;
    font-size: 25px;
    text-shadow: 2px 0px 2px rgba(111, 123, 148, 1);
    opacity: 0.9;
    &:hover,
    &:focus {
      color: @white;
      opacity: 0.6;
    }
  }
  .modal-footer {
    background: none;
    text-align: center;
    border: none;
    -webkit-box-shadow: none;
    box-shadow:  none;
    padding: 15px 15px 35px;
  }
  .modal-header h3 {
    font:bold 16px/18px @baseFontFamily;
  }
}
.oro-modal-normal{
  background-color: #fff;
  width: 700px;
  height: 450px;
  top: 20%;
  .modal-header{
    background-color: #303944;
    border-bottom: 1px solid #303944;
    .border-radius(6px 6px 0 0);
    -webkit-box-shadow:  0px 0px 6px 0px rgba(0, 0, 0, 0.5);
    box-shadow:  0px 0px 6px 0px rgba(0, 0, 0, 0.5);
    color: #fff;
  }
  .modal-body{
    color: @bodyColor;
    font-size: 14px;
    padding-left: 20px;
    height: 87%;
    overflow: hidden;
  }
  .modal-header .close{
    color: @white;
    font-size: 25px;
    text-shadow: 2px 0px 2px rgba(111, 123, 148, 1);
    opacity: 0.9;
    &:hover,
    &:focus {
      color: @white;
      opacity: 0.6;
    }
  }
}
.modal-primary {
  top: 20%;
  background-color: #f9f9f9;
  width: 525px;
  .modal-header {
    background-color: #fcfcfc;
    #gradient > .vertical(#fcfcfc, #ebebeb);
    border-bottom: 1px solid #b2b2b2;
    padding: 14px 15px 14px 20px;
    .border-radius(6px 6px 0 0);
    -webkit-box-shadow:  0px 0px 6px 0px rgba(0, 0, 0, 0.5);
    box-shadow:  0px 0px 6px 0px rgba(0, 0, 0, 0.5);
  }
  .modal-body {
    color: @bodyColor;
    font-size: 14px;
    padding-left: 20px;
  }
  .modal-header .close {
    font-size: 25px;
  }
  .modal-footer {
    background: none;
    text-align: center;
    border: none;
    -webkit-box-shadow:  none;
    box-shadow:  none;
    padding: 15px 15px 35px;
  }
  .modal-header h3 {
    font:bold 16px/18px @baseFontFamily;
  }
}
.dropup:after,
.dropdown:after {
  content: "";
  clear: both;
  display: inline;
}

.ui-dialog {
  background-color: #fff;
  -webkit-box-shadow:  0px 2px 32px 1px rgba(0, 0, 0, 0.8);
  box-shadow:  0px 2px 32px 1px rgba(0, 0, 0, 0.8);
  font-family:@baseFontFamily !important;
  .alert {
    margin: -@verticalPadding/2 -@horizontalPadding/2 @verticalPadding;
    background-color: @warningBackground;
    background-image: url('../../img/warning-ico.png');
    background-position: 10px 50%;
    background-repeat: no-repeat;
    padding: 12px 35px 12px 37px;
    border:1px solid @warningBorder;
    text-shadow: 0 1px 0 rgba(255,255,255,.5);
    .border-radius(0);
    .close {
      font-size: 18px;
      color: @warningClose;
      opacity: 1;
    }
  }
  .alert-success {
    background-color: @successBackground;
    background-image: url('../../img/sucsses-ico.png');
    border-color: @successBorder;
    color: @successText;
    .close {
      color: @successClose;
    }
  }
  .alert-danger,
  .alert-error {
    background-image: url('../../img/error-ico.png');
    background-color: @errorBackground;
    border-color: @errorBorder;
    color: @errorText;
    .close {
      color: @errorClose;
    }
  }
  .ui-widget-header {
    border: 0;
  }
  .widget-actions.form-actions {
    margin-bottom: 0;
    background: #fafafa;
    padding: 10px;
    .border-radius(0 0 @WindowBorderRadius @WindowBorderRadius);
  }
  .ui-dialog-titlebar {
    margin:-1px -1px 0 -1px;
    border-bottom: 1px solid #000;
    background-color: #47505a;
    #gradient > .vertical(#47505a, #363e47);
    padding: 6px 15px;
  }
  .ui-dialog-title {
    color: #fff;
    font-size: @baseFontSize;
    display: block;
    text-overflow: ellipsis;
  }
  .ui-dialog-titlebar-buttonpane {
    right: 7px !important;
    top: 5px !important;
    margin: 0 !important;
    border:1px solid #272e36;
    height:auto;
    .border-radius(4px);
    #gradient > .vertical(#838d98, #46515d);
    [class*='ui-dialog-titlebar-'] {
      width:auto !important;
      height:auto !important;
      padding:0 !important;
      margin:0 !important;
      .ui-icon { display:none; }
      .ui-button-text { display:none; }
      &:before {
        display:inline-block;
        border-right:1px solid #272e36;
        width:24px;
        height:22px;
        color:#fff;
        font:14px 'FontAwesome';
        text-align:center;
        line-height:22px;
        text-shadow:0 1px 0 #45505c;
      }
      &:last-child:before { .border-radius(3px 0 0 3px); }
      &:first-child:before { border-right:0; .border-radius(0 3px 3px 0); }
    }
    .ui-dialog-titlebar-close:before {
      content: "\f00d";
    }
    .ui-dialog-titlebar-maximize:before {
      content: "\f0b2";
    }
    .ui-dialog-titlebar-minimize:before {
      content: "\f150";
    }
    .ui-dialog-titlebar-restore:before {
      content: "\f151";
    }
  }
  &.ui-dialog-normal {
    [class*='ui-dialog-titlebar-'] {
      &:hover:before {
        #gradient > .vertical(darken(#838d98,5%), darken(#46515d,5%));
      }
      &:active:before,
      &:focus {
        .box-shadow(inset 0 2px 4px 0 darken(#46515d,10%));
      }
    }
  }
  .form-horizontal {
    .control-group {
      margin-bottom: 10px;
      .control-label {
        width:130px;
        margin:0 12px 0 0;
      }
      .controls {
        margin-left: 142px;
        .control-label {
          width: auto;
        }
      }
    }
  }
  .bottom-action {
    padding: 10px 10px 25px 10px;
    overflow: hidden;
    border-top: 1px solid #dfdfdf;
    background: #fafafa;
    font-family:  @baseFontFamily;
  }
  .ui-widget-content {
    border: 0;
  }
  .ui-widget-content.ui-helper-clearfix {
    .border-radius(0 0 5px 5px);
  }
}

.ui-dialog-minimized {
  margin:0 4px !important;
  box-shadow:none !important;
  -webkit-box-shadow:none !important;
  -moz-box-shadow:none !important;
  .ui-dialog-titlebar {
    margin-bottom:-2px;
    padding:2px 80px 2px 10px !important;
    border-bottom:1px solid #d6d6d6 !important;
    background:#d6d6d6 !important;
    .ui-dialog-title {
      padding-top:2px;
      color:#666;
      font-size:12px;
      text-shadow:0 1px 0 #ddd;
    }
    .ui-dialog-titlebar-buttonpane {
      background:none;
      border:none;
      right:2px !important;
      top:2px !important;
      [class^='ui-dialog-titlebar-'] {
        &:before {
          border-right:none;
          color:#999;
          font-size:@baseFontSize;
          text-shadow:0 1px 0 #ddd;
        }
        &:hover:before,
        &:active:before,
        &:focus:before {
          color:#666;
        }
      }
    }
  }
  &.ui-widget-content { border:none !important; }
}
.ui-dialog.ui-widget-content {
  border: 1px solid #bbb;
}
.user-info-state {
  padding: 2px 0 0;
  clear: right;
}
.user-profile-cols .label {
  display:block;
  background:none;
  padding:0 0 7px 0;
  text-shadow:none;
  color:@bodyColor;
  font-weight:normal;
  font-size:@baseFontSize;
  line-height:1.2em;
}

.tag-sort-actions {
  margin-top: 5px;
  margin-bottom: 0;
  border-bottom: 1px solid #ddd;
  white-space: nowrap;
  &:after{
    content: "";
    display: block;
    clear: both;
  }
  li {
    &:first-child{
      a{
        border-width: 1px;
      }
    }
    a {
      display:inline-block;
      .border-radius(0);
      background:#fafafa;
      outline: none;
      padding:8px 12px;
      color:#555;
      margin-bottom:-1px;
      border: solid #ddd;
      border-width: 1px 1px 1px 0;
      line-height:20px;
      &.active {
        border-bottom-color:#fff;
        .box-shadow(none);
        color:@bodyColor;
        background:#fff;
        text-decoration: none;
      }
      &:hover {
        text-decoration: none;
        color:@bodyColor;
      }
    }
  }
  &.inline li {
    float: left;
    margin-bottom: -1px;
    padding:0;
    line-height: 20px;
  }
}
.tag-view .tags-holder{
  -webkit-box-shadow: none;
  box-shadow:none;
  -webkit-border-radius: 0;
  border-radius: 0;
  border: solid #ddd;
  border-width: 0 1px 1px;
  padding: 10px;
  overflow: hidden;
}
.tags-overlay .tag-list,
.tag-view  .tag-list {
  margin-bottom: 0;
  li {
    padding-top: 3px;
  }
  span.label {
    background:#eee;
    .border-radius(4px);
    font-size:12px;
    font-weight:normal;
    text-shadow:none;
    padding:4px 6px;
    border:none;
    color:@bodyColor;
    &:hover {
      background:#e4e4e4;
    }
    &.with-button {
      position: relative;
      padding-right: 20px;
    }
    .select2-search-choice-close {
      background:none;
      width:0;
      height:0;
      top:5px;
      right:15px;
      &:before {
        width:20px;
        content: "\f00d";
        font:11px 'FontAwesome';
        color:#ccc;
      }
    }
  }
}

.sub-title a { color:#888; }
.customer-info {
  padding-top:3px;
  padding-left: 60px;
  padding-bottom: 0;
  line-height: 18px;
  .sub-title {
    font-size: 17px;
    color: #999;
    float: left;
  }
  .separator {
    float: left;
    padding: 0 3px;
    color: #999;
    font-size: 18px;
  }
  .user-name {
    margin: 0 10px 5px 0;
    font-size: 19px;
    line-height: 22px;
    float: left;
    font: bold 17px/18px 'HelveticaNeue bold', Arial, Helvetica, sans-serif;

  }
  .dropdown.open .caret,
  .user-name .caret,
  .user-name:hover .caret {
    border-top-color: #444 !important;
    border-bottom-color: #444 !important;
  }
  .visual {
    -webkit-border-radius: 3px;
    border-radius: 3px;
    float: left;
    position: relative;
    width: 60px;
    margin: 0 0 0 -60px;
    img {
      margin-top:-3px;
      .border-radius(3px);
      width: 45px;
    }
  }
  .nav {
    margin: 0;
  }
  ul.inline {
    margin-bottom:0;
    color: #777;
    li {
      padding: 0 10px;
      border-left: 1px solid #e6e6e6;
      font-size: 11px;
      line-height: 14px;
      &:first-child {
        padding: 0 10px 0 0;
        border: 0;
      }
    }
  }
}
ul.inline-decorate {
  margin: 0;
  padding: 0;
  list-style: none;
}
ul.inline-decorate > li {
  padding-left: 10px;
  margin-left: 8px;
  display: inline;
  border-left: 1px solid #e6e6e6;
}
ul.inline-decorate > li:first-child {
  padding: 0;
  border: 0;
  margin: 0;
}
ul.inline-extra:after {
  content: ".";
  display: block;
  clear: both;
  height: 0;
  visibility: hidden;
}
ul.inline-extra {
  margin: 0;
  padding: 0;
  list-style: none;
  font-size: 12px;
  color: #666;
  width: 100%;
  span.cb {
    font-size: 10px;
    line-height: 12px;
    text-transform: uppercase;
    color: #aaa;
  }
  & > li {
    float: left;
    padding: 0 10px;
    &:first-child {
      padding: 0 10px 0 0;
    }
  }
}
.scrollspy-nav {
  background-color: #f6f6f6;
  border-bottom: 1px solid #c4c4c4;
  margin-bottom: 0;
  .box-shadow(0 2px 0 rgba(0, 0, 0, .03));
  .navbar-inner {
    padding: 0;
    border: 0;
    background: 0;
    .container-fluid {
      padding:0 15px;
      .nav {
        > li a {
          padding:5px 15px;
          color:#666;
          font-size:@baseFontSize;
          &:hover {
            border-bottom:3px solid #ddd;
            background:none;
            padding-bottom:2px;
            color: #444 !important;
          }
        }
        .active a,
        .active a:hover {
          border-bottom:3px solid #555;
          background:none;
          padding-bottom:2px;
          color:#111;
          font-weight:bold;
        }
      }
    }
  }
}
.customer-info-actions {
  background-color: #f6f6f6;
  border-bottom: 1px solid #ebebeb;
  .alert {
    margin-bottom: 0;
  }
}
.customer-info-top-actions .btn .caret {
  margin-top: 10px;
}
.customer-info-top-actions  .btn-group > .disable-filter {
  height: 21px;
  line-height: 21px;
  padding: 3px 2px 0;
}
.cb {
  display: block;
  clear: both;
}
.scrollspy {
/*height: 500px;*/
  position: relative;
  overflow: auto;
}
.btn-action {
  color: #777 !important;
  font-size: 20px;
  padding: 0 5px !important;
}
.btn-action:hover {
  text-decoration: none !important;
}
.navbar-extra-right {
  padding-right: 20px;
  .btn-group{
    margin-left: 8px;
  }
}
.row-oro {
  width: 100%;
  margin: 0 0 10px;
}
.clearfix-oro {
  width: 100%;
}
.row-oro:after,
.clearfix-oro:after {
  content: ".";
  visibility: hidden;
  display: block;
  height: 0;
  clear: both;
}

label.required em,
.form-horizontal label.required em {
  color: #c30b25;
  font-size: 15px;
}

/*.form-horizontal .span6 .controls div.selector {
  width:294px;
  select {
    width:292px;
  }
}*/
.form-horizontal .controls  .removeRow{
  position: relative;
  margin: 0 0 0 -24px;
}
/*.form-horizontal .span6 .oro-multiselect-holder input[type="email"],
.form-horizontal .span6 .oro-multiselect-holder input[type="text"],
.form-horizontal .span6 .oro-multiselect-holder input[type="password"] {
  margin: 0 0 5px 0;
}*/
input, textarea, .uneditable-input { width:280px; }
textarea {
  height: 150px;
  resize: vertical;
  text-align: justify;
  vertical-align: top;
}
.scrollspy-title {
  border:1px solid #e5e5e5;
  border-width:1px 0;
  margin:0 -20px 0px -20px;
  background:#fafafa;
  /*#gradient > .vertical(#fafafa, #f7f7f7);*/
  padding:4px 20px;
  color:lighten(@bodyColor,20%);
  text-shadow:0 1px 0 #fff;
  line-height:18px;
}
.scrollspy-nav-target {
  height: 20px;
}
.oro-clearfix-width:after,
.oro-clearfix:after {
  content: "";
  display: block;
  clear: both;
}
.oro-clearfix-width {
  height: 1%;
}
.oro-clearfix {
  width: 100%;
}
.horizontal .oro-clearfix input[type="checkbox"],
.horizontal .oro-clearfix input[type="radio"] {
  float: left;
  margin: 3px 10px 0 0;
}
.horizontal .oro-clearfix .label {
  float: left;
}
.controls .horizontal {
  padding-top: 5px;
}
.dot-menu-empty-message {
  padding: 4px 15px;
  color:lighten(@bodyColor,30%);
  font-style:italic;
}
.oro-drop.open-filter .filter-criteria.dropdown-menu {
  min-width: 120px;
}
.filter-criteria {
  .oro-action {
    width: 100%;
    margin: 0;
    .btn-group {
      float: right;
    }
    .btn {
      outline: none;
      position: static;
    }
  }
  .input-prepend {
    > .btn-group {
      > .dropdown-menu {
        min-width:125px;
        a {
          padding:1px 13px;
        }
      }
    }
  }
}
.filter-box .filter-item .filter-criteria {
  top: 125%;
  &:before {
    border-bottom: 9px solid rgba(0, 0, 0, 0.2);
    border-left: 9px solid transparent;
    border-right: 9px solid transparent;
    content: "";
    display: inline-block;
    left: 11px;
    position: absolute;
    top: -9px;
  }
  &:after {
    border-bottom: 10px solid #FFFFFF;
    border-left: 10px solid transparent;
    border-right: 10px solid transparent;
    content: "";
    display: inline-block;
    left: 10px;
    position: absolute;
    top: -8px;
  }
}
.filter-box .filter-select-oro {
  height: 20px;
  line-height: 20px;
  width: 85px; /* need for flexible width at filter grid */
}
.filter-box .filter-criteria .selector {
  width: auto;
}
.filter-item div.selector {
  height: 20px;
  line-height: 20px;
  margin: 0 0 7px;
  float: right;
  span {
    line-height: 20px;
    height: 20px;
  }
}
.filter-box .filter-item .divider {
  background: none;
  line-height: 40px;
  font-size: 16px;
  padding: 0;
  margin: 0;
  position: relative;
  top: -3px;
}
.filter-item .btn {
  vertical-align: top;
}

.btn-group > .btn-small {
  font-size: @fontSizeSmall;
}
.btn-group > a.btn {
  height: 28px;
  line-height: 26px;
}
.oro-action .btn-group > .btn,
.oro-action .btn-group > .dropdown-menu,
.oro-action .btn-group > .popover {
  font-size: 14px;
}
.oro-action .btn-group {
  margin-right: 0;
}
.popup-box-errors {
  width: 480px;
  margin: 0 auto;
  border: 1px solid #bbb;
  padding: 40px 0;
  background-color: #fff;
  -webkit-border-radius: 6px;
  border-radius: 6px;
  -webkit-box-shadow:  1px 1px 3px 0px rgba(0, 0, 0, 0.5);
  box-shadow:  1px 1px 3px 0px rgba(0, 0, 0, 0.5);
}
.popup-box-errors .popup-content {
  background-color: #fff;
  font: 14px/20px @baseFontFamily;
  margin: 0 30px;
}
.popup-box-errors h1 {
  font:bold 20px/46px @baseFontFamily;
  margin: 0 0 10px;
}
.popup-box-errors h1 span {
  font-size: 45px;
  margin: 0 12px 0 0;
}
.top-messages {
  margin-bottom: 0;
}
/* custom form elements */
.selector,
.selector *,
.uploader,
.uploader * {
  margin: 0;
  padding: 0;
}
/* Uploader */

div.uploader {
  height: 28px;
  border: 1px solid #ccc;
  background-color: #fff;
  float: left;
  position: relative;
  overflow: hidden;
  cursor: default;
  line-height: 28px;
  -webkit-border-radius: 3px;
  border-radius: 3px;
  vertical-align: middle;
  display: inline-block;
}

div.uploader span.action {
  float: left;
  height: 28px;
  border-left: 1px solid #ccc;
  padding: 0 10px;
  overflow: hidden;
  cursor: pointer;
  #gradient > .vertical(#ffffff, #e6e6e6);
}
div.uploader.active  span.action {
  #gradient > .vertical(#e6e6e6, #ffffff);
}
div.uploader span.filename {
  padding: 0px 10px;
  float: left;
  display: block;
  overflow: hidden;
  text-overflow: ellipsis;
  white-space: nowrap;
  cursor: default;
  width: 109px;
}

div.uploader input {
  opacity: 0;
  position: absolute;
  top: 0;
  right: 0;
  bottom: 0;
  float: right;
  height: 25px;
  border: none;
  cursor: default;
}
/* Select */

select {
  height: 26px;
  line-height: 26px;
}
div.selector {
  line-height: 28px;
  height: 28px;
  position: relative;
  width: 235px;
  font-size: 12px;
  border: 1px solid #ddd;
  #gradient > .vertical(#ffffff, #f3f3f3);
  -webkit-border-radius: 3px;
  border-radius: 3px;
  padding: 0;
  margin: 0;
}

div.selector span {
  height: 28px;
  display: block;
  line-height: 28px;
  .box-sizing(border-box);
  padding: 0 5px;
  &:after {
    float:right;
    margin:2px 2px 0 0;
    display:inline-block;
    font:15px 'FontAwesome';
    content: "\f0dd";
  }
}

div.selector select {
  position: absolute;
  top: 0px;
  left: -2px;
  opacity: 0;
  z-index: 700;
  padding: 0 5px;
}

div.selector:active,
div.selector.active {
  background-position: -483px -156px;
}

div.selector.focus, div.selector.hover, div.selector:hover {
  background-position: -483px -182px;
}

div.selector.focus:active,
div.selector.focus.active,
div.selector:hover:active,
div.selector.active:hover {
  background-position: -483px -208px;
}

div.selector.disabled span {
  color:#aaa;
  &:after {
    color:#ddd;
  }
}


/* bootstrapSwitch v1.2 */
.has-switch {
  display: inline-block;
  cursor: pointer;
  .border-radius(5px);
  border: 1px solid;
  border-color: rgba(0, 0, 0, 0.1) rgba(0, 0, 0, 0.1) rgba(0, 0, 0, 0.25);
  position: relative;
  text-align: left;
  overflow: hidden;
  line-height: 8px;
  .user-select(none);
  min-width: 100px;
  &.switch-mini {
    min-width: 72px;
  }
  &.switch-small {
    min-width: 80px;
  }
  &.switch-large {
    min-width: 120px;
  }
  &.deactivate {
    opacity: 0.5;
    cursor: default !important;
    label,
    span {
      cursor: default !important;
    }
  }
  & > div {
    display: inline-block;
    width: 150%;
    position: relative;
    top: 0;
    &.switch-animate {
      .transition(left 0.5s);
    }
    &.switch-off {
      left: -50%;
      height: 30px
    }
    &.switch-on {
      left: 0;
      height: 30px;
    }
  }
  input[type=checkbox] {
    display: none;
  }
  span,
  label {
    .box-sizing(border-box);
    cursor: pointer;
    position: relative;
    display: inline-block;
    height: 100%;
    padding-bottom: 4px;
    padding-top: 4px;
    font-size: 14px;
    line-height: 20px;
    &.switch-mini {
      padding-bottom: 4px;
      padding-top: 4px;
      font-size: 10px;
      line-height: 9px;
    }
    &.switch-small {
      padding-bottom: 3px;
      padding-top: 3px;
      font-size: 12px;
      line-height: 18px;
    }
    &.switch-large {
      padding-bottom: 9px;
      padding-top: 9px;
      font-size: 16px;
      line-height: normal;
    }
  }
  label {
    text-align: center;
    margin-top: -1px;
    margin-bottom: -1px;
    z-index: 10;
    width: 34%;
    border-left: 1px solid #cccccc;
    border-right: 1px solid #cccccc;
    color: #ffffff;
    text-shadow: 0 -1px 0 rgba(0, 0, 0, 0.25);
    background-color: #f5f5f5;
    #gradient > .vertical(#ffffff, #e6e6e6);
    border-color: #e6e6e6 #e6e6e6 #bfbfbf;
    border-color: rgba(0, 0, 0, 0.1) rgba(0, 0, 0, 0.1) rgba(0, 0, 0, 0.25);
    i {
      color: #000;
      text-shadow: 0 1px 0 #fff;
      line-height: 18px;
      pointer-events: none;
    }
  }
  span {
    text-align: center;
    z-index: 1;
    width: 33%;
    padding:  0 7px;
    &.switch-left {
      .border-left-radius(4px);
    }
    &.switch-right {
      color: #333333;
      text-shadow: 0 1px 1px rgba(255, 255, 255, 0.75);
      background-color: #f0f0f0;
      #gradient > .vertical(#e6e6e6, #ffffff);
      border-color: #ffffff #ffffff #d9d9d9;
      border-color: rgba(0, 0, 0, 0.1) rgba(0, 0, 0, 0.1) rgba(0, 0, 0, 0.25);
    }
  }
  label:hover,
  label:focus,
  label:active,
  label.active,
  label.disabled,
  label[disabled] {
    color: #ffffff;
    background-color: #e6e6e6;
    *background-color: #d9d9d9;
  }
  label:active,
  label.active {
    background-color: #cccccc \9;
  }
  span.switch-right:hover,
  span.switch-right:focus,
  span.switch-right:active,
  span.switch-right.active,
  span.switch-right.disabled,
  span.switch-right[disabled] {
    color: #333333;
    background-color: #ffffff;
    *background-color: #f2f2f2;
  }
  span.switch-right:active,
  span.switch-right.active {
    background-color: #e6e6e6 \9;
  }
  span.switch-primary,
  span.switch-left {
    color: #ffffff;
    text-shadow: 0 -1px 0 rgba(0, 0, 0, 0.25);
    background-color: #005fcc;
    #gradient > .vertical(#0044cc, #0088cc);
    border-color: #0088cc #0088cc #005580;
    border-color: rgba(0, 0, 0, 0.1) rgba(0, 0, 0, 0.1) rgba(0, 0, 0, 0.25);
  }
  span.switch-primary:hover,
  span.switch-left:hover,
  span.switch-primary:focus,
  span.switch-left:focus,
  span.switch-primary:active,
  span.switch-left:active,
  span.switch-primary.active,
  span.switch-left.active,
  span.switch-primary.disabled,
  span.switch-left.disabled,
  span.switch-primary[disabled],
  span.switch-left[disabled] {
    color: #ffffff;
    background-color: #0088cc;
  }
  span.switch-primary:active,
  span.switch-left:active,
  span.switch-primary.active,
  span.switch-left.active {
    background-color: #006699 \9;
  }
  span.switch-info {
    color: #ffffff;
    text-shadow: 0 -1px 0 rgba(0, 0, 0, 0.25);
    background-color: #41a7c5;
    #gradient > .vertical(#2f96b4, #5bc0de);
    border-color: #5bc0de #5bc0de #28a1c5;
    border-color: rgba(0, 0, 0, 0.1) rgba(0, 0, 0, 0.1) rgba(0, 0, 0, 0.25);
  }
  span.switch-info:hover,
  span.switch-info:focus,
  span.switch-info:active,
  span.switch-info.active,
  span.switch-info.disabled,
  span.switch-info[disabled] {
    color: #ffffff;
    background-color: #5bc0de;
    *background-color: #46b8da;
  }
  span.switch-info:active,
  span.switch-info.active {
    background-color: #31b0d5 \9;
  }
  span.switch-success {
    color: #ffffff;
    text-shadow: 0 -1px 0 rgba(0, 0, 0, 0.25);
    background-color: #58b058;
    #gradient > .vertical(#51a351, #62c462);
    border-color: #62c462 #62c462 #3b9e3b;
    border-color: rgba(0, 0, 0, 0.1) rgba(0, 0, 0, 0.1) rgba(0, 0, 0, 0.25);
  }
  span.switch-success:hover,
  span.switch-success:focus,
  span.switch-success:active,
  span.switch-success.active,
  span.switch-success.disabled,
  span.switch-success[disabled] {
    color: #ffffff;
    background-color: #62c462;
    *background-color: #4fbd4f;
  }
  span.switch-success:active,
  span.switch-success.active {
    background-color: #42b142 \9;
  }
  span.switch-warning {
    color: #ffffff;
    text-shadow: 0 -1px 0 rgba(0, 0, 0, 0.25);
    background-color: #f9a123;
    #gradient > .vertical(#f89406, #fbb450);
    border-color: #fbb450 #fbb450 #f89406;
    border-color: rgba(0, 0, 0, 0.1) rgba(0, 0, 0, 0.1) rgba(0, 0, 0, 0.25);
  }
  span.switch-warning:hover,
  span.switch-warning:focus,
  span.switch-warning:active,
  span.switch-warning.active,
  span.switch-warning.disabled,
  span.switch-warning[disabled] {
    color: #ffffff;
    background-color: #fbb450;
    *background-color: #faa937;
  }
  span.switch-warning:active,
  span.switch-warning.active {
    background-color: #fa9f1e \9;
  }
  span.switch-danger {
    color: #ffffff;
    text-shadow: 0 -1px 0 rgba(0, 0, 0, 0.25);
    background-color: #d14641;
    #gradient > .vertical(#bd362f, #ee5f5b);
    border-color: #ee5f5b #ee5f5b #e51d18;
    border-color: rgba(0, 0, 0, 0.1) rgba(0, 0, 0, 0.1) rgba(0, 0, 0, 0.25);

  }
  span.switch-danger:hover,
  span.switch-danger:focus,
  span.switch-danger:active,
  span.switch-danger.active,
  span.switch-danger.disabled,
  span.switch-danger[disabled] {
    color: #ffffff;
    background-color: #ee5f5b;
    *background-color: #ec4844;
  }
  span.switch-danger:active,
  span.switch-danger.active {
    background-color: #e9322d \9;
  }
}

.ui-slider { position: relative; text-align: left; }
.ui-slider .ui-slider-handle { position: absolute; z-index: 2; width: 1.2em; height: 1.2em; cursor: default; }
.ui-slider .ui-slider-range { position: absolute; z-index: 1; font-size: .7em; display: block; border: 0; background-position: 0 0; }

.ui-slider-horizontal { height: .8em; }
.ui-slider-horizontal .ui-slider-handle { top: -.3em; margin-left: -.6em; }
.ui-slider-horizontal .ui-slider-range { top: 0; height: 100%; }
.ui-slider-horizontal .ui-slider-range-min { left: 0; }
.ui-slider-horizontal .ui-slider-range-max { right: 0; }

.ui-slider-vertical { width: .8em; height: 100px; }
.ui-slider-vertical .ui-slider-handle { left: -.3em; margin-left: 0; margin-bottom: -.6em; }
.ui-slider-vertical .ui-slider-range { left: 0; width: 100%; }
.ui-slider-vertical .ui-slider-range-min { bottom: 0; }
.ui-slider-vertical .ui-slider-range-max { top: 0; }

.row-fluid.row-fluid-divider {
  background: url("../../img/vertical-separator.png") repeat-y 50% 0;
  .forScreen(@mediumScreen, background, none);
}
h5.user-fiedset {
  font-weight:bold;
  font-size:15px;
  line-height:18px;
  margin: 0 10px 10px 0;
}
/*.user-fiedset span {
  display:block;
  position:relative;
  background: #fff;
  padding: 0 10px 0 0;
  &:before {
    display:block;
    position:absolute;
    top:2px;
    left:0;
    right:0;
    bottom:auto;
    border-bottom:1px solid #ddd;
  }
}*/
.page-size .dropdown-menu {
  min-width: 20px;
}

input:focus:invalid:focus,
textarea:focus:invalid:focus,
select:focus:invalid:focus,
div.selector.focus,
div.uploader.focus,
.select2-container-active .select2-choice,
.select2-container-active .select2-choices
{
  border-color: rgba(82, 168, 236, 0.8);
  outline: 0;
  outline: thin dotted \9;
  -webkit-box-shadow: inset 0 1px 1px rgba(0, 0, 0, 0.075), 0 0 8px rgba(82, 168, 236, 0.6);
  -moz-box-shadow: inset 0 1px 1px rgba(0, 0, 0, 0.075), 0 0 8px rgba(82, 168, 236, 0.6);
  box-shadow: inset 0 1px 1px rgba(0, 0, 0, 0.075), 0 0 8px rgba(82, 168, 236, 0.6);
  color: #555;
}
.separator-btn {
  border-left: 1px solid #e9e9e9;
  margin: 4px 8px 0;
  height: 24px;
}
.pagination-centered > label {
  margin-right: -4px;
  padding-left: 5px;
}
.alert-error > ul{
  margin-bottom: 0;
}
#flash-messages {
  overflow: hidden;
  .alert {
    margin: 3px 0 0;
    background-color: @warningBackground;
    background-image: url('../../img/warning-ico.png');
    background-position: 10px 48%;
    background-repeat: no-repeat;
    padding: 3px 35px 1px 37px;
    border:1px solid rgba(241,216,103,.3);
    text-shadow: 0 1px 0 rgba(255,255,255,.5);
    .close {
      font-size: 18px;
      color: @warningClose;
      opacity: 1;
    }
  }
  .alert-success {
    background-color: @successBackground;
    background-image: url('../../img/sucsses-ico.png');
    border:1px solid rgba(77,161,36,.3);
    color: @successText;
    .close {
      color: @successClose;
    }
  }
  .alert-danger,
  .alert-error {
    background-image: url('../../img/error-ico.png');
    background-color: @errorBackground;
    border:1px solid rgba(203,17,17,.3);
    color: @errorText;
    .close {
      color: @errorClose;
    }
  }
  .alert-warning {
    background-image: none;
    padding-left: 20px;
  }
  .alert-empty {
    display: none;
  }
}
.flash-messages-frame {
  position: fixed;
  top: 66px;
  left: 25%;
  z-index: 500;
  width: 50%;

  .box-sizing(border-box);
  padding: 0 10px;
  opacity: 0.9;
}
.flash-messages-holder {
  /*width: 100%; ticket/BAP-1733*/
}
.oro-multiselect {
  display: inline-block;
  width: auto;
  vertical-align: middle;
}

.oro-multiselect-holder .selector {
  display: inline-block;
  width: auto;
  overflow: hidden;
  vertical-align: middle;
}
/* validation-error */
label.validation-error {
  color: #C81717 !important;
}
.validation-error .error {
  border:1px solid #e9322d;
  outline: 0;
  outline: thin dotted \9;
  -webkit-box-shadow: inset 0 1px 1px rgba(0, 0, 0, 0.075), 0 0 8px rgba(211, 33, 33, 0.6);
  -moz-box-shadow: inset 0 1px 1px rgba(0, 0, 0, 0.075), 0 0 8px rgba(211, 33, 33, 0.6);
  box-shadow: inset 0 1px 1px rgba(0, 0, 0, 0.075), 0 0 8px rgba(211, 33, 33, 0.6);
  color: #555;
}
.validation-error div.selector {
  display: inline-block;
  vertical-align: middle;
}
/*.validation-error div.selector {
  border: 1px solid #d32121;
  outline: thin dotted \9;
  -webkit-box-shadow: inset 0 1px 1px rgba(0, 0, 0, 0.075), 0 0 8px rgba(211, 33, 33, 0.6);
  -moz-box-shadow: inset 0 1px 1px rgba(0, 0, 0, 0.075), 0 0 8px rgba(211, 33, 33, 0.6);
  box-shadow: inset 0 1px 1px rgba(0, 0, 0, 0.075), 0 0 8px rgba(211, 33, 33, 0.6);
}*/

.validation-tooltip {
  font-size:0;
  text-indent:-9999em;
  &:before {
    display: inline-block;
    margin-left:8px;
    font:normal 18px/1em 'FontAwesome';
    font-style: normal;
    text-decoration: inherit;
    -webkit-font-smoothing: antialiased;
    content: "\f06a";
    color:#c81717;
    text-decoration: inherit;
    text-indent:0;
    speak: none;
  }
}

.validation-error .validation-tooltip {
  display: inline-block;
}
.validate-group {
  display: inline-block;
  vertical-align: middle;
  min-width: 230px;
}
.validate-group:after {
  content: "";
  clear: both;
  display: block;
}
label.checkbox.error,
label.radio.error {
  padding-right: 12px;
}
.scrollable-container {
  .oro-subtitle {
    margin:0 5px 0 0;
    font-size: 24px;
    line-height: 28px;
    font-size: 20px;
    padding: 0;
  }
}
/* search */
.search-header h2 {
  font-size: 22px;
  float: left;
  width: 160px;
}
.search-header .search-form {
  float: left;
  margin: 16px 0 0;
}
.search-header .search-form input[type="text"] {
  width: 300px;
}
.search-results-column {
  padding: 5px;
}
.search-results-column .customer-info {
  padding-left: 65px;
}
.customer-info.customer-simple {
   padding:4px 4px 4px 0px;
}
.search-entity-types-column .entity-type > img {
  position: relative;
  top: -2px;
}
.collection-fields-list {
  input[type='email'],
  input[type='text'] {
    float: left;
  }
  select,
  .selector,
  button {
    float: left;
    margin: 0 0 0 4px;
  }
}
button.filter-update {
  margin: 0 0 0 6px;
}
.choicefilter {
  select,
  textarea,
  input[type="text"],
  input[type="password"],
  input[type="datetime"],
  input[type="datetime-local"],
  input[type="date"],
  input[type="month"],
  input[type="time"],
  input[type="week"],
  input[type="number"],
  input[type="email"],
  input[type="url"],
  input[type="search"],
  input[type="tel"],
  input[type="color"],
  .uneditable-input {
    height:19px;
  }
}
.choicefilter .input-append,
.choicefilter .input-prepend {
  margin-bottom: 0;
}
.input-append .add-on,
.input-prepend .add-on {
  height:30px;
  input[type='checkbox'],
  input[type='radio'] {
    margin-top:-1px;
  }
}
.filter-separator {
  font-size: 16px;
  padding: 0 3px;
  position: relative;
  top: -3px;
}

#orocrm_contact_form_addresses_collection.oro-item-collection {
  &>div {
    position: relative;
    padding: 10px 0 0;
    margin: 0 0 10px;
    border: 1px dashed #ededed;
  }
  .add-list-item {
    margin-left: 183px;
  }
  .removeRow {
    position: absolute;
    top: 0;
    right: 10px;
  }
}

.oro-item-collection {
  &>div {
    position: relative;
    padding: 0;
    margin: 0;
    border: none;
  }
  .add-list-item {
    margin-left: 183px;
  }
  .removeRow {
    position: absolute;
    top: 0;
    right: 10px;
  }
  .row-oro.oro-multiselect-holder {
    margin: 0 0 5px
  }
}

.form-horizontal .control-group {
  margin: 0;
  max-width:700px;
}
.form-container .control-group {
  margin: 0 0 10px;
}


.breadcrumb {
  float: left;
  background: none;
  margin: 0;
  padding: 6px 15px 0 20px;
}
.breadcrumb > li.active,
.breadcrumb > li {
  color: #777;
  font: 11px/14px @baseFontFamily;
}
.breadcrumb > li > .divider {
  color: #777;
  padding: 0 1px 0 4px;
}
.btn.favorite-button,
.btn.minimize-button {
  background: none;
  padding: 1px;
  border: 0;
  -webkit-box-shadow:  none;
  box-shadow:  none;
  height: 28px;
}
.btn.minimize-button { margin-right:12px; }
.btn.favorite-button .icon-star:before,
.btn.minimize-button .icon-pushpin:before {
  color:#e7e7e7;
  font-size:19px;
}
.btn.favorite-button .icon-gold:before,
.btn.minimize-button .icon-gold:before,
.btn.minimize-button .icon-minimize-active:before {
  color:#ffd631;
}
#pin-button-div {
  .container-fluid {
    padding-right:10px;
  }
}
.breadcrumb-pin {
  border-bottom: 1px solid #f2f2f2;
  padding:0;
  #pin-button-div{
    float: right;
  }
  #breadcrumb {
    float:left;
  }
  &:after {
    display: block;
    content: "";
    clear: both;
  }
}

.box-type1 {
  background-color: #fff;
  .title {
    font:bold 14px/18px 'helveticaneue bold', Arial, Helvetica, sans-serif;
    padding:10px 15px;
  }
  .box-content {
    padding: 20px 15px;
    background: url("../../img/vertical-separator.png") repeat-y 50% 0;
    .forScreen(@smallScreen, background, none);
  }
  .list-inline {
    margin-left: 0;
  }
}

#orocrm_contact_address_form { min-width:400px; }
.email-holder {
  float: left;
  .removeRow {
    margin: 0;
  }
}
#orocrm_contact_form .removeRow,
#oro_entity_config_type .removeRow {
  text-indent:-999;
  font-size:0;
  line-height:0;
  margin: 0 0 0 15px;
  &:after {
    display:inline-block;
    font:14px/1em 'FontAwesome';
    color:#ddd;
    content: "\f00d";
    text-indent:0;
  }
  &:hover:after {
    color:#888;
  }
}

pre.email-body {
  width: 99%;
  min-height: 5em;
  overflow: auto;
}
iframe.email-body {
  width: 99%;
  min-height: 5em;
  #font > #family > .monospace;
  color: @grayDark;
  padding: (@baseLineHeight - 1) / 2;
  margin: 0 0 @baseLineHeight / 2;
  font-size: @baseFontSize - 1; // 14px to 13px
  line-height: @baseLineHeight;
  background-color: #f5f5f5;
  border: 1px solid #ccc; // fallback for IE7-8
  border: 1px solid rgba(0,0,0,.15);
  .border-radius(@baseBorderRadius);
}
.security-row {
  display: inline-block;
  width: 30%;
  margin-bottom:25px;
  &>div {
    display: inline-block;
    margin-right: 20px;
    min-width: 250px;
  }
  input[type="checkbox"]{
    margin: 0;
  }
}

.security-permission {
  width: 120px;
}

span.validation-failed {
  color: @errorText;
  display: block;
  margin: 5px 0 5px 14px;
  line-height: 1.1em;
  clear:both;
  &:before {
    content: "\f00d";
    color: @errorText;
    font: normal 1.15em/1em 'FontAwesome';
    display: inline-block;
    width: 14px;
    margin-left: -14px;
  }
}
.default-field{
  background: #C3C3C3;
}
.search-view-more-link{
  display: block;
  line-height: @baseLineHeight;
  padding-left: 10px;
}
.dashboard-contailer .page-title{
  border-bottom: 1px solid #F2F2F2;
}
.responsive-cell .box-type1{
  .title{
    overflow: hidden;
    .widget-title{
      line-height: 21px;
    }
  }
 .filter-box {
    padding: 5px 20px 5px 130px;
    margin: 5px;
    .btn-group {
      margin-bottom: 0px;
    }
  }
  .tab-container{
    .nav-tabs > li > a{
      color: #577bd5;
      font-size: 13px;
      padding-left: 6px;
      padding-right: 6px;
      font-weight: normal;
      &:hover{
        text-decoration: underline;
      }
    }
    .nav-tabs > .active > a,
    .nav-tabs > .active > a:hover,
    .nav-tabs > .active > a:focus{
      color: #577bd5;
      font-size: 13px;
      background: none;
      border: 0;
      font-weight: bold;
      text-decoration: underline;
    }
  }
}

i.pin-status {
  color: #464E59;
  font-size: 6px;
  vertical-align: middle;
  line-height: 12px;
  margin-right: 5px;
  &.outdated {
    color: #FECA67;
    font-size: 8px;
    margin-top: -2px;
  }
}

.create-select-entity .entity-create-block,
.create-select-entity .entity-select-block,
.create-select-entity .entity-view-block
{
  display: none;
}

.create-select-entity.create .entity-create-block,
.create-select-entity.grid .entity-select-block,
.create-select-entity.view .entity-view-block
{
  display: block;
}

.create-select-entity.create .entity-cancel-btn,
.create-select-entity.view .entity-cancel-btn,
.create-select-entity.create .entity-create-btn,
.create-select-entity.grid .entity-select-btn {
  display: none;
}

.oro-tabs {
  .nav-tabs > li > a,
  .nav-tabs > li > a:hover,
  .nav-tabs > li > a:focus {
    color: @gray;
    background-color: #fafafa;
    border-bottom: 1px solid #ddd;
    border-top: 1px solid #ddd;
    border-right: 1px solid #ddd;
    border-left: none;
    border-radius: 0px;
    margin-right: 0px;
  }

  .nav-tabs > .active > a,
  .nav-tabs > .active > a:hover,
  .nav-tabs > .active > a:focus {
    border-bottom: 1px solid #fff;
    background-color: transparent;
  }

  .nav-tabs > li:first-child > a,
  .nav-tabs > li:first-child > a:hover,
  .nav-tabs > li:first-child > a:focus {
    border-left: 1px solid #ddd;
  }

  .nav-tabs {
    margin-bottom: 0px;
    border-bottom: 1px solid #ddd;
  }

  .tab-content {
    border-bottom: 1px solid #ddd;
    border-right: 1px solid #ddd;
    border-left: 1px solid #ddd;
  }

  .tab-pane {
    min-height: 104px;
  }
}
<<<<<<< HEAD
.tab-content{
  .oro-tabs{
    .nav-tabs{
      & > li{
        & > a{
          border-top-width: 0;
          .forScreen(@mediumScreen, border-top-width, 1px);
        }
      }
    }
  }
=======

// capitalize buttons, labels, titles, breadcrumb
.btn, .btn-group a,
#main label,
.oro-subtitle, .title,
.breadcrumb li {
  text-transform: capitalize;
>>>>>>> 4ce8df7b
}<|MERGE_RESOLUTION|>--- conflicted
+++ resolved
@@ -3276,7 +3276,6 @@
     min-height: 104px;
   }
 }
-<<<<<<< HEAD
 .tab-content{
   .oro-tabs{
     .nav-tabs{
@@ -3288,13 +3287,11 @@
       }
     }
   }
-=======
-
+}
 // capitalize buttons, labels, titles, breadcrumb
 .btn, .btn-group a,
 #main label,
 .oro-subtitle, .title,
 .breadcrumb li {
   text-transform: capitalize;
->>>>>>> 4ce8df7b
 }