--- conflicted
+++ resolved
@@ -4314,7 +4314,6 @@
   float:left;
 }
 
-<<<<<<< HEAD
 .small-well{
   margin: 0 0 25px;
   padding: 13px;
@@ -4421,9 +4420,6 @@
 }
 #orocrm_contact_form .removeRow{
   margin: 0 0 0 15px;
-=======
-#pin-button-div{
-  float:right;
 }
 
 pre.email-body {
@@ -4444,5 +4440,4 @@
   border: 1px solid #ccc; // fallback for IE7-8
   border: 1px solid rgba(0,0,0,.15);
   .border-radius(@baseBorderRadius);
->>>>>>> cda38610
 }