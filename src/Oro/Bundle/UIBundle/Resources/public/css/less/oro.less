--- conflicted
+++ resolved
@@ -3512,14 +3512,6 @@
       line-height: 21px;
     }
   }
-<<<<<<< HEAD
-}
-
-.outdated-note {
-  color: red;
-  font-size: 8px;
-}
-=======
  .filter-box {
     padding: 5px 20px 5px 130px;
     margin: 5px;
@@ -3550,4 +3542,8 @@
     }
   }
 }
->>>>>>> 45f4c99d
+
+.outdated-note {
+  color: red;
+  font-size: 8px;
+}