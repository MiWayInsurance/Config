//Oro variables
@horizontalPadding:               20px;
@verticalPadding:                 20px;
@topPadding:                      20px;
@bottomPadding:                   20px;
@marginBottomBox:                 20px;
@generalBorderColor:              #ddd;
@widthPage:                       960px;
@widthBodyPage:                   980px;
@widthPopup:                      @widthPage/2;
@widthClosePanel:                 25px;
@widthLeftPanel:                  230px;
@widthLeftPanel2:                 210;
@baseBtnBorderRadius:             3px;
@iconSpritePath:                  "../../img/glyphicons-halflings.png";
@iconWhiteSpritePath:             "../../img/glyphicons-halflings-white.png";
@bodyColor:                       #444;
@bodyBackground:                  #3e434a;
@wellBackground:                  #f8f8f8;

@baseFontFamily:                  'HelveticaNeue','Helvetica Neue', Arial, Helvetica, sans-serif;
@baseFontSize:                    12px;
@baseLineHeight:                  20px;

@inputBorderRadius:               3px;
@WindowBorderRadius:               3px;
@infoText:                        #447fe9;

@successBackground:               #e3f3c3;
@successBorder:                   #89a86d;
@successText:                     #3d7c04;
@successClose:                    #bfd78f;

@errorBackground:                 #fdcece;
@errorBorder:                     #b48d8d;
@errorText:                       #c81717;
@errorClose:                      #e5acac;

@warningBackground:                 #fff8d7;
@warningBorder:                     #b4a68d;
@warningText:                       #444;
@warningClose:                      #e2d59a;
@baseFontFamily:                  'Helvetica Neue',Arial, Helvetica,sans-serif;

// Links
// -------------------------
@linkColor:             #006acc;
@linkColorHover:        darken(@linkColor, 5%);

// Mixins
.box-sizing(@sizing : content-box ) {
  -webkit-box-sizing: @sizing;
  -moz-box-sizing: @sizing;
  box-sizing: @sizing;
}
.opacity(@float,@decimal) {
  -ms-filter: "progid:DXImageTransform.Microsoft.Alpha(Opacity=@float)";
  filter: "alpha(opacity=@float)";
  -moz-opacity: @decimal;
  -khtml-opacity: @decimal;
  opacity: @decimal;
}

// Base
* {
  -webkit-box-sizing:border-box;
  -moz-box-sizing:border-box;
  box-sizing:border-box;
}
body {
  font-family: @baseFontFamily;
  color: @bodyColor;
  margin: 0;
  padding: 0 ;
  min-width: 980px;
  background:#fff;
}
body.error-page {
  background-color: #eee;
}
html {
  margin: 0;
  padding: 0;
}
body.error-page #main {
  background: none;
}
a { color:@linkColor; }
a:hover,
a:active,
a:focus {
  text-decoration: none;
}
#top-page > .container-fluid {
  background: #fff;
}
#main {
  background-color: #fff;
}
.dropdown-menu {
  margin-top:-1px;
  .border-radius(3px);
  z-index: 900;
}
.dark {
  background-color: #f6f5f5;
}

// Bootstrap - Buttons
.btn-group {
  float:left;
  > .btn {
    font-size:13px;
  }
}
.btn,
.ui-datepicker .ui-datepicker-buttonpane button {
  .border-radius( @baseBtnBorderRadius);
  padding: 0 12px;
  height: 28px;
  line-height: 26px;
  font-size: 14px;
  font-weight:bold;
  background-repeat: none;
  display: inline-block;
  #gradient > .vertical(#fdfdfd, #efefef);
  color: #666;
}
.btn:hover,
.btn:focus {
  text-decoration: none;
  background-position: 0 0;
  -webkit-transition: none;
  -moz-transition: none;
  -o-transition: none;
  transition: none;
  color: #666;
  #gradient > .vertical(#fdfdfd, #f5f5f5);
}
.btn:active {
  #gradient > .vertical(#e7e7e7, #f2f2f2);
  box-shadow: inset 0 1px 2px rgba(0, 0, 0, 0.15), 0 1px 2px rgba(0, 0, 0, 0.05);
}
.btn-small {
  height: 24px;
  line-height: 24px;
  font-size: 13px;
}
.btn-large {
  font-size: 15px;
  min-width: 90px;
  padding: 0 20px;
  height: 34px;
  line-height: 32px;
  font-weight: bold;
}
.btn-mini {
  height: 22px;
  line-height: 20px;
  font-size: 11px;
}
.btn-uppercase {
 text-transform: uppercase;
}
.btn-primary {
  .border-radius(4px);
  .box-shadow(inset 0 1px 0 0 #9cbcf1);
  #gradient > .vertical(#80a8e7, #5281cc);
  border: 1px solid;
  border-color: #5e7eb0 #546d92 #485670 #546d92;
  text-shadow: 0px 1px 0px #386e9f;
  filter: dropshadow(color=#00324d, offx=1, offy=1);
  color: #fff;
  font-weight: bold;
  &:hover {
    #gradient > .vertical(#739cdc, #5281cc);
    .box-shadow(inset 0 1px 0 0 #7fa6e5);
    color: #fff;
  }
  &:active,
  &:focus {
    #gradient > .vertical(#739cdc, #3061af);
    .box-shadow(inset 0 1px 4px 0 #3962a3);
    color: #fff;
  }
}
.btn .caret {
  margin-top: 13px;
}

/* .btn-danger */
.btn-danger {
  background-color: #f35e3c;
  #gradient > .vertical(#f35e3c, #d42f13);
  border-color: #c2270d #c2270d #c2270d;
  color:#fff;
  text-shadow: none;
}
.btn-danger:hover {
  background-color: #f66952;
  #gradient > .vertical(#f66952, #e53d20);
  color: #fff;
}
.btn-danger:focus,
.btn-danger:active {
  background-color: #c22b11;
  #gradient > .vertical(#c22b11, #f35d3b);
  border-color: #9c220d #c2270d #c2270d;
  color: #fff;
}

/* .btn-success */
.btn-success {
  background-color: #4fae0d;
  #gradient > .vertical(#82ce20, #57ac0b);
  border-color: #49982b #3b8d1c #267507;
  color:#fff;
  text-shadow:0 1px 0 #3b8d1c;
}
.btn-success:hover {
  background-color: #8cd42f;
  #gradient > .vertical(#8cd42f, #49982b);
  color: #fff;
}
.btn-success:focus,
.btn-success:active {
  background-color: #369511;
  #gradient > .vertical(#369511, #55ad34);
  color: #fff;
}

/* .btn-warning */
.btn-warning {
  background-color: #ffb322;
  #gradient > .vertical(#ffb322, #d7920b);
  border-color: #d7920b #dc9f28 #d7920b;
  text-shadow: none;
}
.btn-warning:hover {
  background-color: #fdc247;
  #gradient > .vertical(#fdc247, #f88f1d);
  color: #fff;
}
.btn-warning:focus,
.btn-warning:active {
  background-color: #e47c0a;
  #gradient > .vertical(#e47c0a, #f9a913);
  border-color: #c56a09 #d7920b #d7920b;
  color: #fff;
}

/* .btn-info */
.btn-info {
  background-color: #5bc0de;
  #gradient > .vertical(#5bc0de, #2f96b4);
  border-color: #5bc0de #5bc0de #2f96b4;
}
.btn-info:hover {
  background-color: #2f96b4;
  #gradient > .vertical(#2f96b4, #5bc0de);
  color: #fff;
}
.btn-info:focus,
.btn-info:active {
  background-color: #2f96b4;
  #gradient > .vertical(#2f96b4, #5bc0de);
  border-color: #2f96b4 #5bc0de #5bc0de;
  color: #fff;
}
.btn-group.open .btn-primary.dropdown-toggle {
  #gradient > .vertical(#5680c2, #6b94d4);
  border-color: #3f5e8e #527ac0 #527ac0;
}

/* .btn-link */
.btn.btn-link {
  .border-radius(0);
  border:none;
  background:none;
  padding:0;
  font-weight:normal;
  text-decoration:underline;
}
.btn-group+.btn-group { margin-left:8px; }
.btn-group > .dropdown-menu li a {
  padding-top:1px;
  padding-bottom:1px;
  font-size:12px;
  color:@bodyColor;
  text-shadow:none !important;
  &:hover {
    background:#3875d7;
    color:#fff;
  }
}

// Bootstrap - Form
label, input, button, select, textarea { font-size:13px;}
.form-horizontal .control-label {
  font-size:13px;
  text-align:left;
  line-height:1.2em;
}
.form-horizontal {
  .control-group {
    label.control-label {
      float:left;
      width:160px;
      padding-top:5px;
      color: #777;
      font-weight: normal;
      font-size: 13px;
      text-align:right;
      &:after {
        content:":";
      }
    }
    .controls {
      margin-left:170px;
    }
  }
}
input[type='checkbox'] + label { margin-bottom:2px; }
textarea,
input[type="text"],
input[type="password"],
input[type="datetime"],
input[type="datetime-local"],
input[type="date"],
input[type="month"],
input[type="time"],
input[type="week"],
input[type="number"],
input[type="email"],
input[type="url"],
input[type="search"],
input[type="tel"],
input[type="color"],
.uneditable-input,
select,
body .select2-container {
  .box-sizing();
  border-color:#ddd;
  color:#333;
  font-size:13px;
}
.btn-group > .btn:last-child,
.btn-group > .dropdown-toggle {
  -webkit-border-top-right-radius: 3px;
  -moz-border-radius-topright: 3px;
  border-top-right-radius: 3px;
  -webkit-border-bottom-right-radius: 3px;
  -moz-border-radius-bottomright: 3px;
  border-bottom-right-radius: 3px;
}
.btn-group > .btn:first-child {
  -webkit-border-top-left-radius: 3px;
  -moz-border-radius-topleft: 3px;
  border-top-left-radius: 3px;
  -webkit-border-bottom-left-radius: 3px;
  -moz-border-radius-bottomleft: 3px;
  border-bottom-left-radius: 3px;
}

// Bootstrap - Nav
.dropdown-menu > li > a {
  padding-left:13px;
  padding-right:13px;
  color:@linkColor;
}
.dropdown-menu > li > a:hover,
.dropdown-menu > li > a:focus,
.dropdown-submenu:hover > a,
.dropdown-submenu:focus > a,
.dropdown-menu > .active > a,
.dropdown-menu > .active > a:hover,
.dropdown-menu > .active > a:focus {
  background:#f3f3f3;
  color:@linkColor;
}
.navbar .nav li.dropdown.open > .dropdown-toggle,
.navbar .nav li.dropdown.active > .dropdown-toggle,
.navbar .nav li.dropdown.open.active > .dropdown-toggle {
  background:none;
}

// Bootstrap - Table
.table thead th { padding-top:2px; padding-bottom:2px; }

.label-info,
.badge-info { background:#92b2d6; }

// FontAwesome
[class^="icon-"],
[class*=" icon-"] {
  display:inline-block !important;
}
[class^='icon-'].hide-text:after,
[class^='icon-'].hide-text:before {
  padding:0;
  text-indent:0;
  font-size:14px;
  line-height:1.3em;
  color:#666;
}

// GLOBAL LAYOUT ELEMENTS

/* Header */
.navbar .navbar-inner .divider-vertical {
  border:none;
}
.navbar-inner {
  min-height:0;
  .nav {
    margin-right:0;
  }
}

#oroplatform-header {
  .navbar-inner,
  header {
    display: block;
    width: 100%;
    clear: both;
    background: #323b45;
    position: relative;
    z-index: 120;
    .divider-vertical {
      border:none;
      margin:9px 6px;
      height:22px;
    }
    .logo {
      position: relative;
      height: 40px;
      padding: 0 14px 0 0;
      margin: 0 5px 0 0;
      line-height:36px;
      &:before {
        width: 0px;
        height: 0px;
        border-style: solid;
        border-width: 20px 0 21px 12px;
        border-color: transparent transparent transparent #1b1e24;
        content: "";
        display: inline-block;
        position: absolute;
        right: 1px;
        top: 0;
        bottom:0;
      }
      &:after {
        width: 0px;
        height: 0px;
        border-style: solid;
        border-width: 21px 0 21px 12px;
        border-color: transparent transparent transparent #2d333b;
        content: "";
        display: inline-block;
        position: absolute;
        right:2px;
        top: -1px;
        bottom:0;
      }
      a {
        background: #2d333b;
        display: block;
        position: relative;
        text-transform: uppercase;
        padding: 2px 6px 3px 10px;
        [class^='icon-'] {
          font-size:1.2em;
        }
        &:hover,
        &:focus,
        &:active {
          text-decoration: none;
          color: #fff;
          outline: 0;
        }
      }
    } // Ends .logo
    .btn-group {
      margin: 0;
    }
    .extra-divider {
      height: 100%;
      background: url("../../img/vertical-divider-general.gif") repeat-y;
      width: 2px;
      border: 0 !important;
      float: left;
    }
    .nav {
      margin:0;
      >li {
        > a {
          color: #fff;
          font-weight: bold;
          text-shadow: none;
        }
      }
      a.help {
        margin: 0 10px 0 0;
        padding: 9px 4px;
        color:#fff;
        font-size:16px;
      }
    }
    .notifications {
      padding: 0 0 0 5px !important;
      margin: 10px 10px 0 0;
      i {
        margin: 0 5px 0 0;
      }
    }
    .dark {
      border:1px solid #eaeaea;
      border-width:1px 0;
      background-color: #fbfbfb;
      padding:15px 15px 7px;
    }
  }
  > .navbar-inner {
    .border-radius(0);
    border:none;
    margin:0;
    padding:0;
    background: -moz-linear-gradient(top, #3b4651 0%, #323b45 100%); /* FF3.6+ */
    background: -webkit-gradient(linear, left top, left bottom, color-stop(0%,#3b4651), color-stop(100%,#323b45)); /* Chrome,Safari4+ */
    background: -webkit-linear-gradient(top, #3b4651 0%,#323b45 100%); /* Chrome10+,Safari5.1+ */
    background: -o-linear-gradient(top, #3b4651 0%,#323b45 100%); /* Opera 11.10+ */
    background: -ms-linear-gradient(top, #3b4651 0%,#323b45 100%); /* IE10+ */
    background: linear-gradient(to bottom, #3b4651 0%,#323b45 100%); /* W3C */
    filter: progid:DXImageTransform.Microsoft.gradient( startColorstr='#3b4651', endColorstr='#323b45',GradientType=0 ); /* IE6-9 */  }
}
header {
  &:after {
    content: "";
    clear: both;
    display: block;
  }
  &.navbar {
    margin: 0;
    z-index: 800;
  }
}


#oroplatform-header {
  .nav.top-search { // Includes Shortcuts and Search
    .dropdown {
      float: left;
      .title {
        color: #444;
        font-size: 14px;
        padding: 5px 0 10px 12px;
        margin: 0 0 18px;
        border-bottom: 1px solid #ccc;
      }
      > .dropdown-toggle {
        [class^='icon-'] {
          .border-radius(4px);
          margin:6px 2px 0;
          width:28px;
          height:29px;
          color:#fff;
          font-size:18px;
          line-height:28px;
          vertical-align:middle;
          text-align:center;
          text-shadow:0 1px 1px #292d33;
        }
        &:hover [class^='icon-'] {
          border:1px solid darken(#354150,10%);
          margin:5px 2px 6px;
          #gradient > .vertical(#4c5663, darken(#354150,5%));
          text-decoration:none;
        }
        &:active [class^='icon-'],
        &:focus [class^='icon-'] {

        }
      }
      .dropdown-menu {
        margin-top:-3px;
        &:before {
          border-bottom: 7px solid rgba(0, 0, 0, 0.2);
          border-left: 7px solid transparent;
          border-right: 7px solid transparent;
          content: "";
          display: inline-block;
          left: 9px;
          position: absolute;
          top: -7px;
        }
        &:after {
          border-bottom: 6px solid #fff;
          border-left: 6px solid transparent;
          border-right: 6px solid transparent;
          content: "";
          display: inline-block;
          left: 10px;
          position: absolute;
          top: -6px;
        }
        .nav-header { /* Dropdown smaller section title */
          padding:2px 14px 5px;
          color:#444;
          font-size:11px;
        }
        .nav-header-title { /* Dropdown main title */
          display:block;
          font-size:13px;
          line-height:1.2em;
          text-transform:none;
        }
        .btn { height:30px; line-height:29px; }
      }
/* Header search dropdown */
      &.header-dropdown-search {
        margin-left: 5px;
        .dark {
          border-bottom:none;
          .border-radius(0 0 3px 3px);
        }
        .dropdown-menu {
          width:330px;
        }
        > .dropdown-menu {
          padding-bottom:0;
        }
        .search-form {
          display: inline-block;
          padding: 0;
          .header-search {
            position: relative;
            margin:0;
            padding:0;
            .header-search-frame {
              position: relative;
              display: inline-block;
              vertical-align: top;
              input[type='text'] {
                border-left-color:#ccc;
                width:155px;
                .border-radius(0);
              }
            }
            .dropdown-toggle {
              border-color: #ccc;
              background-color: #ebebeb;
              #gradient > .vertical(#f0f0f0, #e1e1e1);
              color: #444;
              min-width: 50px;
              text-shadow: none;
              font-weight: bold;
            }
            .btn-group.open .btn.dropdown-toggle {
              background-color: #5c666f;
              #gradient > .vertical(#f0f0f0, #e1e1e1);
            }
            .btn-search {
              position:relative;
              width: 30px;
              margin-left:-1px;
              .border-radius(0 3px 3px 0);
              border-color:#4978c2;
              min-width: 42px;
            }
            .custom-dropdown {
              position: absolute;
              top: 28px;
              left: 1px;
              border: 1px solid #ccc;
              background: #fff;
              width: 211px;
              z-index: 105;
              color: #777;
              -webkit-border-radius: 0 0 3px 3px;
              border-radius: 0 0 3px 3px;
              font:12px/14px @baseFontFamily;
              display: none;

              ul {
                margin: 0;
                padding: 0;
              }
              li {
                padding: 5px 10px;
                display: block;
              }
              li:hover, li.hovered {
                background: #f5f5f5;
                cursor: pointer;
              }
              li a {
                color: #777;
                white-space: normal;
              }
              li a:hover {
                text-decoration: none;
              }
              li a:focus {
                outline: none;
              }
              .name {
                display: block;
                clear: both;
              }
            }
            .avatar {
              float:right;
            }
            &.search-focus input[type="text"]:focus {
              background-color: #fff;
              background-image: none;
              color: #444;
            }
            &:after {
              content: "";
              display: block;
              clear: both;
            }
          } // Ends .header-search
        } // Ends .search-form
/* Header search scope dropdown */
        .search-focus input[type="text"],
        .header-search-focused input[type="text"] {
          -webkit-box-shadow:  none !important;
          box-shadow: none !important;
          background: #fff;
          color: #444;
        }
        #search-bar-button {
          width:85px;
          min-width:0;
          padding:0 5px 0 9px;
          text-align:right;
          .search-bar-type { float:left; }
        }
        #search-bar-dropdown {
          min-width:0;
          width:85px;
          margin-top: -1px;
          border-top-color: #ccc;
          border-radius: 0 0 4px 4px;
          &:before,
          &:after { border:none; }
          >li >a {
            padding:1px 10px;
          }
        }
      } // Ends &:.header-dropdown-search
      &.header-dropdown-shortcut {
        .dropdown-menu {
          width:330px;
          .form-inline {
            margin:0;
            input[type='text'] {
              .border-radius(3px 0 0 3px);
              width:239px;
              margin-right:-4px;
            }
            .btn {
              position:relative;
              border-color:#4978c2;
              .border-radius(0 3px 3px 0);
            }
            .typeahead {
              &:before,
              &:after { border:none; }
              width:253px;
            }
          }
        }
      }
    } // Ends .dropdown
    .dropdown > .dropdown-toggle:active > [class^=icon-],
    .dropdown > .dropdown-toggle:focus > [class^=icon-],
    .dropdown.open > .dropdown-toggle > [class^=icon-] {
      margin:5px 2px 6px;
      border:1px solid darken(#354150,22%);
      #gradient > .vertical(#354150, #474f58);
      .box-shadow(inset 0 2px 4px 0 darken(#354150,20%));
    }
  } // Ends .top-search
  .divider-vertical {
    float: left;
    margin-right: 0;
  }
  /* Header right */
  .nav.pull-right {
    li.dropdown {
      > a {
        padding:10px;
        color:#fff;
        text-shadow:none;
        [class^='icon-'] {
          vertical-align:top;
          font-size:14px
        }
      }
      .dropdown-menu {
        width:100px;
        margin:-4px -4px 0 0;
        .divider {
          border-bottom-color:#eee;
          margin:4px 0;
        }
        li {
          a {
            padding:2px 12px;
            color:@bodyColor;
            &:hover { color:@bodyColor; }
          }
        }
      }
    }
  }
}



/* Header Application Menu */
#oroplatform-header {
  .oroplatform-menu {
    > li.dropdown {
      margin:0 3px;
      z-index: 900;
      > a {
        margin:6px 1px 7px;
        padding:4px 10px;
        font-size:13px;
        color:#fff;
        text-shadow:none;
      }
      &.active {
        > a {
          margin:5px 0 6px;
          padding:4px 10px;
          border:1px solid darken(#354150,7%);
          border-bottom-color:darken(#354150,20%);
          .border-radius(4px);
          background:#5e6772;
          #gradient > .vertical(#4c5663, #474f58);
        }
      }
      &:hover,
      &:focus {
        > a {
          margin:5px 0 0;
          border:1px solid #fff;
          padding-bottom:10px;
          background:#fff;
          .border-radius(4px 4px 0 0);
          color:#444;
          &:hover {
            background:#fff;
            color:#444;
          }
        }
      }
      .dropdown-menu { /* All 2+ level */
        border:none;
        .border-radius(0 3px 3px 3px);
        width:140px;
        padding:0;
        font-size:13px;
        .box-shadow(0 2px 3px rgba(0, 0, 0, 0.3));
        &:after,
        &:before { border:none; }
        li {
          line-height:1.3em;
          a {
            padding:5px 10px;
            color:@bodyColor;
          }
          &.active a { background:none; }
          a:hover,
          &.active a:hover { background:#f3f3f3 }
          &:first-child a { .border-radius(0 3px 0 0)}
          &:last-child a { .border-radius(0 0 3px 3px)}
        }
      }
    }
    li.dropdown:hover .dropdown-menu { /* Opens on hover for all 2+ levels */
      display:block;
    }
    li.dropdown .dropdown-menu {
      left:140px;
    }
    > li.dropdown > .dropdown-menu {
      left:auto;
      top:39px;
    }
  }
}


footer {
  text-align: center;
}
#aside {
  padding: 0 @horizontalPadding;
}
#sidebar {
  padding: 0 @horizontalPadding;
}
#content {
  padding: 0 @horizontalPadding;
}
.popup-box.not-found {
  margin-top: @widthLeftPanel;
}
.one-column {
  padding: @horizontalPadding;
  -webkit-border-radius: @baseBorderRadius;
  border-radius: @baseBorderRadius;
  border: 1px solid @generalBorderColor;
  margin:0 0 @marginBottomBox;
}
.page-container {
  padding: 0 @widthClosePanel;
  height: 1%;
  position: relative;
}
.page-container.left-locked {
  padding-left: @widthLeftPanel;
}
.page-container.right-locked {
  padding-right: @widthLeftPanel;
}
.page-container:after {
  content: "";
  clear: both;
  display: block;
}
.row-fluid.one-column {
  padding: 0;
}
.nav-box {
  position: absolute;
  top: 0;
  left: 25px;
  width: 320px;
  padding:0 1px 0 5px;
  z-index: 995;
  color: #fff;
  background: #424850 url("../../img/bg-sidebar.png")repeat-y;
  -webkit-box-shadow:  6px 4px 6px 1px rgba(0, 0, 0, 0.60);
  box-shadow:  6px 4px 6px 1px rgba(0, 0, 0, 0.60);
  .nav-title {
    overflow: hidden;
    height: 1%;
    padding: 7px 6px;
    color: #fff;
    background: #2b2d31;
    h3 {
      float: left;
      margin: 0;
      font-size: 11px;
      line-height: 12px;
      text-transform: uppercase;
    }
    .action {
      float: right;
      margin: 0 0 0 4px;
      text-indent: -9999px;
      font-size: 0;
      line-height: 0;
      background-image: url("../../img/glyphicons-halflings-white.png");
      cursor: pointer;
    }
    .close {
      opacity: 1;
    }
    .settings {

    }
  }
  .nav-content {
    padding: 10px 5px 5px;
  }
}
.side-nav {
  background:#424850 url("../../img/bg-sidebar.png") repeat-y 100% 0;
  padding: 0 5px 18px 0;
  position: relative;
  z-index: 999;
  .side-nav-opener {
    border-top: 1px solid #0d0d0d;
    position: absolute;
    bottom: 0;
    right: 5px;
    width: 25px;
    .icon-arrow-right {
      display: none;
      float:right;
      cursor: pointer;
    }
    .icon-arrow-left {
      float:right;
      margin: 3px 0;
      cursor: pointer;
    }
  }
  .lock-bar {
    display: none;
    float:right;
  }
  .bar-tools {
    margin: 0;
    padding: 0;
    .sn-opener {
      display: block;
      text-align: center;
      padding: 4px 0;
      span {
        display: none;
      }
    }
  }
  .bar-tools > li {
    border-top: 1px solid #2f343b;
  }
  .bar-tools > li:first-child {
    border-top: 0;
  }
  .open-bar-item {
    cursor: pointer;
  }
  .open-item .icon-chevron-right {
    display: none;
  }
  .open-item .icon-chevron-down {
    display: inline-block !important;
  }
  .well {
    background: #383c40;
    -webkit-box-shadow:  0px 2px 4px 1px rgba(0, 0, 0, 0.6);
    box-shadow:  0px 2px 4px 1px rgba(0, 0, 0, 0.6);
    border: 1px solid #2e2e2e;
  }
  .nav-content {
    padding: 0 7px;
  }
}
.side-nav-open {
  .lock-bar {
    display: block;
    margin: 0 3px 0 0;
  }
  .icon-unlock {
    display: none;
  }
  .sn-opener {
    display: none;
  }

}
.left-panel {
  float: left;
  width: @widthClosePanel;
  margin: 0 0 0 -@widthClosePanel;
  display: inline;
}
.left-panel.side-nav-open {
  position:  absolute;
  top: 0;
  left: 0;
  width: @widthLeftPanel;
  padding: 10px 0;
  margin: 0;
  .nav-title {
    background: none;
    margin: 0;
  }
  .bar-tools > li {
    margin: 0 5px 0 0;
  }
  .side-nav-opener {
    width: @widthLeftPanel;
    .icon-arrow-right {
      display: block;
      float:right;
      margin: 3px;
    }
    .icon-arrow-left {
      display: none;
      float:right;
    }
  }
  .sn-opener {
    display: none;
  }
  .nav-box {
    padding: 0;
    background: none;
    -webkit-box-shadow:  none;
    box-shadow:  none;
  }

}
.left-panel.side-nav-locked {
  position: relative;
  width: @widthLeftPanel;
  padding: 10px 0;
  margin: 0 0 0 -@widthLeftPanel;
  .nav-title {
    background: none;
    margin: 0;
  }
  .bar-tools > li {
    margin: 0 5px 0 0;
  }
  .side-nav-opener {
    width: @widthClosePanel;
  }
  .icon-unlock {
    display: block;
    margin: 4px 7px 3px 3px;
  }
  .icon-lock {
    display: none;
  }
  .lock-bar {
    display: block;
  }
  .maximaze-bar {
    float: right;
  }
  .icon-arrow-left {
    display: none;
  }
  .icon-arrow-right {
    display: block;
    margin: 3px;
  }
  .sn-opener {
    display: none;
  }
  .nav-box {
    padding: 0;
    background: none;
    -webkit-box-shadow:  none;
    box-shadow:  none;
  }
}

.right-panel .nav-box {
  right: 25px;
  left: auto !important;
}
.side-nav-open .nav-box,
.side-nav-locked .nav-box {
  display: block !important;
  position: static;
  width: 100%;
}
.side-nav-open .sn-opener,
.side-nav-locked .sn-opener {
  display: none;
}
#bar-drop-overlay {
  display: none;
  height: 100%;
  left: 0;
  position: absolute;
  top: 0;
  width: 100%;
  z-index: 15;
}
#bar-drop-overlay.bar-open-overlay {
  display: block;
}
.layout-content {
  margin: 0 !important;
  .navbar-inner {
    z-index:1;
  }
}
.right-panel {
  display: inline;
  float: right;
  width: @widthClosePanel;
  margin: 0 -@widthClosePanel 0 0;
  background-position: 0 0;
  padding: 0 0 18px 5px;
  .bar-tools {
    margin: 0;
    padding: 0;
    list-style: none;
  }
  .side-nav-opener {
    right: auto;
    left: 5px;
    width: @widthClosePanel;
    .icon-arrow-left {
      display: none;
      float: left;
    }
    .icon-arrow-right {
      float: left;
      display: block;
      margin: 3px;
    }
  }
  .lock-bar {
    float: left;
  }
  .nav-box {
    background-position: 100% 0;
    padding: 0 5px 0 1px;
    -webkit-box-shadow:  -6px 4px 6px 1px rgba(0, 0, 0, 0.60);
    box-shadow:  -6px 4px 6px 1px rgba(0, 0, 0, 0.60);
  }
  .nav-content {
    padding-top: 10px;
  }
  .maximaze-bar {
    width: 100%;
    overflow: hidden;
  }
}
.right-panel.side-nav-open {
  position:  absolute;
  top: 0;
  right: 0;
  width: @widthLeftPanel;
  overflow: hidden;
  padding: 10px 0;
  margin: 0;
  .bar-tools > li {
    margin: 0 0 0 5px;
  }
  .sn-opener {
    display: none;
  }
  .nav-box {
    padding: 0;
    background: none;
    -webkit-box-shadow:  none;
    box-shadow:  none;
  }
  .nav-title {
    background: none;
    margin: 0;
  }
  .side-nav-opener {
    width: @widthLeftPanel;
    .icon-arrow-left {
      display: block;
      float: left;
      margin: 3px;
    }
    .icon-arrow-right {
      float: left;
      display: none;
      margin: 3px;
    }
  }
}
.right-panel.side-nav-locked {
  position: relative;
  width: @widthLeftPanel;
  padding: 10px 0;
  margin: 0 -@widthLeftPanel 0 0;
  .bar-tools > li {
    margin: 0 0 0 5px;
  }
  .icon-unlock {
    display: block;
    margin: 4px 7px 3px 3px;
  }
  .icon-lock {
    display: none;
  }
  .lock-bar {
    display: block;
  }
  .side-nav-opener {
    width: (@widthLeftPanel -5);
    .icon-arrow-left {
      display: block;
      float: left;
      margin: 3px;
    }
    .icon-arrow-right {
      float: left;
      display: none;
      margin: 3px;
    }
  }
  .sn-opener {
    display: none;
  }
  .nav-box {
    padding: 0;
    background: none;
    -webkit-box-shadow:  none;
    box-shadow:  none;
  }
  .nav-title {
    background: none;
    margin: 0;
  }
}
#wrapper {
  -webkit-border-radius: @baseBorderRadius;
  border-radius: @baseBorderRadius;
  border: 1px solid @generalBorderColor;
  margin:0 0 @marginBottomBox;
}
.form-pass-reset {
  margin: 0 auto 20px;
  max-width: 400px;
  padding: 19px 29px 29px;
  #gradient > .vertical(@navbarBackgroundHighlight, @navbarBackground);
  border: 1px solid @navbarBorder;
  .border-radius(@baseBorderRadius);
  .box-shadow(0 1px 4px rgba(0,0,0,.065));
}
.form-row {
  padding: 0 0 @marginBottomBox/2;
}
.small-text {
  font-size: @fontSizeSmall;
}
.small-text.checkbox {
  margin-top: 0 !important;
}
.top-frame {
  padding-top: @topPadding/2;
}
.popup-box {
  width: @widthPopup;
  margin: 0 auto;
}
/* dialog jQuery ui  start */
.ui-dialog {
  background: @bodyBackground;
  .border-radius(6px);
  box-shadow:0 1px 22px rgba(0,0,0,.4) !important;
  -webkit-box-shadow:0 1px 22px rgba(0,0,0,.4) !important;
  -moz-box-shadow:0 1px 22px rgba(0,0,0,.4) !important;
  z-index: 900;
}
.ui-dialog-titlebar {
  .border-radius(@baseBorderRadius @baseBorderRadius 0 0);
  cursor: move;
  padding: @verticalPadding/2 @horizontalPadding;
}
.ui-dialog-titlebar-min {
  .border-radius(@baseBorderRadius);
  .box-shadow(0 1px 4px rgba(0,0,0,.065));
  cursor: auto;
}
.ui-dialog-content {
  padding: @verticalPadding/2 @horizontalPadding/2;
  position: relative;
  min-width: 250px;
  .ui-resizable-handle {
    cursor: move;
  }
}
.ui-dialog #adopted button.btn {
  margin-left: 5px;
}
.ui-dialog .ui-resizable-se {
  height: 14px;
  width: 14px;
  margin: 2px;
  position: absolute;
  bottom: -1px;
  right: 0px;
  background: url("../../img/glyphicons-halflings.png") no-repeat -336px -166px;
  cursor: se-resize;
}
.ui-dialog .ui-dialog-titlebar-restore,
.ui-dialog .ui-dialog-titlebar-close,
.ui-dialog .ui-dialog-titlebar-maximize,
.ui-dialog .ui-dialog-titlebar-minimize,
.ui-dialog .ui-dialog .minimized {
  float:right;
  margin: 0 0 0 7px;
  padding: 0;
  font-size: 0;
  line-height: 0;
  background:none;
  cursor: pointer;
  border: 0;
}
#create-status-form {
  height: auto !important;
  border: 0 !important;
}

.fixed-window .ui-resizable-handle,
.min-window .ui-resizable-handle {
  display: none !important;
}
.min-window {
  width: 300px !important;
}
#window-holder {
  position: absolute;
  min-height: 42px;
  bottom: 0;
  left:0;
  background: #e3e3e3;
}
.input-prepend-right {
  input[type="text"] {
    width: 180px;
  }
}

.open-filter .filter-criteria-selector {
  #gradient > .vertical(#e6e6e6, #ffffff);
}
/* general style reset */
.navbar .btn,
.navbar .btn-group {
  margin-top: 0;
}
.nav-header {
  color: #444;
  font-size: 12px;
}
.nav-header-title {
  font-size: 13px;
  text-transform: none;
}

.label-important,
.badge-important {
  background-color: #ea0000;
  #gradient > .vertical(#ea0000, #ba0000);

}
/* general style classes */
.extra-small {
  font-size: 10px;
  color: #555;
}
.border-t {
  border-top: 1px solid #f2f2f2;
}
.input-large {
  width: 235px;
}
.navbar .small-divider {
  background: url("../../img/vertical-divider-general.gif") repeat-y;
  height: 22px;
  margin: 10px 7px 0 0;
  border: 0;
  width: 2px;
}
.extra-list {
  margin: 0;
  padding: 0;
  list-style: none;
}

/* pin-bar */
.pin-bar {
  border-bottom:1px solid #2a2f36;
  padding: 0 30px 0 0;
  #gradient > .vertical(#303944, #323b46);
  position: relative;
  z-index: 998;
  .pin-menus {
    float:right;
    position: relative;
    width: 30px;
    height: 24px;
    margin: 0 -29px 0 0;
    border-left: 1px solid #000004;
    cursor: pointer;
    > span {
      display: block;
      width: 100%;
      height: 100%;
    }
    .oro-dropdown-toggle {
      &[class^='icon-ellipsis'] {
        width:30px;
        height:24px;
        margin:0;
        color:#fff;
        font-size:18px;
        text-align:center;
        line-height:24px;
      }
      &:hover {
        #gradient > .vertical(#4c5663, darken(#354150,5%));
      }
      &:active,
      &:focus {
        .box-shadow(inset 0 2px 4px 0 darken(#354150,20%));
      }
    }
    .oro-drop-holder,
    .drop-down {
      position: absolute;
      top: 23px;
      right: 0;
      width: 375px;
      padding: 2px 0 0;
      -webkit-box-shadow:  0px 2px 6px 1px rgba(0, 0, 0, 0.6);
      box-shadow:  0px 2px 6px 1px rgba(0, 0, 0, 0.6);
      display: none;
    }
    &.open {
      .oro-drop-holder,
      .drop-down {
        display: block;
      }
      [class^='icon-ellipsis'] {
        .box-shadow(inset 0 2px 4px 0 darken(#354150,20%));
      }
    }
    .dropdown-menu {
      border-radius: 0;
      margin: 0;
      padding: 0;
      width: 415px;
      .tabs-left {
        > .nav-tabs {
          border:0;
          margin:0;
          width: 120px;
          li {
            width: auto;
            height: auto;
            float: none;
            > a {
              border:none;
              border-bottom:1px solid darken(#dbe2ea,2%);
              .border-radius(0);
              padding: 7px 8px;
              line-height: 14px;
              margin-right: 0px;
              margin-bottom:0;
              color:#2f2f2f;
              text-shadow:0 1px 0 #f7fafc;
              &:hover {
                border-bottom:1px solid darken(#dbe2ea,2%);
                color:#2f2f2f;
                cursor:pointer;
              }
              [class^='icon-'] { color:#8ba1b6; }
            }
            &:hover,
            &:active,
            &:focus {
              background-color: darken(#ecf1f9,2%);
            }
            &.active {
              position:relative;
              background-color: darken(#ecf1f9,5%);
              font-weight:bold;
              &:before {
                width: 0px;
                height: 0px;
                border-style: solid;
                border-width: 7.5px 8px 7.5px 0;
                border-color: transparent darken(#ecf1f9,8%) transparent transparent;
                content: "";
                display: inline-block;
                position: absolute;
                right: 0;
                top:7px;
                bottom:0;
              }
              &:after {
                width: 0px;
                height: 0px;
                border-style: solid;
                border-width: 7.5px 8px 7.5px 0;
                border-color: transparent #fff transparent transparent;
                content: "";
                display: inline-block;
                position: absolute;
                right: -1px;
                top:7px;
                bottom:0;
              }
            }
            &.active a,
            a:hover,
            a:active,
            a:focus {
              background:none;
              text-shadow:0 1px 0 #e6eff8;
            }
            &:last-child > a { border-bottom:none; }
          }
        }
        &.tabbable {
          background-color: #ecf1f9;
        }
        > .tab-content {
          border-left: 1px solid darken(#ecf1f9,8%);
          background-color: #fff;
          min-height: 167px;
          max-height: 330px;
          overflow: auto;
          z-index:99;
          .tab-pane {
            .extra-list {
              li {
                a { padding-right:0; padding-left:0; }
              }
            }
          }
        }
      }
    }
  }
  .pin-bar-empty {
    display:inline-block;
    padding:1px 0 0 10px;
    color: #b2bac2;
    font-size:12px;
    line-height: 22px;
  }
}
.pin-bar .list-bar {
  display: table;
}
.pin-bar .list-bar ul {
  margin: 0;
  padding: 0;
  list-style: none;
  display: table-row;
}
.pin-bar .list-bar li {
  .box-shadow(inset 0 -1px 2px 0 rgba(0,0,0,.1));
  color: #cad2da;
  display: table-cell;
//  float: left;
  text-align: left;
  text-shadow: 0 -1px 2px #37485f;
  filter: dropshadow(color=#37485f, offx=1, offy=1);
  line-height: 24px;
  font-size: 11px;
  padding: 0 25px 0 11px;
  border-right: 1px solid #2a2f36;
  margin: 0 -1px 0 0;
  position: relative;
}
.pin-bar .list-bar li .pin-holder div {
  display:block;
  overflow:hidden;
  height: 24px;
}
.pin-bar .list-bar li .pin-holder a {
  color: #cad2da;
}
.pin-bar .list-bar li .pin-holder a:hover {
  text-decoration: none;
}
.pin-bar .list-bar li .pin-holder div.pin-frame {
  white-space:nowrap;
  width:48px;
  -moz-binding:url("ellipsisxul.xml#ellipsis");
  text-overflow:ellipsis;
  -o-text-overflow:ellipsis;
}
.pin-bar .list-bar li.item {
  background-color: #434e5b;
}
.pin-bar .list-bar li.active {
  background-color:#627590;
}
.pin-bar .list-bar .pin-holder {
  position: relative;
  padding: 0;
}
.pin-bar .icon-remove {
  position:absolute;
  right:-7px;
  top:1px;
  font-size:0;
  &:before {
    position:absolute;
    top:5px;
    right:-13px;
    font-size:12px;
    color:#cad2da;
  }
}

.pin-menus .extra-list {
  padding: 5px 0px;
  li {
    border-bottom:1px solid #f2f2f2;
    padding: 3px 12px;
    font-size:12px;
    a {
      &:hover {
        text-decoration: none;
      }
    }
    &:last-child { border-bottom:none; }
  }
  > li:hover {
    background-color: #f4f4f4;
  }
}
.a2lix_translations {
  .nav-tabs {
    > li {
      height:29px !important;
      > a {
        border:1px solid #ddd;
        padding-top:4px;
        padding-bottom:4px;
        background:#f5f5f5;
        color:#777;
        &:hover {
          background:#eee;
        }
      }
      &.active {
        a {
          border-bottom-color:#fff;
          color:@bodyColor;
        }
      }
    }
  }
}
.layout-content {
  overflow: hidden;
}
/* application-menu */
.application-menu {
  background-color: #232426;
  margin: 0;
}
.application-menu .container {
  padding: 6px 5px 0;
}
.application-menu .nav-tabs {
  border-color: #000;
}
.application-menu .nav-tabs > li > a {
  -webkit-border-radius: 5px 5px 0 0;
  border-radius:  5px 5px 0 0;
  border: solid #000;
  border-width: 1px 1px 0 1px;
  height: 26px;
  color: #b8b8b8;
  font-size: 13px;
  line-height: 26px;
  text-shadow: 1px 1px 2px #00324d;
  filter: dropshadow(color=#00324d, offx=1, offy=1);
  background-color: #232426;
  padding: 0 15px;
  .box-shadow(none);
  font-weight: bold;
}
.application-menu .nav-tabs > li > a.empty,
.application-menu .nav-tabs > li.active > a.empty,
.application-menu .nav-tabs > li.active > a.empty:hover,
.application-menu .nav-tabs > li > a.empty:hover,
.application-menu .nav-tabs > li > a.empty:focus {
  border-radius:  5px;
  height:23px;
  border-width: 1px;
}
.application-menu .nav-tabs > li.active > a,
.application-menu .nav-tabs > li.active > a:hover,
.application-menu .nav-tabs > li > a:hover,
.application-menu .nav-tabs > li > a:focus {
  height: 26px;
  border: solid #000;
  border-width: 1px 1px 0 1px;
  background-color: #7a95b5;
  color: #fff;
  .box-shadow(none);
}
.tab-content > .tab-pane {
  padding: 0;
}
.application-menu .tab-content > .tab-pane > .nav a:hover {
  background-color: #447fe9;
}
.application-menu .tab-content > .tab-pane > .nav a {
  color: #dedddd;
  font-size: 13px;
  font-weight: bold;
}
.application-menu .tab-content > .tab-pane > .nav .current a {
  background: #3b6fe5;
  color: #fff;
}
.application-menu .tab-content > .tab-pane > .nav {
  margin: 0;
}
.application-menu .tab-content {
  background-color: #7c96b4;
}
.application-menu .home a {
  padding: 0 5px !important;
}
.application-menu .home span {
  display: block;
  margin: 3px 0 0;
  width: 17px;
  height: 19px;
  text-indent: -9999px;
  font-size: 0;
  line-height: 0;
  background: url("../../img/general-sprite.png") no-repeat 0 -156px;
}
.page-title h1 {
  min-height:30px;
  font-size:20px;
  line-height:1.2em;
}

[class^="icon-"], [class*=" icon-"] {
  margin: 0 3px;
}
.icons-holder [class^="icon-"],
.icons-holder [class*=" icon-"] {
  margin: 0 -3px;
}
.icons-small button.btn {
  height: 24px;
  padding: 0 9px;
  line-height: 20px;
}
.application-menu .tab-content > .tab-pane > .nav a:hover {
  background: #447fe9;
  color: #fff;
}
.application-menu .tab-content > .tab-pane > .nav .active a {
  background: #3B6FE5;
  color: #fff;
}
.nav > li > a:focus {
  background-color: #7a95b5;
}
.navbar .nav > li a { padding-top:7px; padding-bottom:7px; }
.navbar .nav > li > a:focus,
.navbar .nav > li > a:hover {
  color: #fff;
}
.navbar .nav > .active > a,
.navbar .nav > .active > a:hover,
.navbar .nav > .active > a:focus {
  box-shadow: none;
  background-color: #7a95b5;
  color: #fff;
}
.filter-box {
  .box-shadow(inset 0 2px 1px rgba(0, 0, 0, 0.02));
  background:#efefef;
  border:1px solid #e2e2e2;
  border-width: 1px 0;
  padding: 15px 20px 8px 150px;
  .icon-remove:before { color:#aaa; font-size:14px; }
  .filter-list {
    float: left;
    margin: 0 0 0 -120px;
    position: relative;
  }
  .filter-item {
    .filter-criteria-selector,
    [class$=dropdown-toggle].btn {
      height:29px;
      font-weight:normal;
      padding-top:1px;
      button {
        color:#666;
        font-size:12px;
      }
      .caret { margin-top:11px; }
    }
    .select-filter-widget .caret { margin-top:8px; }
    .choicefilter {
      input[type='text'] {
        margin-right:-7px;
        .border-radius(0);
      }
      .filter-update {
        .border-radius(0 3px 3px 0);
        position:relative;
        font-size:14px;
        height:29px;
        line-height:28px;
      }
    }
    .disable-filter {
      line-height:18px !important;
    }
  }
}
.btn .caret {
  margin-left: 5px;
}

.filter-box .btn-group {
  margin-bottom: 7px;
}
.new-line {
  clear: both;
  display: block;
  width: 100%;
}

.list-inline {
  list-style: none;
  padding-left: 0;
}
.list-inline > li {
  display: inline-block;
  padding-left: 5px;
  padding-right: 5px;
}
.list-group {

}
.list-group > .list-group-item {
  padding: 10px;
  border-top: 1px solid #efefef;
  width: 100%;
  box-sizing: border-box;
  -moz-box-sizing: border-box;
  -webkit-box-sizing: border-box;
}
.list-group > .list-group-item:after {
  content: '';
  clear: both;
  display: block;
}
.list-group > .list-group-item:first-child {
  border: 0;
}
.nav-tabs-content {
  background-color: #f8f8f8;
  padding: 4px 15px 0;
  margin-bottom: 8px;
}
.tab-content-small {
  table.table:last-child {
    margin: 0;
  }
  .table td {
    padding: 5px 20px;
  }
  table.table thead th:last-child,
  table.table thead th:first-child,
  table.table thead th {
    padding: 3px 20px;
    text-transform: uppercase;
    font:bold 11px/12px @baseFontFamily;
    border: solid #dfdfdf;
    border-width: 1px 0;
  }
}
.nav-tabs-content > li {
  line-height: 16px;
  height: 22px;
  margin-right: -3px;
}
.nav-tabs-content > li > a {
  background: none;
  border-right: 1px solid #e4e4e4;
  padding: 1px 10px 0;
  color: #666;
}
.nav-tabs-content > li:last-child > a {
  border-right: 0;
}

.nav-tabs-content > li.active:focus > a:hover,
.nav-tabs-content > li.active:focus > a:focus,
.nav-tabs-content > li.active:hover > a:focus,
.nav-tabs-content > li.active:hover > a,
.nav-tabs-content > li:hover > a,
.nav-tabs-content > li.active > a:focus,
.nav-tabs-content > li.active > a:hover,
.nav-tabs-content > li.active > a {
  background-color: #fff;
  border: solid #ddd;
  border-width: 1px 1px 0;
  padding-bottom: 1px;
  color: #444;
  font-weight: bold;
}

.nav-tabs-content > li:hover > a {
  font-weight: normal;
}
.nav-tabs-content > li:hover > a:focus,
.nav-tabs-content > li > a:focus {
  font-weight: normal;
  background: none;
  border: 0;
  border-right: 1px solid #e4e4e4;
}
.badge-enabled,
.badge-disabled {
  padding: 3px 10px 3px 5px;
  font-size: 12px;
  font-weight: normal;
}
.badge-enabled {
  background-color: #dff2d4;
  color: #4c7940;
}
.badge-disabled {
  color: #aaa;
  background-color: #f2f2f2;
}
.status-disabled {
  margin-top:-4px;
  color: #aaa;
  text-shadow:none;
  padding:3px 10px 3px 5px;
}
.status-enabled {
  margin-top:-4px;
  color: #2f8206;
  text-shadow:none;
  padding:3px 10px 3px 5px;
}
.status-disabled,
.status-enabled {
  [class^='icon-']:before {
    font-size:12px;
  }
}
.status-enabled [class^='icon-']:before { color:#4a9938; }
.status-disabled [class^='icon-']:before { color:#e37878; }

.customer-info .status-enabled {

}
.dib {
  display: inline-block;
  vertical-align: top;
  padding: 0 5px;
  line-height: 32px;
}
.grid-toolbar {
  /* FE */
  position: relative;
  margin: 0 0 -15px;
  .actions-panel {
    margin-left: 5px;
    margin-bottom: 14px;
  }
  .pagination {
    margin: 0 0 20px;
    > ul {
      > li {
        a {
          width:22px;
          height:27px;
          padding:0;
        }
        .icon-chevron-left:before,
        .icon-chevron-right:before {
          margin:7px 5px;
          font-size:12px;
          color:#eee;
        }
      }
    }
    input[type="text"] {
      width: 23px;
      height:17px;
    }

  }
  .btn-group {
    .btn {
      border-color:#ccc;
      height:27px;
      padding-left:7px;
      padding-right:9px;
      line-height:26px;
      font-size:12px;
      [class^='icon-'] {
        &:before {
          display:inline-block;
          margin:4px 1px 0 0;
          color:#666;
          font-size:13px;
          line-height:1.3em;
          margin-left:1px;
        }
      }
    }
  }
  .mass-actions-panel {
    .btn {
      [class^='icon-'] {
        margin:0 -4px 0 -2px;
      }
    }
  }
  .caret { margin-top:11px; }
}
.grid-container {
  width: 100%;
  position: relative;
  margin-top: 10px;
  overflow-x: auto;
  overflow-y: visible;
  .table-bordered {
    border-left:1px solid #ddd;
    td,
    th { border-left:0; }
    .boolean-cell {
      input[type='checkbox'],
      input[type='radio'] { margin-top:0; }
    }
  }
}
.grid {
  margin-bottom: 50px;

  .action-cell {
    vertical-align: bottom;
    width: 60px;
  }
  thead th {
    background-color: #eee;
    padding: 5px 10px;
    #gradient > .vertical(#f5f5f5, #eeeeee);
    white-space: nowrap;
    &:first-child {
      .border-radius(4px 0 0 0);
    }
    &:last-child {
      .border-radius(0 4px 0 0);
    }
  }
  .account-info {
    padding: 0 20px 0 105px;
    .usser-img {
      position: relative;
      float: left;
      width: 75px;
      margin: 0 0 0 -85px;
      overflow: hidden;
      img {
        width: 75px;
      }
    }
    .col {
      float: left;
      width: 50%;
    }
    dt {
      float: left;
      width: 120px;
      text-align: right;
    }
    dd {
      clear: right;
      padding: 0 0 10px 120px;
    }
  }
  tbody td {
    padding: 5px 10px;
  }
}
.grid thead .caret {
  margin: 8px 0 0;
}
.grid-info {

  td {
    border-top: 1px dashed #d6d5d5;
  }
}
.table thead th {
  padding:4px 10px;
  font-size:11px;
  a {
    color:lighten(@bodyColor,10%);
    text-shadow:0 1px 0 darken(#ffffff,5%);
  }
}
.table-hover tbody .grid-info:hover >  td {
  background-color: #fff;
}
.grid-info-frame {
  margin: 0 0 20px;
}
.grid {
  .open-tr td {
    border-bottom: 0;
    background-color: #f4f4f4;
  }
  .user-name {
    font-size: 20px;
    margin: 0 0 0 12px;
    font-size: 20px;
    font-weight: bold;
  }
  .usser-state {
    font-size: 14px;
    padding: 0 15px;
    color: #666;
  }
  .open-row {
    background: url("../../img/bg-opener-grid.png") no-repeat;
    width: 13px;
    height: 13px;
    text-indent: -9999px;
    font-size: 0;
    line-height: 0;
    display: block;
    margin: 5px 0 0 3px;
    cursor: pointer;
  }
  .open-tr .open-row {
    background-position: 0 -13px;
  }
  dl {
    margin: 0 0 15px;
  }
  .selected-row td {
    background-color: #3b6fe5 !important;
    color: #fff !important;
  }
}
.more-bar-holder {
  .dropdown-toggle {
    float: left;
    padding: 0;
    margin-top:-14px;
    color:#999;
    font-size:16px;
    line-height:.1em;
    &:hover,
    &:focus {
      border: 0;
      text-decoration: none;
    }
  }
  .nav {
    margin:0;
  }
  li {
    margin:0 0 5px;
  }
  .nav-pills {
    padding:0 10px;
  }
  .launcher-item {
    [class^='icon-']:before {
      color:#999;
      font:16px/1em 'FontAwesome';
    }
    a {
      .border-radius(3px);
      border:1px solid #fff;
      &:hover {
        background:#fafafa !important;
        border-color:#ddd;
        [class^='icon-']:before {
          color:#666;
        }
      }
    }
  }
}
#loading-wrapper {
  background: #000;
  opacity: 0.6;
  -ms-filter: "progid:DXImageTransform.Microsoft.Alpha(Opacity=60)";
  position: absolute;
  top: 0;
  left: 0;
  width: 100%;
  height: 100%;
  z-index: 999;
}
.loading-frame {
  position: absolute;
  top: 40%;
  left: 48%;
  width: 180px;
  z-index: 9999;
  .box {
    background: #fff;
    font-size: 14px;
    font-weight: bold;
    line-height:  24px;
  }
}
.holder-height {
  max-height: 200px;
  overflow: auto;
}
.navbar-extra {
  padding: 10px 0;
}
.navbar-extra .customer-info-top-actions a {
  height: 24px;
  line-height: 24px;
}
.navbar-extra .btn {
  padding: 0 11px;
}
.navbar-extra .icons-holder a {
  height: 24px;
  line-height: 24px;
}
.icons-holder .icons-holder-text [class^="icon-"] {
  margin-right: 5px;
}
.brand-extra {
  font-size: 18px;
  font-weight: bold;
  margin-top: 12px;
  margin-right: 15px;
  line-height: 24px;
  color: #444;
}
.grid-toolbar .pagination {
  margin: 0;
}
.navigation {
  position: relative;
  .top-action-box {
    padding: 4px 0 0;
    background-color: #fff;
    float:right;
  }
  .icons-holder-text.btn {
    [class^='icon-'].hide-text {
      float:left;
      margin:0;
      &:before {
        display:inline-block;
        margin:4px 5px 0 0;
        font-size:16px;
        color:#666;
        line-height:19px;
      }
    }
    .icon-chevron-left.hide-text {
      &:before {
        font-size:11px;
        line-size:19px;
      }
    }
    &.btn-success,
    &.btn-primary,
    &.btn-danger {
      [class^='icon-'].hide-text {
        &:before {
          color:#fff;
        }
      }
    }
  }
}
.scroll-holder {
  position: relative;
}
#oro-drop-holder {
  position: fixed;
  height: 100%;
  width: 100%;
  z-index: 995;
  top: 0;
  left: 0;
  display: none;
}
.oro-drop-holder {
  display: none;
}
#oro-drop-frame {
  position: absolute;
  height: 1px;
  z-index: 999;
  display: none;
}
#oro-drop-frame .list-oro {
  font-size: 12px;
  margin: 0;
  padding: 0;
  list-style: none;
}
#oro-drop-frame .list-oro a {
  display: block;
}
#oro-drop-frame .drop-frame {
  padding: 10px;
}
#oro-drop-frame #oro-drop-content {
  position: absolute;
  top: 0;
  left: 0;
  margin: 0;
  padding: 0;
  background-color: #fff;
  border: 1px solid rgba(0, 0, 0, 0.2);
  -webkit-border-radius: 6px;
  border-radius: 6px;
  box-shadow: 0 5px 10px rgba(0, 0, 0, 0.2);
  input[type="radio"],
  input[type="checkbox"] {
    margin: 0;
  }
}
#oro-drop-frame #oro-drop-content > div {
  -webkit-box-shadow:  0px 2px 6px 1px rgba(0, 0, 0, 0.6);
  box-shadow:  0px 2px 6px 1px rgba(0, 0, 0, 0.6);
}
#oro-drop-frame #oro-drop-content.oro-drop-right {
  left: auto;
  right: 0;

}
#oro-drop-content.pin-menus {
  width: 375px !important;
}
.oro-drop > .btn {
  display: inline-block;
  vertical-align: top;
}
.btn-group > .disable-filter {
  border-bottom-right-radius: 4px;
  border-top-right-radius: 4px;
  border-style: solid;
  border-color: #cccccc #cccccc #b3b3b3;
  border-width: 1px 1px 1px 0;
  font-size: 18px;
  display: inline-block;
  vertical-align: top;
  height: 28px;
  padding: 4px 2px 0;
  line-height: 28px;
  #gradient > .vertical(#ffffff, #e6e6e6);
}
.one-row {
  width: 100%;
}
.one-row:after {
  content: "";
  display: block;
  clear: both;
}
.one-row > * {
  float: left;
  margin-right:10px !important;
  line-height: 30px;
}
.one-row input[type="radio"],
.one-row input[type="checkbox"] {
  margin-top: 8px !important;
}
.grid .dropdown-menu {
  padding: 5px 0 0;

}
.grid .dropdown-menu > li {
  margin: 0;
}

.modal {
  .border-radius(8px 8px 6px 6px);
}

.oro-modal-danger {
  top: 20%;
  background-color: #fde0e0;
  width: 525px;
  .modal-header {
    background-color: #fdcece;
    border-bottom: 1px solid #d59c9c;
    padding: 14px 15px 14px 20px;
    .border-radius(6px 6px 0 0);
    -webkit-box-shadow:  0px 0px 6px 0px rgba(0, 0, 0, 0.5);
    box-shadow:  0px 0px 6px 0px rgba(0, 0, 0, 0.5);

  }
  .modal-body {
    color: #444;
    font-size: 14px;
    padding-left: 20px;
  }
  .modal-header .close {
    margin-top:-3px;
    color: @white;
    font-size: 25px;
    text-shadow: 2px 0px 2px rgba(111, 123, 148, 1);
    .opacity(90);
    &:hover,
    &:focus {
      color: @white;
      .opacity(60);
    }
  }
  .modal-footer {
    background: none;
    text-align: center;
    border: none;
    -webkit-box-shadow:  none;
    box-shadow:  none;
    padding: 15px 15px 35px;
  }
  .modal-header h3 {
    font:bold 16px/18px @baseFontFamily;
  }
}
.modal-primary {
  top: 20%;
  background-color: #f9f9f9;
  width: 525px;

  .modal-header {
    background-color: #fcfcfc;
    #gradient > .vertical(#fcfcfc, #ebebeb);
    border-bottom: 1px solid #b2b2b2;
    padding: 14px 15px 14px 20px;
    .border-radius(6px 6px 0 0);
    -webkit-box-shadow:  0px 0px 6px 0px rgba(0, 0, 0, 0.5);
    box-shadow:  0px 0px 6px 0px rgba(0, 0, 0, 0.5);

  }
  .modal-body {
    color: #444;
    font-size: 14px;
    padding-left: 20px;
  }
  .modal-header .close {
    font-size: 25px;
  }
  .modal-footer {
    background: none;
    text-align: center;
    border: none;
    -webkit-box-shadow:  none;
    box-shadow:  none;
    padding: 15px 15px 35px;
  }
  .modal-header h3 {
    font:bold 16px/18px @baseFontFamily;
  }
}
.dropup:after,
.dropdown:after {
  content: "";
  clear: both;
  display: block;
}

.ui-dialog {
  background-color: #fff;
  -webkit-box-shadow:  0px 2px 32px 1px rgba(0, 0, 0, 0.8);
  box-shadow:  0px 2px 32px 1px rgba(0, 0, 0, 0.8);
  font-family:@baseFontFamily !important;

  .alert {
    margin: -@verticalPadding/2 -@horizontalPadding/2 @verticalPadding;
    background-color: @warningBackground;
    background-image: url('../../img/warning-ico.png');
    background-position: 10px 50%;
    background-repeat: no-repeat;
    padding: 12px 35px 12px 37px;
    border:1px solid @warningBorder;
    text-shadow: 0 1px 0 rgba(255,255,255,.5);
    .border-radius(0);
    .close {
      font-size: 18px;
      color: @warningClose;
      .opacity(100,1);
    }
  }
  .alert-success {
    background-color: @successBackground;
    background-image: url('../../img/sucsses-ico.png');
    border-color: @successBorder;
    color: @successText;
    .close {
      color: @successClose;
    }
  }
  .alert-danger,
  .alert-error {
    background-image: url('../../img/error-ico.png');
    background-color: @errorBackground;
    border-color: @errorBorder;
    color: @errorText;
    .close {
      color: @errorClose;
    }
  }
  .ui-widget-header {
    border: 0;
  }
  .widget-actions.form-actions {
    margin-bottom: 0;
    background: #fafafa;
    padding: 10px;
    .border-radius(0 0 @WindowBorderRadius @WindowBorderRadius);
  }
  .ui-dialog-titlebar {
    margin:-1px -1px 0 -1px;
    border-bottom: 1px solid #000;
    background-color: #47505a;
    #gradient > .vertical(#47505a, #363e47);
    padding: 6px 15px;
  }
  .ui-dialog-title {
    color: #fff;
    font-size: 13px;
    display: block;
    text-overflow: ellipsis;
  }
  .ui-dialog-titlebar-buttonpane {
    right: 7px !important;
    top: 5px !important;
    margin: 0 !important;
    border:1px solid #272e36;
    height:auto;
    .border-radius(4px);
    #gradient > .vertical(#838d98, #46515d);
    [class^='ui-dialog-titlebar-'] {
      width:auto !important;
      height:auto !important;
      padding:0 !important;
      margin:0 !important;
      .ui-icon { display:none; }
      &:before {
        display:inline-block;
        border-right:1px solid #272e36;
        width:24px;
        height:22px;
        color:#fff;
        font:14px 'FontAwesome';
        text-align:center;
        line-height:22px;
        text-shadow:0 1px 0 #45505c;
      }
      &:last-child:before { .border-radius(3px 0 0 3px); }
      &:first-child:before { border-right:0; .border-radius(0 3px 3px 0); }
    }
    .ui-dialog-titlebar-close:before {
      content: "\f00d";
    }
    .ui-dialog-titlebar-maximize:before {
      content: "\f0b2";
    }
    .ui-dialog-titlebar-minimize:before {
      content: "\f150";
    }
    .ui-dialog-titlebar-restore:before {
      content: "\f151";
    }
  }
  &.ui-dialog-normal {
    [class^='ui-dialog-titlebar-'] {
      &:hover:before {
        #gradient > .vertical(darken(#838d98,5%), darken(#46515d,5%));
      }
      &:active:before,
      &:focus {
        .box-shadow(inset 0 2px 4px 0 darken(#46515d,10%));
      }
    }
  }
  .form-horizontal {
    .control-group {
      margin-bottom: 10px;
      .control-label {
        width:100px;
        margin:0 12px 0 0;
      }
      .controls {
        margin-left:0;
      }
    }
  }
  .bottom-action {
    padding: 10px 10px 25px 10px;
    overflow: hidden;
    border-top: 1px solid #dfdfdf;
    background: #fafafa;
    font-family:  @baseFontFamily;
  }
  .ui-widget-content {
    border: 0;
  }
  .ui-widget-content.ui-helper-clearfix {
    .border-radius(0 0 5px 5px);
  }
}

.ui-dialog-minimized {
  margin:0 4px !important;
  box-shadow:none !important;
  -webkit-box-shadow:none !important;
  -moz-box-shadow:none !important;
  .ui-dialog-titlebar {
    margin-bottom:-2px;
    padding:2px 80px 2px 10px !important;
    border-bottom:1px solid #d6d6d6 !important;
    background:#d6d6d6 !important;
    .ui-dialog-title {
      padding-top:2px;
      color:#666;
      font-size:12px;
      text-shadow:0 1px 0 #ddd;
    }
    .ui-dialog-titlebar-buttonpane {
      background:none;
      border:none;
      right:2px !important;
      top:2px !important;
      [class^='ui-dialog-titlebar-'] {
        &:before {
          border-right:none;
          color:#999;
          font-size:13px;
          text-shadow:0 1px 0 #ddd;
        }
        &:hover:before,
        &:active:before,
        &:focus:before {
          color:#666;
        }
      }
    }
  }
  &.ui-widget-content { border:none !important; }
}
.ui-dialog.ui-widget-content {
  border: 1px solid #bbb;
}
.user-info-state {
  padding: 2px 0 0;
  clear: right;
}
.user-profile-cols {
  .label {
    display:block;
    background:none;
    padding:0 0 7px 0;
    text-shadow:none;
    color:@bodyColor;
    font-weight:normal;
    font-size:13px;
    line-height:1.2em;
  }
}
#tag-sort-actions {
  margin-bottom:15px;
  border-bottom:1px solid #ddd;
  li {
    display:inline-block;
    height:24px;
    padding:0;
    a {
      display:inline-block;
      .border-radius(4px 4px 0 0);
      background:#f3f3f3;
      padding:0 12px;
      color:#888;
      margin-bottom:-1px;
      border:1px solid #dedede;
      line-height:23px;
      &.active {
        border-bottom-color:#fff;
        .box-shadow(none);
        color:@bodyColor;
        background:#fff;
      }
      &:hover {
        color:@bodyColor;
      }
    }
  }
}
#tags-overlay #tag-list span.label.with-button {
  background:#eee;
  .border-radius(4px);
  font-size:12px;
  font-weight:normal;
  text-shadow:none;
  padding:4px 20px 4px 6px !important;
  border:none;
  color:@bodyColor;
  &:hover {
    background:#e4e4e4;
  }
  .select2-search-choice-close {
    background:none;
    width:0;
    height:0;
    top:5px;
    right:15px;
    &:before {
      width:20px;
      content: "\f00d";
      font:11px 'FontAwesome';
      color:#ccc;
    }
  }
}
.form-info {
  padding: 0 0 0 30px;
  line-height: 18px;
  .sub-title {
    font-size: 17px;
    color: #999;
    float: left;
  }
  .separator {
    float: left;
    padding: 0 3px;
    color: #999;
    font-size: 18px;
  }
  .form-info-name {
    margin: 0 0 5px;
    font-size: 19px;
    line-height: 22px;
    float: left;
    font: bold 17px/18px 'HelveticaNeue bold', Helvetica, Arial, sans-serif;
  }
}
.form-info-edit {
  padding-left: 0;
}
.sub-title a { color:#888; }
.customer-info {
  padding-top:3px;
  padding-left: 76px;
  padding-bottom: 0;
  line-height: 18px;
  .sub-title {
    font-size: 17px;
    color: #999;
    float: left;
  }
  .separator {
    float: left;
    padding: 0 3px;
    color: #999;
    font-size: 18px;
  }
  .user-name {
    margin: 0 10px 5px 0;
    font-size: 19px;
    line-height: 22px;
    float: left;
    font: bold 17px/18px 'HelveticaNeue bold', Arial, Helvetica, sans-serif;

  }
  .dropdown.open .caret,
  .user-name .caret,
  .user-name:hover .caret {
    border-top-color: #444 !important;
    border-bottom-color: #444 !important;
  }
  .visual {
    -webkit-border-radius: 3px;
    border-radius: 3px;
    float: left;
    position: relative;
    width: 60px;
    margin: 0 0 0 -60px;
    img {
      margin-top:-3px;
      .border-radius(3px);
      width: 45px;
    }
  }
  .nav {
    margin: 0;
  }
  ul.inline {
    margin-bottom:0;
    color: #777;
    li {
      padding: 0 10px;
      border-left: 1px solid #e6e6e6;
      font-size: 11px;
      line-height: 14px;
      &:first-child {
        padding: 0 10px 0 0;
        border: 0;
      }
    }
  }
}
ul.inline-decorate {
  margin: 0;
  padding: 0;
  list-style: none;
}
ul.inline-decorate > li {
  padding: 0 10px;
  display: inline;
  border-left: 1px solid #e6e6e6;
}
ul.inline-decorate > li:first-child {
  padding:0;
  border: 0;
}
ul.inline-extra:after {
  content: ".";
  display: block;
  clear: both;
  height: 0;
  visibility: hidden;
}
ul.inline-extra {
  margin: 0;
  padding: 0;
  list-style: none;
  font-size: 12px;
  color: #666;
  width: 100%;
}
ul.inline-extra span.cb {
  font-size: 10px;
  line-height: 12px;
  text-transform: uppercase;
  color: #aaa;
}
ul.inline-extra > li {
  float: left;
  padding: 0 10px;
}
ul.inline-extra > li:first-child {
  padding: 0 10px 0 0;
}
.scrollspy-nav {
  background-color: #f6f6f6;
  border-bottom: 1px solid #c4c4c4;
  margin-bottom: 0;
  .box-shadow(0 2px 0 rgba(0, 0, 0, .03));
  .navbar-inner {
    padding: 0;
    border: 0;
    background: 0;
    .container-fluid {
      padding:0 15px;
      .nav {
        > li a {
          padding:5px 15px;
          color:#666;
          font-size:13px;
        }
        > li a:hover {
          border-bottom:3px solid #ddd;
          background:none;
          padding-bottom:2px;
          color: #444 !important;
        }
        .active a,
        .active a:hover {
          border-bottom:3px solid #555;
          background:none;
          padding-bottom:2px;
          color:#111;
          font-weight:bold;
        }
      }
    }
  }
}
.customer-info-actions {
  background-color: #f6f6f6;
  border-bottom: 1px solid #ebebeb;
  .alert {
    margin-bottom: 0;
  }
}
.customer-info-top-actions .btn .caret {
  margin-top: 10px;
}
.customer-info-top-actions  .btn-group > .disable-filter {
  height: 21px;
  line-height: 21px;
  padding: 3px 2px 0;
}
.cb {
  display: block;
  clear: both;
}
.scrollspy {
/*height: 500px;*/
  position: relative;
  overflow: auto;
}
.btn-action {
  color: #777 !important;
  font-size: 20px;
  padding: 0 5px !important;
}
.btn-action:hover {
  text-decoration: none !important;
}
.navbar-extra-right {
  padding-right: 20px;
}
.row-oro {
  width: 100%;
  margin: 0 0 10px;
}
.clearfix-oro {
  width: 100%;
}
.row-oro:after,
.clearfix-oro:after {
  content: ".";
  visibility: hidden;
  display: block;
  height: 0;
  clear: both;
}
.scroll-content {
  height: 350px;
  overflow: auto;
  position: relative;
}

.form-padding {
  padding: 30px 0;
}
label.required em,
.form-horizontal label.required em {
  padding: 0 3px;
  color: #c30b25;
  font-size: 15px;
}

.form-horizontal .span6 .controls div.selector {
  width:294px;
  select {
    width:292px;
  }
}
.form-horizontal.span6 .controls  .removeRow,
.form-horizontal .span6 .controls  .removeRow {
  position: relative;
  margin: 0 0 0 -24px;

}
.form-horizontal .span6 .oro-multiselect-holder input[type="email"],
.form-horizontal .span6 .oro-multiselect-holder input[type="text"],
.form-horizontal .span6 .oro-multiselect-holder input[type="password"] {
  margin: 0 0 5px 0;
}
input, textarea, .uneditable-input { width:280px; }
textarea {
  height: 150px;
  resize: vertical;
  text-align: justify;
  vertical-align: top;
}
.scroll-content .scrollspy-example {
  position: relative;
}
.scrollspy-title {
  border:1px solid #e5e5e5;
  border-width:1px 0;
  margin:0 -20px 20px -20px;
  background:#fafafa;
  /*#gradient > .vertical(#fafafa, #f7f7f7);*/
  padding:4px 20px;
  color:lighten(@bodyColor,20%);
  font-size:13px;
  font-weight:normal;
  text-shadow:0 1px 0 #fff;
  line-height:18px;
}
.oro-clearfix-width:after,
.oro-clearfix:after {
  content: "";
  display: block;
  clear: both;
}
.oro-clearfix-width {
  height: 1%;
}
.oro-clearfix {
  width: 100%;
}
.horizontal .oro-clearfix input[type="checkbox"],
.horizontal .oro-clearfix input[type="radio"] {
  float: left;
  margin: 3px 10px 0 0;
}
.horizontal .oro-clearfix .label {
  float: left;
}
.controls .horizontal {
  padding-top: 5px;
}
.dot-menu-empty-message {
  padding: 4px 15px;
  color:lighten(@bodyColor,30%);
  font-style:italic;
}
.oro-forgot-password #prependedInput {
  width: 310px;
}
.form-signin .oro-forgot-password {
  padding: 30px 33px;
}
.form-signin .oro-remember-me {
  margin-bottom: 10px;
}
.form-signin .form-row a {

}
.oro-drop.open-filter .filter-criteria.dropdown-menu {
  min-width: 120px;
}
.filter-criteria {
  .oro-action {
    width: 100%;
    margin: 0;
    .btn-group {
      float: right;
    }
    .btn {
      outline: none;
      position: static;
    }
  }
  .input-prepend {
    > .btn-group {
      > .dropdown-menu {
        min-width:125px;
        a {
          padding:1px 13px;
        }
      }
    }
  }
}
.filter-box .filter-item .filter-criteria {
  top: 125%;


}
.filter-box .filter-item .filter-criteria:before {
  border-bottom: 9px solid rgba(0, 0, 0, 0.2);
  border-left: 9px solid transparent;
  border-right: 9px solid transparent;
  content: "";
  display: inline-block;
  left: 11px;
  position: absolute;
  top: -9px;
}
.filter-box .filter-item .filter-criteria:after {
  border-bottom: 10px solid #FFFFFF;
  border-left: 10px solid transparent;
  border-right: 10px solid transparent;
  content: "";
  display: inline-block;
  left: 10px;
  position: absolute;
  top: -8px;
}
.filter-box .filter-select-oro {
  height: 20px;
  line-height: 20px;
  width: 85px; /* need for flexible width at filter grid */
}
.filter-box .filter-criteria .selector {
  width: auto;
}
.filter-item div.selector {
  height: 20px;
  line-height: 20px;
  margin: 0 0 7px;
  float: right;
}
.filter-item div.selector span {
  line-height: 20px;
  height: 20px;
}
.filter-box .filter-item .divider {
  background: none;
  line-height: 40px;
  font-size: 16px;
  padding: 0;
  margin: 0;
  position: relative;
  top: -3px;
}
.filter-item .btn {
  vertical-align: top;
}

.btn-group > .btn-small {
  font-size: 11px;
}
.btn-group > a.btn {
  height: 28px;
  line-height: 26px;
}
.oro-action .btn-group > .btn,
.oro-action .btn-group > .dropdown-menu,
.oro-action .btn-group > .popover {
  font-size: 14px;
}
.oro-action .btn-group {
  margin-right: 0;
}
.popup-box-errors {
  width: 480px;
  margin: 0 auto;
  border: 1px solid #bbb;
  padding: 40px 0;
  background-color: #fff;
  -webkit-border-radius: 6px;
  border-radius: 6px;
  -webkit-box-shadow:  1px 1px 3px 0px rgba(0, 0, 0, 0.5);
  box-shadow:  1px 1px 3px 0px rgba(0, 0, 0, 0.5);
}
.popup-box-errors .popup-content {
  background-color: #fff;
  font: 14px/20px @baseFontFamily;
  margin: 0 30px;
}
.popup-box-errors h1 {
  font:bold 20px/46px @baseFontFamily;
  margin: 0 0 10px;
}
.popup-box-errors h1 span {
  font-size: 45px;
  margin: 0 12px 0 0;
}
.top-messages {
  margin-bottom: 0;
}
/* custom form elements */
.selector,
.selector *,
.uploader,
.uploader * {
  margin: 0;
  padding: 0;
}
/* Uploader */

div.uploader {
  height: 28px;
  border: 1px solid #ccc;
  background-color: #fff;
  float: left;
  position: relative;
  overflow: hidden;
  cursor: default;
  line-height: 28px;
  -webkit-border-radius: 3px;
  border-radius: 3px;
  vertical-align: middle;
  display: inline-block;
}

div.uploader span.action {
  float: left;
  height: 28px;
  border-left: 1px solid #ccc;
  padding: 0 10px;
  overflow: hidden;
  cursor: pointer;
  #gradient > .vertical(#ffffff, #e6e6e6);
}
div.uploader.active  span.action {
  #gradient > .vertical(#e6e6e6, #ffffff);
}
div.uploader span.filename {
  padding: 0px 10px;
  float: left;
  display: block;
  overflow: hidden;
  text-overflow: ellipsis;
  white-space: nowrap;
  cursor: default;
  width: 109px;
}

div.uploader input {
  opacity: 0;
  position: absolute;
  top: 0;
  right: 0;
  bottom: 0;
  float: right;
  height: 25px;
  border: none;
  cursor: default;
}
/* Select */

select {
  height: 26px;
  line-height: 26px;
}
div.selector {
  line-height: 28px;
  height: 28px;
  position: relative;
  width: 235px;
  font-size: 12px;
  border: 1px solid #ddd;
  #gradient > .vertical(#ffffff, #f3f3f3);
  -webkit-border-radius: 3px;
  border-radius: 3px;
  padding: 0;
  margin: 0;
}

div.selector span {
  height: 28px;
  display: block;
  line-height: 28px;
  .box-sizing(border-box);
  padding: 0 5px;
  &:after {
    float:right;
    margin:2px 2px 0 0;
    display:inline-block;
    font:15px 'FontAwesome';
    content: "\f0dd";
  }
}

div.selector select {
  position: absolute;
  top: 0px;
  left: -2px;
  opacity: 0;
  z-index: 700;
  padding: 0 5px;
}

div.selector:active,
div.selector.active {
  background-position: -483px -156px;
}

div.selector:active span,
div.selector.active span {
}

div.selector.focus, div.selector.hover, div.selector:hover {
  background-position: -483px -182px;
}

div.selector.focus span,
div.selector.hover span,
div.selector:hover span {
}

div.selector.focus:active,
div.selector.focus.active,
div.selector:hover:active,
div.selector.active:hover {
  background-position: -483px -208px;
}

div.selector.focus:active span,
div.selector:hover:active span,
div.selector.active:hover span,
div.selector.focus.active span {
}

div.selector.disabled span {
  color:#aaa;
  &:after {
    color:#ddd;
  }
}


.oro-tree .form-actions button {
  float: right;
}
/* bootstrapSwitch v1.2 */
.has-switch {
  display: inline-block;
  cursor: pointer;
  -webkit-border-radius: 5px;
  -moz-border-radius: 5px;
  border-radius: 5px;
  border: 1px solid;
  border-color: rgba(0, 0, 0, 0.1) rgba(0, 0, 0, 0.1) rgba(0, 0, 0, 0.25);
  position: relative;
  text-align: left;
  overflow: hidden;
  line-height: 8px;
  -webkit-user-select: none;
  -moz-user-select: none;
  -ms-user-select: none;
  -o-user-select: none;
  user-select: none;
  min-width: 100px;
}
.has-switch.switch-mini {
  min-width: 72px;
}
.has-switch.switch-small {
  min-width: 80px;
}
.has-switch.switch-large {
  min-width: 120px;
}
.has-switch.deactivate {
  opacity: 0.5;
  filter: alpha(opacity=50);
  cursor: default !important;
}
.has-switch.deactivate label,
.has-switch.deactivate span {
  cursor: default !important;
}
.has-switch > div {
  display: inline-block;
  width: 150%;
  position: relative;
  top: 0;
}
.has-switch > div.switch-animate {
  -webkit-transition: left 0.5s;
  -moz-transition: left 0.5s;
  -o-transition: left 0.5s;
  transition: left 0.5s;
}
.has-switch > div.switch-off {
  left: -50%;
  height: 30px
}
.has-switch > div.switch-on {
  left: 0;
  height: 30px;
}
.has-switch input[type=checkbox] {
  display: none;
}
.has-switch span,
.has-switch label {
  -webkit-box-sizing: border-box;
  -moz-box-sizing: border-box;
  box-sizing: border-box;
  cursor: pointer;
  position: relative;
  display: inline-block;
  height: 100%;
  padding-bottom: 4px;
  padding-top: 4px;
  font-size: 14px;
  line-height: 20px;
}
.has-switch span.switch-mini,
.has-switch label.switch-mini {
  padding-bottom: 4px;
  padding-top: 4px;
  font-size: 10px;
  line-height: 9px;
}
.has-switch span.switch-small,
.has-switch label.switch-small {
  padding-bottom: 3px;
  padding-top: 3px;
  font-size: 12px;
  line-height: 18px;
}
.has-switch span.switch-large,
.has-switch label.switch-large {
  padding-bottom: 9px;
  padding-top: 9px;
  font-size: 16px;
  line-height: normal;
}
.has-switch label {
  text-align: center;
  margin-top: -1px;
  margin-bottom: -1px;
  z-index: 10;
  width: 34%;
  border-left: 1px solid #cccccc;
  border-right: 1px solid #cccccc;
  color: #ffffff;
  text-shadow: 0 -1px 0 rgba(0, 0, 0, 0.25);
  background-color: #f5f5f5;
  #gradient > .vertical(#ffffff, #e6e6e6);
  border-color: #e6e6e6 #e6e6e6 #bfbfbf;
  border-color: rgba(0, 0, 0, 0.1) rgba(0, 0, 0, 0.1) rgba(0, 0, 0, 0.25);

  filter: progid:DXImageTransform.Microsoft.gradient(enabled = false);
}
.has-switch label:hover,
.has-switch label:focus,
.has-switch label:active,
.has-switch label.active,
.has-switch label.disabled,
.has-switch label[disabled] {
  color: #ffffff;
  background-color: #e6e6e6;
  *background-color: #d9d9d9;
}
.has-switch label:active,
.has-switch label.active {
  background-color: #cccccc \9;
}
.has-switch label i {
  color: #000;
  text-shadow: 0 1px 0 #fff;
  line-height: 18px;
  pointer-events: none;
}
.has-switch span {
  text-align: center;
  z-index: 1;
  width: 33%;
  padding:  0 7px;
}
.has-switch span.switch-left {
  -webkit-border-top-left-radius: 4px;
  -moz-border-radius-topleft: 4px;
  border-top-left-radius: 4px;
  -webkit-border-bottom-left-radius: 4px;
  -moz-border-radius-bottomleft: 4px;
  border-bottom-left-radius: 4px;
}
.has-switch span.switch-right {
  color: #333333;
  text-shadow: 0 1px 1px rgba(255, 255, 255, 0.75);
  background-color: #f0f0f0;
  #gradient > .vertical(#e6e6e6, #ffffff);
  border-color: #ffffff #ffffff #d9d9d9;
  border-color: rgba(0, 0, 0, 0.1) rgba(0, 0, 0, 0.1) rgba(0, 0, 0, 0.25);
}
.has-switch span.switch-right:hover,
.has-switch span.switch-right:focus,
.has-switch span.switch-right:active,
.has-switch span.switch-right.active,
.has-switch span.switch-right.disabled,
.has-switch span.switch-right[disabled] {
  color: #333333;
  background-color: #ffffff;
  *background-color: #f2f2f2;
}
.has-switch span.switch-right:active,
.has-switch span.switch-right.active {
  background-color: #e6e6e6 \9;
}
.has-switch span.switch-primary,
.has-switch span.switch-left {
  color: #ffffff;
  text-shadow: 0 -1px 0 rgba(0, 0, 0, 0.25);
  background-color: #005fcc;
  #gradient > .vertical(#0044cc, #0088cc);
  border-color: #0088cc #0088cc #005580;
  border-color: rgba(0, 0, 0, 0.1) rgba(0, 0, 0, 0.1) rgba(0, 0, 0, 0.25);
}
.has-switch span.switch-primary:hover,
.has-switch span.switch-left:hover,
.has-switch span.switch-primary:focus,
.has-switch span.switch-left:focus,
.has-switch span.switch-primary:active,
.has-switch span.switch-left:active,
.has-switch span.switch-primary.active,
.has-switch span.switch-left.active,
.has-switch span.switch-primary.disabled,
.has-switch span.switch-left.disabled,
.has-switch span.switch-primary[disabled],
.has-switch span.switch-left[disabled] {
  color: #ffffff;
  background-color: #0088cc;
}
.has-switch span.switch-primary:active,
.has-switch span.switch-left:active,
.has-switch span.switch-primary.active,
.has-switch span.switch-left.active {
  background-color: #006699 \9;
}
.has-switch span.switch-info {
  color: #ffffff;
  text-shadow: 0 -1px 0 rgba(0, 0, 0, 0.25);
  background-color: #41a7c5;
  #gradient > .vertical(#2f96b4, #5bc0de);
  border-color: #5bc0de #5bc0de #28a1c5;
  border-color: rgba(0, 0, 0, 0.1) rgba(0, 0, 0, 0.1) rgba(0, 0, 0, 0.25);
}
.has-switch span.switch-info:hover,
.has-switch span.switch-info:focus,
.has-switch span.switch-info:active,
.has-switch span.switch-info.active,
.has-switch span.switch-info.disabled,
.has-switch span.switch-info[disabled] {
  color: #ffffff;
  background-color: #5bc0de;
  *background-color: #46b8da;
}
.has-switch span.switch-info:active,
.has-switch span.switch-info.active {
  background-color: #31b0d5 \9;
}
.has-switch span.switch-success {
  color: #ffffff;
  text-shadow: 0 -1px 0 rgba(0, 0, 0, 0.25);
  background-color: #58b058;
  #gradient > .vertical(#51a351, #62c462);
  border-color: #62c462 #62c462 #3b9e3b;
  border-color: rgba(0, 0, 0, 0.1) rgba(0, 0, 0, 0.1) rgba(0, 0, 0, 0.25);
}
.has-switch span.switch-success:hover,
.has-switch span.switch-success:focus,
.has-switch span.switch-success:active,
.has-switch span.switch-success.active,
.has-switch span.switch-success.disabled,
.has-switch span.switch-success[disabled] {
  color: #ffffff;
  background-color: #62c462;
  *background-color: #4fbd4f;
}
.has-switch span.switch-success:active,
.has-switch span.switch-success.active {
  background-color: #42b142 \9;
}
.has-switch span.switch-warning {
  color: #ffffff;
  text-shadow: 0 -1px 0 rgba(0, 0, 0, 0.25);
  background-color: #f9a123;
  #gradient > .vertical(#f89406, #fbb450);
  border-color: #fbb450 #fbb450 #f89406;
  border-color: rgba(0, 0, 0, 0.1) rgba(0, 0, 0, 0.1) rgba(0, 0, 0, 0.25);
}
.has-switch span.switch-warning:hover,
.has-switch span.switch-warning:focus,
.has-switch span.switch-warning:active,
.has-switch span.switch-warning.active,
.has-switch span.switch-warning.disabled,
.has-switch span.switch-warning[disabled] {
  color: #ffffff;
  background-color: #fbb450;
  *background-color: #faa937;
}
.has-switch span.switch-warning:active,
.has-switch span.switch-warning.active {
  background-color: #fa9f1e \9;
}
.has-switch span.switch-danger {
  color: #ffffff;
  text-shadow: 0 -1px 0 rgba(0, 0, 0, 0.25);
  background-color: #d14641;
  #gradient > .vertical(#bd362f, #ee5f5b);
  border-color: #ee5f5b #ee5f5b #e51d18;
  border-color: rgba(0, 0, 0, 0.1) rgba(0, 0, 0, 0.1) rgba(0, 0, 0, 0.25);

}
.has-switch span.switch-danger:hover,
.has-switch span.switch-danger:focus,
.has-switch span.switch-danger:active,
.has-switch span.switch-danger.active,
.has-switch span.switch-danger.disabled,
.has-switch span.switch-danger[disabled] {
  color: #ffffff;
  background-color: #ee5f5b;
  *background-color: #ec4844;
}
.has-switch span.switch-danger:active,
.has-switch span.switch-danger.active {
  background-color: #e9322d \9;
}

.ui-slider { position: relative; text-align: left; }
.ui-slider .ui-slider-handle { position: absolute; z-index: 2; width: 1.2em; height: 1.2em; cursor: default; }
.ui-slider .ui-slider-range { position: absolute; z-index: 1; font-size: .7em; display: block; border: 0; background-position: 0 0; }

.ui-slider-horizontal { height: .8em; }
.ui-slider-horizontal .ui-slider-handle { top: -.3em; margin-left: -.6em; }
.ui-slider-horizontal .ui-slider-range { top: 0; height: 100%; }
.ui-slider-horizontal .ui-slider-range-min { left: 0; }
.ui-slider-horizontal .ui-slider-range-max { right: 0; }

.ui-slider-vertical { width: .8em; height: 100px; }
.ui-slider-vertical .ui-slider-handle { left: -.3em; margin-left: 0; margin-bottom: -.6em; }
.ui-slider-vertical .ui-slider-range { left: 0; width: 100%; }
.ui-slider-vertical .ui-slider-range-min { bottom: 0; }
.ui-slider-vertical .ui-slider-range-max { top: 0; }

.usser-row {
  padding: 0 0 35px;
  > .row-fluid-divider {
    background: url("../../img/vertical-separator.png") repeat-y 50% 0;
  }
  .btn {
    font-size:12px;
  }
  #accounts-grid,
  #contacts-grid {
    margin:-20px -20px 20px -20px;
  }
}
h5.usser-fiedset {
  font-weight:bold;
  font-size:15px;
  line-height:18px;
  margin: 0 10px 10px 0;
}
.usser-fiedset span {
  display:block;
  position:relative;
  background: #fff;
  padding: 0 10px 0 0;
  &:before {
    display:block;
    position:absolute;
    top:2px;
    left:0;
    right:0;
    bottom:auto;
    border-bottom:1px solid #ddd;
  }
}
.oro-form-contains-address {
  .pull-left[class*="span"] {
    margin-left: 0;
  }
}
.page-size .dropdown-menu {
  min-width: 20px;
}

.pull-right-extra {
  clear: right;
  padding: 10px 0 0;
}
input:focus:invalid:focus,
textarea:focus:invalid:focus,
select:focus:invalid:focus {
  border-color: rgba(82, 168, 236, 0.8);
  outline: 0;
  outline: thin dotted \9;
  -webkit-box-shadow: inset 0 1px 1px rgba(0, 0, 0, 0.075), 0 0 8px rgba(82, 168, 236, 0.6);
  -moz-box-shadow: inset 0 1px 1px rgba(0, 0, 0, 0.075), 0 0 8px rgba(82, 168, 236, 0.6);
  box-shadow: inset 0 1px 1px rgba(0, 0, 0, 0.075), 0 0 8px rgba(82, 168, 236, 0.6);
  color: #555;
}
.separator-btn {
  border-left: 1px solid #e9e9e9;
  margin: 4px 8px 0;
  height: 24px;
}
.pagination-centered > label {
  margin-right: -4px;
  padding-left: 5px;
}
.grid-toolbar {
  padding: 9px 20px;
  .pagination-centered {
    width: 375px;
    margin: 0 auto;
    .icons-holder {
      margin-left: 5px;
    }
  }
  .page-size {
    .control-label { text-align:right; }
  }
}
#flash-messages {
  .alert {
    margin: 0;
    background-color: @warningBackground;
    background-image: url('../../img/warning-ico.png');
    background-position: 10px 48%;
    background-repeat: no-repeat;
    padding: 6px 35px 6px 37px;
    border:1px solid rgba(241,216,103,.3);
    text-shadow: 0 1px 0 rgba(255,255,255,.5);
    .close {
      font-size: 18px;
      color: @warningClose;
      .opacity(100,1);
    }
  }
  .alert-success {
    background-color: @successBackground;
    background-image: url('../../img/sucsses-ico.png');
    border:1px solid rgba(77,161,36,.3);
    color: @successText;
    .close {
      color: @successClose;
    }
  }
  .alert-danger,
  .alert-error {
    background-image: url('../../img/error-ico.png');
    background-color: @errorBackground;
    border:1px solid rgba(203,17,17,.3);
    color: @errorText;
    .close {
      color: @errorClose;
    }
  }
  .alert-empty {
    display: none;
  }
}
.flash-messages-frame {
  position: fixed;
  top: 70px;
  left: 0;
  z-index: 500;
  .box-sizing(border-box);
  padding: 0 10px;
  width: 100%;
  .opacity(90,.9)
}
.flash-messages-holder {
  width: 100%;
}
.oro-multiselect {
  display: inline-block;
  width: auto;
  vertical-align: middle;
}

.oro-multiselect-holder .selector {
  display: inline-block;
  width: auto;
  overflow: hidden;
  vertical-align: middle;
}
/* validation-error */
.validation-error .error {
  border:1px solid #e9322d;
  outline: 0;
  outline: thin dotted \9;
  -webkit-box-shadow: inset 0 1px 1px rgba(0, 0, 0, 0.075), 0 0 8px rgba(211, 33, 33, 0.6);
  -moz-box-shadow: inset 0 1px 1px rgba(0, 0, 0, 0.075), 0 0 8px rgba(211, 33, 33, 0.6);
  box-shadow: inset 0 1px 1px rgba(0, 0, 0, 0.075), 0 0 8px rgba(211, 33, 33, 0.6);
  color: #555;
}
.validation-error div.selector {
  display: inline-block;
  vertical-align: middle;
}
/*.validation-error div.selector {
  border: 1px solid #d32121;
  outline: thin dotted \9;
  -webkit-box-shadow: inset 0 1px 1px rgba(0, 0, 0, 0.075), 0 0 8px rgba(211, 33, 33, 0.6);
  -moz-box-shadow: inset 0 1px 1px rgba(0, 0, 0, 0.075), 0 0 8px rgba(211, 33, 33, 0.6);
  box-shadow: inset 0 1px 1px rgba(0, 0, 0, 0.075), 0 0 8px rgba(211, 33, 33, 0.6);
}*/

.validation-tooltip {
  font-size:0;
  text-indent:-9999em;
  &:before {
    display: inline-block;
    margin-left:8px;
    font:normal 18px/1em 'FontAwesome';
    font-style: normal;
    text-decoration: inherit;
    -webkit-font-smoothing: antialiased;
    content: "\f06a";
    color:#c81717;
    text-decoration: inherit;
    text-indent:0;
    speak: none;
  }
}

.info-tooltip {
  font-size:0;
  text-indent:-9999em;
  &:before {
    display: inline-block;
    margin-left:8px;
    font:normal 18px/1em 'FontAwesome';
    font-style: normal;
    text-decoration: inherit;
    -webkit-font-smoothing: antialiased;
    content: "\f06a";
    color: #0000ff;
    text-decoration: inherit;
    text-indent:0;
    speak: none;
  }
}

.validation-error .validation-tooltip {
  display: inline-block;
}
.validate-group {
  display: inline-block;
  vertical-align: middle;
  min-width: 230px;
}
.validate-group:after {
  content: "";
  clear: both;
  display: block;
}
label.checkbox.error,
label.radio.error {
  padding-right: 12px;
}
.scrollable-container {
  .oro-subtitle {
    margin:0 5px 0 -25px;
    font-size: 24px;
    line-height: 28px;
    font-size: 20px;
    padding: 0;
  }
}
.oro-padding {
  padding-top: 5px;
}
/* search */
.search-header h2 {
  font-size: 22px;
  float: left;
  width: 160px;
}
.search-header .search-form {
  float: left;
  margin: 16px 0 0;
}
.search-header .search-form input[type="text"] {
  width: 300px;
}
.search-results-column {
  padding: 5px;
}
.search-results-column .customer-info {
  padding-left: 65px;
}
.customer-info.customer-simple {
   padding:4px 4px 4px 18px;
}
.search-entity-types-column .entity-type > img {
  position: relative;
  top: -2px;
}
#historyDatagridBody .toolbar label.control-label {
  white-space: nowrap;
  padding-right: 10px;
}
#historyDatagridBody .grid-toolbar .pagination-centered {
  width: auto;
  margin: 0;
}
/* main-menu */
#main-menu .nav-tabs > li > a.empty {
  padding: 0 5px;
}
#main-menu .nav-tabs > li > a.empty .icon-home {
  vertical-align: top;
  margin-top: 5px;
}
.collection-fields-list input[type='email'],
.collection-fields-list input[type='text'],
.collection-fields-list select,
.collection-fields-list .selector,
.collection-fields-list button {
  float: left;
}
.collection-fields-list .selector,
.collection-fields-list select,
.collection-fields-list button {
  margin: 0 0 0 4px;
}
button.filter-update {
  margin: 0 0 0 6px;
}
.choicefilter {
  select,
  textarea,
  input[type="text"],
  input[type="password"],
  input[type="datetime"],
  input[type="datetime-local"],
  input[type="date"],
  input[type="month"],
  input[type="time"],
  input[type="week"],
  input[type="number"],
  input[type="email"],
  input[type="url"],
  input[type="search"],
  input[type="tel"],
  input[type="color"],
  .uneditable-input {
    height:19px;
  }
}
.choicefilter .input-append,
.choicefilter .input-prepend {
  margin-bottom: 0;
}
.input-append .add-on,
.input-prepend .add-on {
  height:30px;
  input[type='checkbox'],
  input[type='radio'] {
    margin-top:-1px;
  }
}
.filter-separator {
  font-size: 16px;
  padding: 0 3px;
  position: relative;
  top: -3px;
}
/* custom select */
/*
Version: 3.4.1 Timestamp: Thu Jun 27 18:02:10 PDT 2013
*/
.select2-container {
  margin: 0;
  position: relative;
  display: inline-block;
  border: 1px solid #ddd;
  #gradient > .vertical(#ffffff, #f3f3f3);
  -webkit-border-radius: 3px;
  border-radius: 3px;
  outline: none;
  max-width: 290px;
/* inline-block for ie7 */
  zoom: 1;
  *display: inline;
  vertical-align: middle;
}
.form-horizontal .select2-container {
  width: 290px !important;
}
.select2-container,
.select2-drop,
.select2-search,
.select2-search input {
/*
  Force border-box so that % widths fit the parent
  container without overlap because of margin/padding.

  More Info : http://www.quirksmode.org/css/box.html
*/
  .border-radius(3px);
  .box-sizing(border-box);
}

.select2-container .select2-choice {
  display: block;
  height: 26px;
  padding: 0 0 0 8px;
  overflow: hidden;
  position: relative;
  white-space: nowrap;
  line-height: 26px;
  color: #444;
  text-decoration: none;

  -webkit-background-clip: padding-box;
  -moz-background-clip: padding;
  background-clip: padding-box;

  -webkit-touch-callout: none;
  -webkit-user-select: none;
  -khtml-user-select: none;
  -moz-user-select: none;
  -ms-user-select: none;
  user-select: none;

}
.select2-container .select2-choice:focus {
  border: none !important;
}
.select2-container.select2-drop-above .select2-choice {
}

.select2-container.select2-allowclear .select2-choice span {
}

.select2-container .select2-choice span {
  display: block;
  overflow: hidden;
  white-space: nowrap;
  -ms-text-overflow: ellipsis;
  -o-text-overflow: ellipsis;
  text-overflow: ellipsis;
}

.select2-container .select2-choice abbr {
  display: none;
  width: 12px;
  height: 12px;
  position: absolute;
  right: 24px;
  top: 7px;
  font-size: 1px;
  text-decoration: none;
  border: 0;
/*background: url('select2.png') right top no-repeat;*/
  cursor: pointer;
  outline: 0;
  z-index: 2;
}

.select2-container.select2-allowclear .select2-choice abbr {
  display: inline-block;
}

.select2-container .select2-choice abbr:hover {
  background-position: right -11px;
  cursor: pointer;
}

.select2-drop-undermask,
.select2-drop-mask {
  position: absolute;
  left: 0;
  top: 0;
  z-index: 9998;
}

.select2-drop {
  width: 100%;
  margin-top: -2px;
  position: absolute;
  z-index: 9999;
  top: 100%;

  background: #fff;
  color: #000;
  border: 1px solid #aaa;
  border-top: 0;

  -webkit-border-radius: 0 0 4px 4px;
  -moz-border-radius: 0 0 4px 4px;
  border-radius: 0 0 4px 4px;

  -webkit-box-shadow: 0 4px 5px rgba(0, 0, 0, .15);
  -moz-box-shadow: 0 4px 5px rgba(0, 0, 0, .15);
  box-shadow: 0 4px 5px rgba(0, 0, 0, .15);
}

.select2-drop-auto-width {
  border-top: 1px solid #aaa;
  width: auto;
}

.select2-drop-auto-width .select2-search {
  padding-top: 4px;
}

.select2-drop.select2-drop-above {
  margin-top: 1px;
  border-top: 1px solid #aaa;
  border-bottom: 0;

  -webkit-border-radius: 4px 4px 0 0;
  -moz-border-radius: 4px 4px 0 0;
  border-radius: 4px 4px 0 0;

  -webkit-box-shadow: 0 -4px 5px rgba(0, 0, 0, .15);
  -moz-box-shadow: 0 -4px 5px rgba(0, 0, 0, .15);
  box-shadow: 0 -4px 5px rgba(0, 0, 0, .15);
}

.select2-drop-active {
}
.select2-drop.select2-drop-above.select2-drop-active {
}

.select2-container .select2-choice .select2-arrow {
  display: inline-block;
  position: absolute;
  right: 8px;
  top: 4px;
  font:normal 16px 'FontAwesome';
  font-style: normal;
  text-decoration: inherit;
  -webkit-font-smoothing: antialiased;
  *margin-right: .3em;
  &:before {
    content: "\f0d7";
    text-decoration: inherit;
    display: inline-block;
    speak: none;
  }
}

.select2-container .select2-choice div b {
  display: block;
  width: 100%;
  height: 100%;

}

.select2-search {
  display: inline-block;
  width: 100%;
  min-height: 26px;
  margin: 0;
  padding-left: 4px;
  padding-right: 4px;

  position: relative;
  z-index: 10000;

  white-space: nowrap;
}

.select2-search input {
  width: 100%;
  height: auto !important;
  min-height: 26px;
  padding: 4px 20px 4px 5px;
  margin: 0;

  outline: 0;
  font-family: sans-serif;
  font-size: 1em;

  border: 1px solid #aaa;
  -webkit-border-radius: 0;
  -moz-border-radius: 0;
  border-radius: 0;

  -webkit-box-shadow: none;
  -moz-box-shadow: none;
  box-shadow: none;

}

.select2-drop.select2-drop-above .select2-search input {
  margin-top: 4px;
}

.select2-search input.select2-active {

}

.select2-container-active .select2-choice,
.select2-container-active .select2-choices {
  outline: none;
}
body .select2-dropdown-open {
  border-color:#aaa;
  .select2-choice {
    outline: none;
    color: #444;
    border-bottom-color: transparent;
    .box-shadow(0 1px 0 #fff inset);
    -webkit-border-bottom-left-radius: 0;
    -moz-border-radius-bottomleft: 0;
    border-bottom-left-radius: 0;
    -webkit-border-bottom-right-radius: 0;
    -moz-border-radius-bottomright: 0;
    border-bottom-right-radius: 0;
  }
}

.select2-dropdown-open.select2-drop-above .select2-choice,
.select2-dropdown-open.select2-drop-above .select2-choices {

}

.select2-dropdown-open .select2-choice .select2-arrow {
}
.select2-dropdown-open .select2-choice .select2-arrow b {
}

/* results */
.select2-results {
  max-height: 200px;
  padding: 0 0 0 4px;
  margin: 4px 4px 4px 0;
  position: relative;
  overflow-x: hidden;
  overflow-y: auto;
  -webkit-tap-highlight-color: rgba(0,0,0,0);
}

.select2-results ul.select2-result-sub {
  margin: 0;
  padding-left: 0;
}

.select2-results ul.select2-result-sub > li .select2-result-label { padding-left: 20px }
.select2-results ul.select2-result-sub ul.select2-result-sub > li .select2-result-label { padding-left: 40px }
.select2-results ul.select2-result-sub ul.select2-result-sub ul.select2-result-sub > li .select2-result-label { padding-left: 60px }
.select2-results ul.select2-result-sub ul.select2-result-sub ul.select2-result-sub ul.select2-result-sub > li .select2-result-label { padding-left: 80px }
.select2-results ul.select2-result-sub ul.select2-result-sub ul.select2-result-sub ul.select2-result-sub ul.select2-result-sub > li .select2-result-label { padding-left: 100px }
.select2-results ul.select2-result-sub ul.select2-result-sub ul.select2-result-sub ul.select2-result-sub ul.select2-result-sub ul.select2-result-sub > li .select2-result-label { padding-left: 110px }
.select2-results ul.select2-result-sub ul.select2-result-sub ul.select2-result-sub ul.select2-result-sub ul.select2-result-sub ul.select2-result-sub ul.select2-result-sub > li .select2-result-label { padding-left: 120px }

.select2-results li {
  list-style: none;
  display: list-item;
  background-image: none;
}

.select2-results li.select2-result-with-children > .select2-result-label {
  font-weight: bold;
}

.select2-results .select2-result-label {
  padding: 3px 7px 4px;
  margin: 0;
  cursor: pointer;

  min-height: 1em;

  -webkit-touch-callout: none;
  -webkit-user-select: none;
  -khtml-user-select: none;
  -moz-user-select: none;
  -ms-user-select: none;
  user-select: none;
}

.select2-results .select2-highlighted {
  background: #3875d7;
  color: #fff;
}

.select2-results li em {
  background: #feffde;
  font-style: normal;
}

.select2-results .select2-highlighted em {
  background: transparent;
}

.select2-results .select2-highlighted ul {
  background: white;
  color: #000;
}


.select2-results .select2-no-results,
.select2-results .select2-searching,
.select2-results .select2-selection-limit {
  background: #f4f4f4;
  display: list-item;
}

/*
disabled look for disabled choices in the results dropdown
*/
.select2-results .select2-disabled.select2-highlighted {
  color: #666;
  background: #f4f4f4;
  display: list-item;
  cursor: default;
}
.select2-results .select2-disabled {
  background: #f4f4f4;
  display: list-item;
  cursor: default;
}

.select2-results .select2-selected {
  display: none;
}

.select2-more-results.select2-active {
/*background: #f4f4f4 url('select2-spinner.gif') no-repeat 100%;*/
}

.select2-more-results {
  background: #f4f4f4;
  display: list-item;
}

/* disabled styles */

.select2-container.select2-container-disabled .select2-choice {
  background-color: #f4f4f4;
  background-image: none;
  border: 1px solid #ddd;
  cursor: default;
}

.select2-container.select2-container-disabled .select2-choice .select2-arrow {
  background-color: #f4f4f4;
  background-image: none;
  border-left: 0;
}

.select2-container.select2-container-disabled .select2-choice abbr {
  display: none;
}


/* multiselect */

.select2-container-multi .select2-choices {
  height: auto !important;
  height: 1%;
  margin: 0;
  padding: 0;
  min-height: 26px;
  position: relative;
  cursor: text;
  overflow: hidden;
}

.select2-locked {
  padding: 3px 5px 3px 5px !important;
}

.select2-container-multi.select2-container-active .select2-choices {
  border: 1px solid #5897fb;
  outline: none;

  -webkit-box-shadow: 0 0 5px rgba(0,0,0,.3);
  -moz-box-shadow: 0 0 5px rgba(0,0,0,.3);
  box-shadow: 0 0 5px rgba(0,0,0,.3);
}
.select2-container-multi .select2-choices li {
  float: left;
  list-style: none;
}
.select2-container-multi .select2-choices .select2-search-field {
  margin: 0;
  padding: 0;
  white-space: nowrap;
}

.select2-container-multi .select2-choices .select2-search-field input {
  padding:3px 5px;
  margin: 1px 0;
  font-family:@baseFontFamily;
  font-size: 100%;
  color: #666;
  outline: 0;
  border: 0;
  .box-shadow(none);
  .border-radius(4px);
  background: transparent !important;
}

.select2-container-multi .select2-choices .select2-search-field input.select2-active {
/*background: #fff url('select2-spinner.gif') no-repeat 100% !important;*/
}

.select2-container-multi .select2-choices .select2-search-choice {
  padding: 3px 5px 3px 18px;
  margin: 3px 0 3px 5px;
  position: relative;

  line-height: 13px;
  color: #333;
  cursor: default;
  border: 1px solid #aaaaaa;

  -webkit-border-radius: 3px;
  -moz-border-radius: 3px;
  border-radius: 3px;

  -webkit-box-shadow: 0 0 2px #ffffff inset, 0 1px 0 rgba(0,0,0,0.05);
  -moz-box-shadow: 0 0 2px #ffffff inset, 0 1px 0 rgba(0,0,0,0.05);
  box-shadow: 0 0 2px #ffffff inset, 0 1px 0 rgba(0,0,0,0.05);

  -webkit-background-clip: padding-box;
  -moz-background-clip: padding;
  background-clip: padding-box;

  -webkit-touch-callout: none;
  -webkit-user-select: none;
  -khtml-user-select: none;
  -moz-user-select: none;
  -ms-user-select: none;
  user-select: none;

  background-color: #e4e4e4;
  filter: progid:DXImageTransform.Microsoft.gradient( startColorstr='#eeeeee', endColorstr='#f4f4f4', GradientType=0 );
  background-image: -webkit-gradient(linear, 0% 0%, 0% 100%, color-stop(20%, #f4f4f4), color-stop(50%, #f0f0f0), color-stop(52%, #e8e8e8), color-stop(100%, #eeeeee));
  background-image: -webkit-linear-gradient(top, #f4f4f4 20%, #f0f0f0 50%, #e8e8e8 52%, #eeeeee 100%);
  background-image: -moz-linear-gradient(top, #f4f4f4 20%, #f0f0f0 50%, #e8e8e8 52%, #eeeeee 100%);
  background-image: -o-linear-gradient(top, #f4f4f4 20%, #f0f0f0 50%, #e8e8e8 52%, #eeeeee 100%);
  background-image: -ms-linear-gradient(top, #f4f4f4 20%, #f0f0f0 50%, #e8e8e8 52%, #eeeeee 100%);
  background-image: linear-gradient(top, #f4f4f4 20%, #f0f0f0 50%, #e8e8e8 52%, #eeeeee 100%);
}
.select2-container-multi .select2-choices .select2-search-choice .select2-chosen {
  cursor: default;
}
.select2-container-multi .select2-choices .select2-search-choice-focus {
  background: #d4d4d4;
}

.select2-search-choice-close {
  display: block;
  width: 12px;
  height: 13px;
  position: absolute;
  right: 3px;
  top: 4px;

  font-size: 1px;
  outline: none;
/*background: url('select2.png') right top no-repeat;*/
}

.select2-container-multi .select2-search-choice-close {
  left: 3px;
}

.select2-container-multi .select2-choices .select2-search-choice .select2-search-choice-close:hover {
  background-position: right -11px;
}
.select2-container-multi .select2-choices .select2-search-choice-focus .select2-search-choice-close {
  background-position: right -11px;
}

/* disabled styles */
.select2-container-multi.select2-container-disabled .select2-choices {
  background-color: #f4f4f4;
  background-image: none;
  border: 1px solid #ddd;
  cursor: default;
}

.select2-container-multi.select2-container-disabled .select2-choices .select2-search-choice {
  padding: 3px 5px 3px 5px;
  border: 1px solid #ddd;
  background-image: none;
  background-color: #f4f4f4;
}

.select2-container-multi.select2-container-disabled .select2-choices .select2-search-choice .select2-search-choice-close {    display: none;
  background:none;
}
/* end multiselect */


.select2-result-selectable .select2-match,
.select2-result-unselectable .select2-match {
  text-decoration: underline;
}

.select2-offscreen, .select2-offscreen:focus {
  clip: rect(0 0 0 0);
  border: none !important;
  width: 1px;
  height: 1px;
  border: 0;
  margin: 0;
  padding: 0;
  overflow: hidden;
  position: absolute;
  outline: 0;
  left: 0px;
}

.select2-display-none {
  display: none;
}

.select2-measure-scrollbar {
  position: absolute;
  top: -10000px;
  left: -10000px;
  width: 100px;
  height: 100px;
  overflow: scroll;
}
/* Retina-ize icons

// No need for this - Now using FontAwesome icon font.
@media only screen and (-webkit-min-device-pixel-ratio: 1.5), only screen and (min-resolution: 144dpi)  {
  .select2-search input, .select2-search-choice-close, .select2-container .select2-choice abbr, .select2-container .select2-choice div b {
    background-image: url('select2x2.png') !important;
    background-repeat: no-repeat !important;
    background-size: 60px 40px !important;
  }
  .select2-search input {
    background-position: 100% -21px !important;
  }
}*/


#orocrm_contact_form_addresses_collection.oro-item-collection > div {
    position: relative;
    padding: 10px 0 0;
    margin: 0 0 10px;
    border: 1px dashed #ededed;
}
#orocrm_contact_form_addresses_collection.oro-item-collection .add-list-item {
  margin-left: 183px;
}
#orocrm_contact_form_addresses_collection.oro-item-collection .removeRow {
  position: absolute;
  top: 0;
  right: 10px;
}

.oro-item-collection > div {
  position: relative;
  padding: 0;
  margin: 0;
  border: none;
}

.oro-item-collection .add-list-item {
  margin-left: 183px;
}

.oro-item-collection .removeRow {
  position: absolute;
  top: 0;
  right: 10px;
}

.oro-item-collection .row-oro.oro-multiselect-holder {
  margin: 0 0 5px
}

#users-grid #loading-wrapper {
  z-index: 888;
}
#users-grid #loading-frame {
  z-index: 889;
}

.form-horizontal .control-group {
    margin: 0;
}
.form-container .control-group {
    margin: 0 0 10px;
}



.page-refresh {
  cursor: pointer;
  color: #064EB1;
}
.breadcrumb {
  float: left;
  background: none;
  margin: 0;
  padding: 6px 15px 0;
}
.breadcrumb > li.active,
.breadcrumb > li {
  color: #777;
  font: 11px/14px @baseFontFamily;
}
.breadcrumb > li > .divider {
  color: #777;
  padding: 0 1px 0 4px;
}
.btn.favorite-button,
.btn.minimize-button {
  background: none;
  padding: 1px;
  border: 0;
  -webkit-box-shadow:  none;
  box-shadow:  none;
  height: 28px;
}
.btn.minimize-button { margin-right:12px; }
.btn.favorite-button .icon-star:before,
.btn.minimize-button .icon-pushpin:before {
  color:#e7e7e7;
  font-size:19px;
}
.btn.favorite-button .icon-gold:before,
.btn.minimize-button .icon-gold:before,
.btn.minimize-button .icon-minimize-active:before {
  color:#ffd631;
}
#pin-button-div {
  .container-fluid {
    padding-right:10px;
  }
}
.breadcrumb-pin {
  border-bottom: 1px solid #f2f2f2;
  padding:0;
  #breadcrumb {
    float:left;
  }
}

.small-well {
  margin: 0 0 25px;
  padding: 13px;
}
.box-type1 {
  .border-radius(3px);
  border:1px solid #e4e4e4;
  box-sizing: border-box;
  -moz-box-sizing: border-box;
  -webkit-box-sizing: border-box;
  background-color: #fff;
  .title {
    font:bold 14px/18px 'helveticaneue bold', Arial, Helvetica, sans-serif;
    padding:10px 15px;
    border-bottom: 1px solid #eaeaea;
  }
  .box-content {
    padding: 20px 15px;
    background: url("../../img/vertical-separator.png") repeat-y 50% 0;
  }
  .list-inline {
    margin-left: 0;
  }
}
.contact-info-col-set {
  padding:13px 6px;
  > .row-fluid {
    margin:0 -7px;
    .contact-info-col {
      width:50%;
      margin:0;
      padding-left:13px;
      &:last-child {
        float:right;
      }
      .contact-info {
        min-height:350px;
        > .span6 { width:45.6%; }
        .control-group {
          label.control-label { width:120px; }
          .controls {
            margin-left:130px;
            .control-label { width:155px; }
            .tag-view { width:100%; }
          }
        }
      }
    }
  }
}
.pull-absolute-right {
  position: absolute;
  right: 20px;
}
#orocrm_contact_address_form { min-width:400px; }
.well-small-bottom {
  margin-bottom: 10px;
}
.left-holder {
  padding: 0 0 0 15px;
  float: left;
  line-height: 16px;
  .date {
    display: block;
    clear: both;
  }
}
.dark-bg {
  background-color: #f1f1f1;
}
.map-box {
  /*background: url("../../img/vertical-separator.png") repeat-y 40% 0;*/
  &:after {
    content: "";
    clear: both;
    display: block;
  }
  .map-address-list {
    width: 40%;
    height: 420px;
    background-color: #fbfbfb;
    float: left;
    overflow: hidden;
  }
  .map-address-list:hover {
    overflow: auto;
  }
  .map-visual-frame {
    border-left:1px solid #ddd;
    float: left;
    width: 60%;
    height: 420px;
  }
  .map-visual {
    border: 1px solid #d3d3d3;
    height: 400px;
    margin:10px;
    img {
      max-width:none;
    }
  }
  .map-unknown {
    line-height: 420px;
    text-align: center;
  }
  .map-item {
    border-bottom:1px solid #eee;
    padding: 15px;
    box-sizing: border-box;
    -moz-box-sizing: border-box;
    -webkit-box-sizing: border-box;
    width: 100%;
    cursor:pointer;
    &:hover {
      background:#f8f8f8;
    }
    address {
      margin-bottom:0;
      line-height:1.5em;
    }
    &.active {
      background-color: #ecf1f9;
    }
    .inline {
      clear:left;
      margin-bottom:2px;
      li {
        padding:0;
        .label {
          background:none;
          padding:0;
          text-shadow:none;
          color:#999;
          font-weight:normal;
          font-size:11px;
          &:after {
            content:", "
          }
        }
        &:last-of-type {
          .label:after {
            content:"";
          }
        }
        .label-info {
          background:#6891cf;
          color:#fff;
          font-weight:bold;
          padding:2px 4px;
        }
      }
    }
  }
  .title-item {
    font: bold 14px/18px @baseFontFamily;
    float: left;
  }
  .map-actions {
    position:relative;
    float: right;
    margin-right:-4px;
    z-index:99;
    .btn {
      line-height:1em;
      height:auto;
      border: 0;
      background: 0;
      -webkit-box-shadow: none;
      box-shadow: none;
      padding: 0;
      [class^='icon-'] {
        &:before {
          .opacity(30,.3);
          font-size:15px;
        }
        &:hover {
          &:before {
            .opacity(70,.7);
          }
        }
      }
    }
  }
}
.email-holder {
  float: left;
  .removeRow {
    margin: 0;
  }
}
#orocrm_contact_form .removeRow {
  text-indent:-999;
  font-size:0;
  line-height:0;
  margin: 0 0 0 15px;
  &:after {
    display:inline-block;
    font:14px/1em 'FontAwesome';
    color:#ddd;
    content: "\f00d";
    text-indent:0;
  }
  &:hover:after {
    color:#888;
  }
}

pre.email-body {
  width: 99%;
  min-height: 5em;
}
iframe.email-body {
  width: 99%;
  min-height: 5em;
  height: 25em;
  #font > #family > .monospace;
  color: @grayDark;
  padding: (@baseLineHeight - 1) / 2;
  margin: 0 0 @baseLineHeight / 2;
  font-size: @baseFontSize - 1; // 14px to 13px
  line-height: @baseLineHeight;
  background-color: #f5f5f5;
  border: 1px solid #ccc; // fallback for IE7-8
  border: 1px solid rgba(0,0,0,.15);
  .border-radius(@baseBorderRadius);
}


// PER PAGE

<<<<<<< HEAD
.icon-skype {
  background-image: url('../../img/skype-ico.png');
  background-position: 0;
  margin-right: 0;
}

.security-row {
  display: inline-block;
  width: 30%;
  margin-bottom:25px;
}

.security-row > div {
  display: inline-block;
  margin-right: 20px;
  text-align: right;
  min-width: 150px;
}

.security-row input[type="checkbox"]{
  margin: 0;
=======
/* Login + Forgot Password */
.login-page { background:#f7f7f7; }
.form-signin {
  margin: 125px auto 40px;
  max-width: 400px;
  padding: 0;
  background: #fff;
  border: 0;
  .border-radius(5px);
  .box-shadow(0 1px 4px rgba(0,0,0,.065));
  .title-box {
    overflow: hidden;
    padding:10px 18px;
    color: #fff;
    .border-radius( 5px 5px 0 0);
    #gradient > .vertical(#47505a, #353d45);
    .divider-vertical {
      float: left;
      background: url("../../img/vertical-divider.png") no-repeat;
      width: 2px;
      height: 28px;
      margin: 0 10px 0;
    }
    .oro-title {
      float: left;
      font-size: 22px;
      line-height: 28px;
      margin: 0;
      text-shadow: 1px 1px 1px #000000;
      filter: dropshadow(color=#000000, offx=1, offy=1);
      a {
        color: #fff;
      }
    }
    .title {
      font: 20px/28px @baseFontFamily;
      margin: 0;
      text-shadow: 1px 1px 1px #000000;
      filter: dropshadow(color=#000000, offx=1, offy=1);
    }
  } // Ends .title-box
  .add-on {
    width:95px;
    height: 36px;
    font: bold 14px/36px @baseFontFamily;
    color: #5b636d;
    #gradient > .vertical(#dde0e3, #d2d7db);
    padding:0 10px;
  }
  input[type="text"],
  input[type="password"] {
    height: 34px;
    font: 14px/36px @baseFontFamily;
    color: #000;
    padding: 0 10px;
    width: 205px;
    border-left-color:#ccc;
  }
  .forgot-pass {
    float: left;
    font-weight: bold;
    margin: 9px 10px 0 0;
  }
  .extra-btn-large {
    height: 32px;
    line-height: 32px;
    min-width: 95px;
    float: left;
  }
  .extra-submit {
    float: right;
  }
  fieldset {
    border: solid @navbarBorder;
    border-width: 0 1px 1px 1px;
    padding: 30px 38px;
    background: #fff;
    .border-radius(0 0 5px 5px);
  }
} // Ends .form-signin

.ui-widget,
.ui-widget input,
.ui-widget select,
.ui-widget textarea,
.ui-widget button {
  font-family:@baseFontFamily !important;
}
.ui-datepicker .ui-state-default,
.ui-datepicker.ui-widget-content .ui-state-default,
.ui-datepicker .ui-widget-header .ui-state-default {
  background:#f7f7f7 !important;
}
.ui-datepicker .ui-widget-header {
  margin:-.2em -.2em 0 -.2em !important;
  background:#eee !important;
  border:none !important;
  border-bottom:1px solid #ddd !important;
  border-radius:0 !important;
  -webkit-border-radius:0 !important;
  -moz-border-radius:0 !important;
>>>>>>> 88ec0232
}<|MERGE_RESOLUTION|>--- conflicted
+++ resolved
@@ -4928,29 +4928,6 @@
 
 // PER PAGE
 
-<<<<<<< HEAD
-.icon-skype {
-  background-image: url('../../img/skype-ico.png');
-  background-position: 0;
-  margin-right: 0;
-}
-
-.security-row {
-  display: inline-block;
-  width: 30%;
-  margin-bottom:25px;
-}
-
-.security-row > div {
-  display: inline-block;
-  margin-right: 20px;
-  text-align: right;
-  min-width: 150px;
-}
-
-.security-row input[type="checkbox"]{
-  margin: 0;
-=======
 /* Login + Forgot Password */
 .login-page { background:#f7f7f7; }
 .form-signin {
@@ -5052,5 +5029,21 @@
   border-radius:0 !important;
   -webkit-border-radius:0 !important;
   -moz-border-radius:0 !important;
->>>>>>> 88ec0232
+}
+
+.security-row {
+  display: inline-block;
+  width: 30%;
+  margin-bottom:25px;
+}
+
+.security-row > div {
+  display: inline-block;
+  margin-right: 20px;
+  text-align: right;
+  min-width: 150px;
+}
+
+.security-row input[type="checkbox"]{
+  margin: 0;
 }