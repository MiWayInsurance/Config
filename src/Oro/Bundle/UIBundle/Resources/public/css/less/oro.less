--- conflicted
+++ resolved
@@ -1906,14 +1906,7 @@
     vertical-align: bottom;
     width: 60px;
   }
-<<<<<<< HEAD
   thead th {
-=======
-  .select-row-cell {
-    width: 60px;
-  }
-  thead th{
->>>>>>> d0dc8d1a
     background-color: #eee;
     padding: 5px 10px;
     #gradient > .vertical(#f5f5f5, #eeeeee);
@@ -2233,43 +2226,6 @@
   .modal-header h3 {
     font:bold 16px/18px 'HelveticaNeue Medium', Arial, Helvetica, sans-serif;
   }
-}
-.oro-modal-normal{
-  background-color: #fff;
-  width: 700px;
-  height: 450px;
-
-  top: 20%;
-  .modal-header{
-    background-color: #303944;
-    border-bottom: 1px solid #303944;
-    padding: 14px 15px 14px 20px;
-    .border-radius(6px 6px 0 0);
-    -webkit-box-shadow:  0px 0px 6px 0px rgba(0, 0, 0, 0.5);
-    box-shadow:  0px 0px 6px 0px rgba(0, 0, 0, 0.5);
-    color: #fff;
-  }
-  .modal-body{
-    color: #444;
-    font-size: 14px;
-    padding-left: 20px;
-    height: 83%;
-  }
-  .modal-header .close{
-    font-size: 25px;
-  }
-  .modal-footer{
-    background: none;
-    text-align: center;
-    border: none;
-    -webkit-box-shadow:  none;
-    box-shadow:  none;
-    padding: 15px 15px 35px;
-  }
-  .modal-header h3{
-    font:bold 16px/18px 'HelveticaNeue Medium', Arial, Helvetica, sans-serif;
-  }
-
 }
 .modal-primary {
   top: 20%;
@@ -2742,15 +2698,10 @@
 .form-signin .form-row a {
 
 }
-
-<<<<<<< HEAD
+.oro-drop.open-filter .filter-criteria.dropdown-menu {
+  min-width: 120px;
+}
 .filter-criteria .oro-action {
-=======
-.oro-drop.open-filter .filter-criteria.dropdown-menu{
-  min-width: 120px;
-}
-.filter-criteria .oro-action{
->>>>>>> d0dc8d1a
   width: 100%;
   margin: 0;
 }
@@ -4395,7 +4346,6 @@
   .border-radius(@baseBorderRadius);
 }
 
-<<<<<<< HEAD
 
 // PER PAGE
 
@@ -4477,19 +4427,4 @@
     background: #fff;
     .border-radius(0 0 5px 5px);
   }
-} // Ends .form-signin
-=======
-.skype-button {
-  padding: 0 5px;
-}
-
-.skype-button:focus, .skype-button:hover {
-  text-decoration: none;
-}
-
-.icon-skype {
-  background-image: url('../../img/skype-ico.png');
-  background-position: 0;
-  margin-right: 0;
-}
->>>>>>> d0dc8d1a
+} // Ends .form-signin