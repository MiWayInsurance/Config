--- conflicted
+++ resolved
@@ -85,11 +85,10 @@
   margin-top: 100px;
 }
 
-<<<<<<< HEAD
 .ui-dialog {
   max-width: 100%;
-=======
+}
+
 #footer {
   display: none;
->>>>>>> 1891b8f8
 }