$(document).ready(function () {
    initLayout();

    /* hide progress bar on page ready in case we don't need hash navigation request*/
    if ((typeof Oro.hashNavigationEnabled == "undefined") ||
        !Oro.hashNavigationEnabled() ||
        !Oro.Navigation.prototype.checkHashForUrl()) {
<<<<<<< HEAD
        if ($('#page-title').size()) {
            document.title = $('#page-title').text();
        }
        hideProgressBar();
=======
            if ($('#page-title').size()) {
                document.title = $('#page-title').text();
            }
            hideProgressBar();
>>>>>>> 01cf85fb
    }

    /* side bar functionality */
    $('div.side-nav').each(function () {
        var myParent = $(this);
        var myParentHolder = $(myParent).parent().height() -18;
        $(myParent).height(myParentHolder);
        /* open close bar */
        $(this).find("span.maximaze-bar").click(function () {
            if (($(myParent).hasClass("side-nav-open")) || ($(myParent).hasClass("side-nav-locked"))) {
                $(myParent).removeClass("side-nav-locked side-nav-open");
                if( $(myParent).hasClass('left-panel')){
                    $(myParent).parent('div.page-container').removeClass('left-locked');
                }else{
                    $(myParent).parent('div.page-container').removeClass('right-locked');
                }
                $(myParent).find('.bar-tools').css({
                    "height": "auto",
                    "overflow" : "visible"
                })
            } else {
                $(myParent).addClass("side-nav-open");
                var openBarHeight = $("div.page-container").height() - 20;
                /* minus top-padding and bottom-padding */
                $(myParent).height(openBarHeight);
                var testBarScroll = $(myParent).find('.bar-tools').height();
                if(openBarHeight < testBarScroll ){
                    $(myParent).find('.bar-tools').height((openBarHeight - 20)).css({
                        "overflow" : "auto"
                    })
                }
            }
        });

        /* lock&unlock bar */
        $(this).find("span.lock-bar").click(function () {
            if ($(this).hasClass("lock-bar-locked")) {
                $(myParent).addClass("side-nav-open")
                    .removeClass("side-nav-locked");
                if( $(myParent).hasClass('left-panel')){
                    $(myParent).parent('div.page-container').removeClass('left-locked');
                }else{
                    $(myParent).parent('div.page-container').removeClass('right-locked');
                }
            } else {
                $(myParent).addClass("side-nav-locked")
                    .removeClass("side-nav-open");
                if( $(myParent).hasClass('left-panel')){
                    $(myParent).parent('div.page-container').addClass('left-locked');
                }else{
                    $(myParent).parent('div.page-container').addClass('right-locked');
                }

            }
            $(this).toggleClass('lock-bar-locked');
        });

        /* open&close popup for bar items when bar is minimized. */
        $(this).find('.bar-tools li').each(function () {
            var myItem = $(this);
            $(myItem).find('.sn-opener').click(function () {
                $(myItem).find("div.nav-box").fadeToggle("slow");
                var overlayHeight = $('#page').height();
                var overlayWidth = $('#page > .wrapper').width();
                $('#bar-drop-overlay').width(overlayWidth).height(overlayHeight);
                $('#bar-drop-overlay').toggleClass('bar-open-overlay');
            });
            $(myItem).find("span.close").click(function () {
                $(myItem).find("div.nav-box").fadeToggle("slow");
                $('#bar-drop-overlay').toggleClass('bar-open-overlay');
            });
            $('#bar-drop-overlay').on({
                click:function () {
                    $(myItem).find("div.nav-box").animate({
                        opacity:0,
                        display:'none'
                    }, function () {
                        $(this).css({
                            opacity:1,
                            display:'none'
                        })
                    });
                    $('#bar-drop-overlay').removeClass('bar-open-overlay');
                }
            });
        });
        /* open content for open bar */
        $(myParent).find('ul.bar-tools > li').each(function(){
            var _barLi = $(this);
            $(_barLi).find('span.open-bar-item').click(function(){
                $(_barLi).find('div.nav-content').slideToggle();
                $(_barLi).toggleClass('open-item');
            });
        });
    })

    /* ============================================================
     *Oro Dropdown close prevent
     * ============================================================ */
    var dropdownToggles = $('.oro-dropdown-toggle');
    dropdownToggles.click(function(e) {
        $(this).parent().toggleClass('open')
    });

    $('html').click(function(e) {
        var $target = $(e.target);
        var clickingTarget = null;
        if ($target.hasClass('dropdown') || $target.hasClass('oro-drop')) {
            clickingTarget = $target;
        } else {
            clickingTarget = $target.closest('.dropdown, .oro-drop');
        }
        clickingTarget.addClass('_currently_clicked');
        $('.open:not(._currently_clicked)').removeClass('open')
        clickingTarget.removeClass('_currently_clicked');
    });
});

function hideProgressBar() {
    if ($('#progressbar').is(':visible')) {
        $('#progressbar').hide();
        $('#page').show();
    }
}

if (typeof Oro !== "undefined") {
    /**
     * Init page layout js and hide progress bar after hash navigation request is completed
     */
    Oro.Events.bind(
        "hash_navigation_request:complete",
        function () {
            hideProgressBar();
            initLayout();
        },
        this
    );
}

/**
 * Js updates
 */
var Oro = Oro || {};
Oro.styleForm = function(container) {
    if ($.isPlainObject($.uniform)) {
        var formElements = container.find('input:file, select:not(.select2-offscreen)');
        formElements.uniform();
        formElements.trigger('uniformInit');
    }
}

function initLayout() {
    Oro.styleForm($(document.body));

    if (typeof($.datepicker) != 'undefined') {
        $('input.datepicker').each(function (index, el) {
            el = $(el);

            el.datepicker({
                dateFormat: el.attr('data-dateformat') ? el.attr('data-dateformat') : 'm/d/y'
            });
        });
    }

    if (typeof($.timepicker) != 'undefined') {
        $('input.datetimepicker').each(function (index, el) {
            el = $(el);

            el.datetimepicker({
                dateFormat: el.attr('data-dateformat') ? el.attr('data-dateformat') : 'm/d/y',
                timeFormat: el.attr('data-timeformat') ? el.attr('data-timeformat') : 'hh:mm tt'
            });
        });
    }

    $('[data-spy="scroll"]').each(function () {
        var $spy = $(this)
        $spy.scrollspy($spy.data())
        var $spy = $(this).scrollspy('refresh');
        $('.scrollspy-nav ul.nav li').removeClass('active');
        $('.scrollspy-nav ul.nav li:first').addClass('active');
    })
    $('[data-toggle="tooltip"]').tooltip();
}

/**
 * Fix for IE8 compatibility
 */
if ( !Date.prototype.toISOString ) {

    ( function() {

        function pad(number) {
            var r = String(number);
            if ( r.length === 1 ) {
                r = '0' + r;
            }
            return r;
        }

        Date.prototype.toISOString = function() {
            return this.getUTCFullYear()
                + '-' + pad( this.getUTCMonth() + 1 )
                + '-' + pad( this.getUTCDate() )
                + 'T' + pad( this.getUTCHours() )
                + ':' + pad( this.getUTCMinutes() )
                + ':' + pad( this.getUTCSeconds() )
                + '.' + String( (this.getUTCMilliseconds()/1000).toFixed(3) ).slice( 2, 5 )
                + 'Z';
        };

    }() );
}<|MERGE_RESOLUTION|>--- conflicted
+++ resolved
@@ -5,17 +5,10 @@
     if ((typeof Oro.hashNavigationEnabled == "undefined") ||
         !Oro.hashNavigationEnabled() ||
         !Oro.Navigation.prototype.checkHashForUrl()) {
-<<<<<<< HEAD
-        if ($('#page-title').size()) {
-            document.title = $('#page-title').text();
-        }
-        hideProgressBar();
-=======
             if ($('#page-title').size()) {
                 document.title = $('#page-title').text();
             }
             hideProgressBar();
->>>>>>> 01cf85fb
     }
 
     /* side bar functionality */
@@ -112,9 +105,9 @@
         });
     })
 
-    /* ============================================================
-     *Oro Dropdown close prevent
-     * ============================================================ */
+/* ============================================================
+ *Oro Dropdown close prevent
+ * ============================================================ */
     var dropdownToggles = $('.oro-dropdown-toggle');
     dropdownToggles.click(function(e) {
         $(this).parent().toggleClass('open')
@@ -132,7 +125,7 @@
         $('.open:not(._currently_clicked)').removeClass('open')
         clickingTarget.removeClass('_currently_clicked');
     });
-});
+ });
 
 function hideProgressBar() {
     if ($('#progressbar').is(':visible')) {
