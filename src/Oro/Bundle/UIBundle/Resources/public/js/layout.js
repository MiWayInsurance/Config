--- conflicted
+++ resolved
@@ -70,11 +70,6 @@
                     handlePopoverMouseout(e, popover);
                 }, 500);
             });
-<<<<<<< HEAD
-=======
-
-        widgetControlInitializer.init(container);
->>>>>>> b980c30d
     };
 
     layout.hideProgressBar = function () {
