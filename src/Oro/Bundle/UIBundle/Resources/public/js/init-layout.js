/*jshint browser: true*/
/*jslint browser: true, nomen: true, vars: true*/
/*global require*/

require(['oro/mediator'], function (mediator) {
    'use strict';
    mediator.once('tab:changed', function () {
        setTimeout(function () {
            // emulates 'document ready state' for selenium tests
            document['page-rendered'] = true;
            mediator.trigger('page-rendered');
        }, 50);
    });
});

require(['jquery', 'underscore', 'oro/translator', 'oro/app', 'oro/mediator', 'oro/layout', 'oro/navigation',
    'oro/delete-confirmation', 'oro/messenger', 'oro/scrollspy', 'bootstrap', 'jquery-ui', 'jquery-ui-timepicker'
    ], function ($, _, __, app, mediator, layout, Navigation, DeleteConfirmation, messenger, scrollspy) {
    'use strict';

    /* ============================================================
     * from layout.js
     * ============================================================ */
    $(function () {
        layout.init();

        /* hide progress bar on page ready in case we don't need hash navigation request*/
        if (!Navigation.isEnabled() || !Navigation.prototype.checkHashForUrl()) {
            if ($('#page-title').size()) {
                document.title = $('#page-title').text();
            }
            layout.hideProgressBar();
        }

        /* side bar functionality */
        $('div.side-nav').each(function () {
            var myParent = $(this),
                myParentHolder = $(myParent).parent().height() - 18;
            $(myParent).height(myParentHolder);
            /* open close bar */
            $(this).find("span.maximaze-bar").click(function () {
                if (($(myParent).hasClass("side-nav-open")) || ($(myParent).hasClass("side-nav-locked"))) {
                    $(myParent).removeClass("side-nav-locked side-nav-open");
                    if ($(myParent).hasClass('left-panel')) {
                        $(myParent).parent('div.page-container').removeClass('left-locked');
                    } else {
                        $(myParent).parent('div.page-container').removeClass('right-locked');
                    }
                    $(myParent).find('.bar-tools').css({
                        "height": "auto",
                        "overflow" : "visible"
                    });
                } else {
                    $(myParent).addClass("side-nav-open");
                    var openBarHeight = $("div.page-container").height() - 20,
                        testBarScroll = $(myParent).find('.bar-tools').height();
                    /* minus top-padding and bottom-padding */
                    $(myParent).height(openBarHeight);
                    if (openBarHeight < testBarScroll) {
                        $(myParent).find('.bar-tools').height((openBarHeight - 20)).css({
                            "overflow" : "auto"
                        });
                    }
                }
            });

            /* lock&unlock bar */
            $(this).find("span.lock-bar").click(function () {
                if ($(this).hasClass("lock-bar-locked")) {
                    $(myParent).addClass("side-nav-open")
                        .removeClass("side-nav-locked");
                    if ($(myParent).hasClass('left-panel')) {
                        $(myParent).parent('div.page-container').removeClass('left-locked');
                    } else {
                        $(myParent).parent('div.page-container').removeClass('right-locked');
                    }
                } else {
                    $(myParent).addClass("side-nav-locked")
                        .removeClass("side-nav-open");
                    if ($(myParent).hasClass('left-panel')) {
                        $(myParent).parent('div.page-container').addClass('left-locked');
                    } else {
                        $(myParent).parent('div.page-container').addClass('right-locked');
                    }

                }
                $(this).toggleClass('lock-bar-locked');
            });

            /* open&close popup for bar items when bar is minimized. */
            $(this).find('.bar-tools li').each(function () {
                var myItem = $(this);
                $(myItem).find('.sn-opener').click(function () {
                    $(myItem).find("div.nav-box").fadeToggle("slow");
                    var overlayHeight = $('#page').height(),
                        overlayWidth = $('#page > .wrapper').width();
                    $('#bar-drop-overlay').width(overlayWidth).height(overlayHeight);
                    $('#bar-drop-overlay').toggleClass('bar-open-overlay');
                });
                $(myItem).find("span.close").click(function () {
                    $(myItem).find("div.nav-box").fadeToggle("slow");
                    $('#bar-drop-overlay').toggleClass('bar-open-overlay');
                });
                $('#bar-drop-overlay').on({
                    click: function () {
                        $(myItem).find("div.nav-box").animate({
                            opacity: 0,
                            display: 'none'
                        }, function () {
                            $(this).css({
                                opacity: 1,
                                display: 'none'
                            });
                        });
                        $('#bar-drop-overlay').removeClass('bar-open-overlay');
                    }
                });
            });
            /* open content for open bar */
            $(myParent).find('ul.bar-tools > li').each(function () {
                var _barLi = $(this);
                $(_barLi).find('span.open-bar-item').click(function () {
                    $(_barLi).find('div.nav-content').slideToggle();
                    $(_barLi).toggleClass('open-item');
                });
            });
        });

        /* ============================================================
         * Oro Dropdown close prevent
         * ============================================================ */
        var dropdownToggles = $('.oro-dropdown-toggle');
        dropdownToggles.click(function (e) {
            var $parent = $(this).parent().toggleClass('open');
            if ($parent.hasClass('open')) {
                $parent.find('input[type=text]').first().focus().select();
            }
        });
        $('body').on('focus.dropdown.data-api', '[data-toggle=dropdown]', _.debounce(function (e) {
            $(e.target).parent().find('input[type=text]').first().focus();
        }, 10));

        var openDropdownsSelector = '.dropdown.open, .dropdown .open, .oro-drop.open, .oro-drop .open';
        $('html').click(function (e) {
            var $target = $(e.target),
                clickingTarget = null;
            if ($target.hasClass('dropdown') || $target.hasClass('oro-drop')) {
                clickingTarget = $target;
            } else {
                clickingTarget = $target.closest('.dropdown, .oro-drop');
            }
            $(openDropdownsSelector).not(clickingTarget).removeClass('open');
        });

        $('#main-menu').mouseover(function () {
            $(openDropdownsSelector).removeClass('open');
        });
    });

    /**
     * Init page layout js and hide progress bar after hash navigation request is completed
     */
    mediator.bind("hash_navigation_request:complete", function () {
        layout.hideProgressBar();
        layout.init();
    });

    /* ============================================================
     * from height_fix.js
     * ============================================================ */
    (function () {
        /* dynamic height for central column */
        var anchor = $('#bottom-anchor'),
            content = false;

        var initializeContent = function () {
            if (!content) {
                content = $('.scrollable-container').filter(':parents(.ui-widget)');
                if (!app.isMobile()) {
                    content.css('overflow', 'auto');
                } else {
                    content.css('overflow', 'hidden');
                    content.last().css('overflow-y', 'auto');
                }

                $('.scrollable-substructure').css({
                    'padding-bottom': '0px',
                    'margin-bottom': '0px'
                });
            }
        };

        var adjustHeight = function () {
            initializeContent();

            var debugBar = $('.sf-toolbar');
            var debugBarHeight = debugBar.length && debugBar.is(':visible') ? debugBar.height() : 0;
            var anchorTop = anchor.position().top;
            var footerHeight = $('#footer').height();
            var fixContent = 1;

            $(content.get().reverse()).each(function (pos, el) {
                el = $(el);
                el.height(anchorTop - el.position().top - footerHeight - debugBarHeight + fixContent);
            });

<<<<<<< HEAD
            scrollspy.adjust();
=======
            layout.adjustScrollspy();

            var fixDialog = 2;
            var dialogContainerBottom = $('.sf-toolbar').height() + $('#footer').height();

            $('#dialog-extend-fixed-container').css({
                position: 'fixed',
                bottom: dialogContainerBottom + fixDialog,
                zIndex: 9999
            });
>>>>>>> c9e7e84a
        };

        var tries = 0;
        var waitForDebugBar = function () {
            var debugBar = $('.sf-toolbar');
            if (debugBar.children().length) {
                window.setTimeout(adjustHeight, 500);
            } else if (tries < 100) {
                tries += 1;
                window.setTimeout(waitForDebugBar, 500);
            }
        };

        var adjustReloaded = function () {
            content = false;
            adjustHeight();
        };

        if (!anchor.length) {
            anchor = $('<div id="bottom-anchor"/>')
                .css({
                    position: 'fixed',
                    bottom: '0',
                    left: '0',
                    width: '1px',
                    height: '1px'
                })
                .appendTo($(document.body));
        }

        mediator.once("page-rendered", function () {
            var debugBar = $('.sf-toolbar');
            if (debugBar.length) {
                waitForDebugBar();
            } else {
                adjustHeight();
            }
        });

        $(window).on('resize', adjustHeight);

        mediator.bind("hash_navigation_request:complete", adjustReloaded);

        mediator.bind('layout:adjustHeight', adjustHeight);
    }());

    /* ============================================================
     * from form_buttons.js
     * ============================================================ */
    $(document).on('click', '.action-button', function () {
        var actionInput = $('input[name = "input_action"]');
        actionInput.val($(this).attr('data-action'));
        $('#' + actionInput.attr('data-form-id')).submit();
    });

    /* ============================================================
     * from remove.confirm.js
     * ============================================================ */
    $(function () {
        $(document).on('click', '.remove-button', function (e) {
            var confirm,
                el = $(this),
                message = el.data('message');

            confirm = new DeleteConfirmation({
                content: message
            });

            confirm.on('ok', function () {
                var navigation = Navigation.getInstance();
                if (navigation) {
                    navigation.loadingMask.show();
                }

                $.ajax({
                    url: el.data('url'),
                    type: 'DELETE',
                    success: function (data) {
                        el.trigger('removesuccess');
                        messenger.addMessage('success', el.data('success-message'), {'hashNavEnabled': Navigation.isEnabled()});
                        if (el.data('redirect')) {
                            $.isActive(true);
                            if (navigation) {
                                navigation.setLocation(el.data('redirect'));
                            } else {
                                window.location.href = el.data('redirect');
                            }
                        } else if (navigation) {
                            navigation.loadingMask.hide();
                        }
                    },
                    error: function () {
                        if (navigation) {
                            navigation.loadingMask.hide();
                        }

                        messenger.notificationMessage(
                            'error',
                            el.data('error-message') ||  __('Unexpected error occured. Please contact system administrator.')
                        );
                    }
                });
            });
            confirm.open();

            return false;
        });
    });

    /* ============================================================
     * from form/collection.js'
     * ============================================================ */
    $(document).on('click', '.add-list-item', function (e) {
        e.preventDefault();
        var cList  = $(this).siblings('.collection-fields-list'),
            widget = cList.attr('data-prototype').replace(/__name__/g, cList.children().length),
            data = $('<div/>').html(widget);

        data.children().appendTo(cList);
        /* temporary solution need add init only for new created row */
        layout.styleForm(data);
        /* temporary solution finish */
    });

    $(document).on('click', '.removeRow', function (e) {
        e.preventDefault();
        $(this).parents('*[data-content]').remove();
    });
});<|MERGE_RESOLUTION|>--- conflicted
+++ resolved
@@ -204,10 +204,7 @@
                 el.height(anchorTop - el.position().top - footerHeight - debugBarHeight + fixContent);
             });
 
-<<<<<<< HEAD
             scrollspy.adjust();
-=======
-            layout.adjustScrollspy();
 
             var fixDialog = 2;
             var dialogContainerBottom = $('.sf-toolbar').height() + $('#footer').height();
@@ -217,7 +214,6 @@
                 bottom: dialogContainerBottom + fixDialog,
                 zIndex: 9999
             });
->>>>>>> c9e7e84a
         };
 
         var tries = 0;
