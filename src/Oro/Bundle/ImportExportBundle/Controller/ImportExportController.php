--- conflicted
+++ resolved
@@ -2,7 +2,6 @@
 
 namespace Oro\Bundle\ImportExportBundle\Controller;
 
-use Oro\Bundle\ImportExportBundle\Context\ContextInterface;
 use Symfony\Bundle\FrameworkBundle\Controller\Controller;
 use Symfony\Component\HttpFoundation\BinaryFileResponse;
 use Symfony\Component\HttpFoundation\File\UploadedFile;
@@ -18,22 +17,17 @@
 
 use Sensio\Bundle\FrameworkExtraBundle\Configuration\Route;
 use Sensio\Bundle\FrameworkExtraBundle\Configuration\Template;
-<<<<<<< HEAD
-
-use Oro\Bundle\UserBundle\Annotation\Acl;
-use Oro\Bundle\UserBundle\Annotation\AclAncestor;
-=======
+
 use Oro\Bundle\SecurityBundle\Annotation\AclAncestor;
->>>>>>> 0af0540a
-
 use Oro\Bundle\BatchBundle\Entity\JobInstance;
 use Oro\Bundle\BatchBundle\Entity\JobExecution;
 use Oro\Bundle\BatchBundle\Job\BatchStatus;
+use Oro\Bundle\ImportExportBundle\Context\ContextInterface;
 use Oro\Bundle\ImportExportBundle\Processor\ProcessorRegistry;
 use Oro\Bundle\ImportExportBundle\Job\JobExecutor;
 use Oro\Bundle\ImportExportBundle\File\FileSystemOperator;
 
-class ImportExportController extends FOSRestController
+class ImportExportController extends Controller
 {
     /**
      * @Route("/import", name="oro_importexport_import_form")
@@ -61,7 +55,7 @@
                 $uploadedFile = $data['file'];
                 $processorAlias = $data['processor'];
 
-                $tmpFileName = $this->generateTmpFileName($processorAlias, 'csv');
+                $tmpFileName = $this->getFileSystemOperator()->generateTemporaryFileName($processorAlias, 'csv');
                 $uploadedFile->move(dirname($tmpFileName), basename($tmpFileName));
 
                 $this->get('session')->set($this->getImportFileSessionKey($processorAlias), $tmpFileName);
@@ -80,7 +74,7 @@
         );
     }
 
-    protected function getImportFileSessionKey($alias)
+	protected function getImportFileSessionKey($alias)
     {
         return 'oro_importexport_import_' . $alias;
     }
@@ -154,6 +148,14 @@
         );
     }
 
+//    /**
+//     * @Rest\Get("/import/validate/{processorAlias}", defaults={"_format"="json"})
+//     * @ApiDoc(description="Validate entity import", resource=true)
+//     * @AclAncestor("oro_importexport_import")
+//     *
+//     * @param string $processorAlias
+//     * @return Response
+//     */
     /**
      * @Route("/export/instant/{processorAlias}", name="oro_importexport_export_instant")
      * @AclAncestor("oro_importexport_import")
@@ -225,40 +227,10 @@
         return $response;
     }
 
-<<<<<<< HEAD
-    protected function generateTranslationLabel($type, $job, $alias)
-    {
-        /** @var TranslatorInterface $translator */
-        $translator = $this->get('translator');
-        $actionId = sprintf('%s.%s.%s.%s', JobExecutor::CONNECTOR_NAME, $type, $job, $alias);
-
-        return $translator->trans($actionId);
-    }
-
-    protected function generateTmpFileName($filePrefix, $fileExtension = 'tmp')
-    {
-        $importExportDir = $this->getImportExportTmpDir();
-
-        do {
-            $fileName = sprintf(
-                '%s%s%s.%s',
-                $importExportDir,
-                DIRECTORY_SEPARATOR,
-                preg_replace('~\W~', '_', uniqid($filePrefix . '_', true)),
-                $fileExtension
-            );
-        } while (file_exists($fileName));
-
-        return $fileName;
-    }
-
-    protected function getImportExportTmpDir()
-=======
     /**
      * @return ProcessorRegistry
      */
     protected function getProcessorRegistry()
->>>>>>> 0af0540a
     {
         return $this->get('oro_importexport.processor.registry');
     }
@@ -270,8 +242,6 @@
     {
         return $this->get('oro_importexport.job_executor');
     }
-<<<<<<< HEAD
-=======
 
     /**
      * @return FileSystemOperator
@@ -280,5 +250,4 @@
     {
         return $this->get('oro_importexport.file.file_system_operator');
     }
->>>>>>> 0af0540a
 }