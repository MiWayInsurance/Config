<?php

namespace Oro\Bundle\TranslationBundle\Provider;

use Doctrine\ORM\EntityManager;
use Psr\Log\LoggerInterface;
use Psr\Log\NullLogger;

use Symfony\Component\Finder\Finder;
use Symfony\Component\Yaml\Yaml;

use Oro\Bundle\TranslationBundle\Entity\Translation;

class TranslationServiceProvider
{
    /** @var AbstractAPIAdapter */
    protected $adapter;

    /** @var JsTranslationDumper */
    protected $jsTranslationDumper;

    /** @var NullLogger */
    protected $logger;

    /** @var string */
    protected $rootDir;

    /** @var EntityManager */
    protected $em;

    /**
     * @param AbstractAPIAdapter  $adapter
     * @param JsTranslationDumper $jsTranslationDumper
     * @param string              $rootDir
     * @param EntityManager       $em
     */
    public function __construct(
        AbstractAPIAdapter $adapter,
        JsTranslationDumper $jsTranslationDumper,
        $rootDir,
        EntityManager $em
    ) {
        $this->adapter             = $adapter;
        $this->jsTranslationDumper = $jsTranslationDumper;
        $this->rootDir             = $rootDir;
        $this->em                  = $em;

        $this->setLogger(new NullLogger());
    }

    /**
     * Loop through the generated files in $dir and merge them with downloaded in $targetDir
     * merge generated files over downloaded and upload result back to remote
     *
     * @param string $dir
     *
     * @return mixed
     */
    public function update($dir)
    {
        $pathToSave = sys_get_temp_dir() . DIRECTORY_SEPARATOR . 'oro-trans' . DIRECTORY_SEPARATOR . 'update.zip';
        $targetDir  = dirname($pathToSave);
        if (!is_dir($targetDir)) {
            mkdir($targetDir, 0777, true);
        }
        $targetDir = $targetDir . DIRECTORY_SEPARATOR . 'en' . DIRECTORY_SEPARATOR;

<<<<<<< HEAD
        $isDownloaded = $this->download($pathToSave, [], 'en', false);
=======
        $isDownloaded = $this->download($pathToSave, ['en'], false);
>>>>>>> 8f744d3c
        if (!$isDownloaded) {
            return false;
        }

        $finder = Finder::create()->files()->name('*.yml')->in($dir);
        foreach ($finder->files() as $fileInfo) {
            $localContents = file($fileInfo);
            $remoteFile    = $targetDir . $fileInfo->getRelativePathname();

            if (file_exists($remoteFile)) {
                $remoteContents = file($remoteFile);
                array_shift($remoteContents); // remove dashes from the beginning of file
            } else {
                $remoteContents = [];
            }

            $content = array_unique(array_merge($remoteContents, $localContents));
            $content = implode('', $content);

            $remoteDir = dirname($remoteFile);
            if (!is_dir($remoteDir)) {
                mkdir($remoteDir, 0777, true);
            }
            file_put_contents($remoteFile, $content);
        }

        $result = $this->upload($targetDir, 'update');
        $this->cleanup($targetDir);

        return $result;
    }

    /**
     * Upload translations
     *
     * @param string $dir
     * @param string $mode
     *
     * @return mixed
     */
    public function upload($dir, $mode = 'add')
    {
        $finder = Finder::create()->files()->name('*.yml')->in($dir);

        /** $file \SplFileInfo */
        $files = array();
        foreach ($finder->files() as $file) {
            // crowdin understand only "/" as directory separator :)
            $apiPath         = str_replace(array($dir, DIRECTORY_SEPARATOR), array('', '/'), (string)$file);
            $files[$apiPath] = (string)$file;
        }

        return $this->adapter->upload($files, $mode);
    }

    /**
     * @param string      $pathToSave path to save translations
     * @param array       $projects   project names
     * @param null|string $locale
     * @param bool        $toApply    whether apply download packs or not
     *
     * @throws \RuntimeException
     * @return bool
     */
    public function download($pathToSave, array $projects, $locale = null, $toApply = true)
    {
        $targetDir = dirname($pathToSave);
        if (!is_dir($targetDir)) {
            mkdir($targetDir, 0777, true);
        } else {
            $this->cleanup($targetDir);
        }

        $isDownloaded = $this->adapter->download($pathToSave, $projects, $locale);
        try {
            $isExtracted  = $this->unzip(
                $pathToSave,
                is_null($locale) ? $targetDir : rtrim($targetDir, DIRECTORY_SEPARATOR) . DIRECTORY_SEPARATOR . $locale
            );
        } catch (\RuntimeException $e) {
            // try to check possible error messages in file
            if ($e->getCode() === \ZipArchive::ER_NOZIP) {
                $this->adapter->parseResponse(file_get_contents($pathToSave));
            }

            throw $e;
        }

        // TODO: consider move this in crowdin adapter or remove
        if ($locale == 'en') {
            // check and fix exported file names, replace $locale_XX locale in file names to $locale
            $this->renameFiles('.en_US.', '.en.', $targetDir);
        }

        if ($isExtracted) {
            unlink($pathToSave);
        }

        if ($toApply && $isExtracted) {
            //$applyDir = $this->getTmpDir('trans_');
            $appliedLocales = $this->apply(
                $this->rootDir . DIRECTORY_SEPARATOR . 'Resources' . DIRECTORY_SEPARATOR,
                //$applyDir,
                $targetDir
            );

            //$this->dumpToDb($applyDir);
            if ($appliedLocales) {
                // $this->cleanup($targetDir);
                $this->jsTranslationDumper->dumpTranslations($appliedLocales);
            }
        }

        return $isExtracted && $isDownloaded;
    }

    /**
     * @param string $targetDir
     */
    protected function dumpToDb($targetDir)
    {
        $iterator = new \RecursiveIteratorIterator(
            new \RecursiveDirectoryIterator($targetDir, \FilesystemIterator::SKIP_DOTS),
            \RecursiveIteratorIterator::LEAVES_ONLY
        );

        $repo = $this->em->getRepository('OroTranslationBundle:Translation');
        $this->em->beginTransaction();

        foreach ($iterator as $fileInfo) {
            try {
                $strings = Yaml::parse($fileInfo);
            } catch (\Exception $e) {
                $this->logger->error(sprintf('Can\'t parse yaml %s', $fileInfo));
                continue;
            }

            if (preg_match('#^([\.]+)\.([\w_]+)\.yml$#', $fileInfo->getFilename(), $match)) {
                $locale = $match;
                $domain = $match;
            } else {
                continue;
            }

            foreach ($strings as $key => $item) {
                $value = $repo->findValue($key, $locale, $domain);

                if (!$value) {
                    $value = new Translation();
                    $value->setDomain($domain)
                        ->setKey($key)
                        ->setLocale($locale)
                        ->setValue($item);
                }

                try {
                    $this->em->persist($value);
                } catch (\Exception $e) {
                    $a = 2;
                }
            }
        }

        $this->em->commit();
    }

    /**
     * @param string $find    find string in file name
     * @param string $replace replacement
     * @param string $dir     where to search
     */
    protected function renameFiles($find, $replace, $dir)
    {
        $finder = Finder::create()->files()->name('*.yml')->in($dir);

        /** $file \SplFileInfo */
        foreach ($finder->files() as $file) {
            rename($file, str_replace($find, $replace, $file));
        }
    }

    /**
     * @param string $file
     * @param string $path
     *
     * @return bool
     * @throws \RuntimeException
     */
    protected function unzip($file, $path)
    {
        $zip = new \ZipArchive();
        $res = $zip->open($file);

        $zipErrors = [
            \ZipArchive::ER_EXISTS => 'File already exists.',
            \ZipArchive::ER_INCONS => 'Zip archive inconsistent.',
            \ZipArchive::ER_INVAL  => 'Invalid argument.',
            \ZipArchive::ER_MEMORY => 'Malloc failure.',
            \ZipArchive::ER_NOENT  => 'No such file.',
            \ZipArchive::ER_NOZIP  => 'Not a zip archive.',
            \ZipArchive::ER_OPEN   => 'Can\'t open file.',
            \ZipArchive::ER_READ   => 'Read error.',
            \ZipArchive::ER_SEEK   => 'Seek error.',
        ];

        if ($res !== true) {
            throw new \RuntimeException($zipErrors[$res], $res);
        }

        $isExtracted = $zip->extractTo($path);
        if (!$isExtracted) {
            throw new \RuntimeException(sprintf('Pack %s can\'t be extracted', $file));
        }

        $isClosed = $zip->close();
        if (!$isClosed) {
            throw new \RuntimeException(sprintf('Pack %s can\'t be closed', $file));
        }

        return true;
    }

    /**
     * Cleanup directory
     *
     * @param string $targetDir
     */
    protected function cleanup($targetDir)
    {
        $iterator = new \RecursiveIteratorIterator(
            new \RecursiveDirectoryIterator($targetDir, \FilesystemIterator::SKIP_DOTS),
            \RecursiveIteratorIterator::CHILD_FIRST
        );

        foreach ($iterator as $path) {
            $path->isFile() ? unlink($path->getPathname()) : rmdir($path->getPathname());
        }
    }

    /**
     * Apply downloaded and extracted language packs to Symfony, in app/Resources dir
     * Returns applied locale codes
     *
     * @param string $targetDir
     * @param string $sourceDir
     *
     * @return array
     */
    protected function apply($targetDir, $sourceDir)
    {
        $iterator = new \RecursiveIteratorIterator(
            new \RecursiveDirectoryIterator($sourceDir, \FilesystemIterator::SKIP_DOTS),
            \RecursiveIteratorIterator::SELF_FIRST
        );

        $appliedLocales = [];
        foreach ($iterator as $fileInfo) {
            if ($iterator->getDepth() < 1) {
                continue;
            }

            // clear target path
            $target = $targetDir . preg_replace(
                '#(' . $sourceDir . '[/|\\\]+[^/\\\]+[/|\\\]+)#',
                '',
                $fileInfo->getPathname()
            );

            // get locale from path
            $locale = str_replace(
                '-',
                '_',
                preg_replace('#' . $sourceDir . '[/|\\\]+([^/]+)[/|\\\]+.*#', '$1', $fileInfo->getPathname())
            );

            $appliedLocales[$locale] = $locale;

            if ($fileInfo->isDir() && !file_exists($target)) {
                mkdir($target);
            }

            $isMultiLine = false;
            if (!$fileInfo->isFile()) {
                continue;
            }

            rename($fileInfo->getPathname(), $target);
            $this->fixAppliedString($target, $isMultiLine);
        }

        return $appliedLocales;
    }

    /**
     * @param $target
     * @param $isMultiLine
     */
    protected function fixAppliedStrings($target, $isMultiLine)
    {
        $contents = file($target);
        // remove first dashes line
        if (isset($contents[0]) && trim($contents[0]) == '---') {
            array_shift($contents);
        }

        // fix downloaded translations
        foreach ($contents as $i => $line) {
            $line = explode(':', $line);

            if (!isset($line[0]) || count($line) != 2 || $isMultiLine) {
                continue;
            }

            $key = $line[0];
            if (in_array($key[0], ['"', "'"])) {
                $lineQuote = $key[0];
            } else {
                $lineQuote = '';
            }

            // check if it's starting multiline string
            $isMultiLine = trim($line[1])[0] == '|';

            $key = trim($key, '"\'');
            if (strpos($key, '"') !== false) {
                $key = "'" . $key . "'";
            } else {
                $key = $lineQuote . $key . $lineQuote;
            }
            $contents[$i] = $key . ':' . $line[1];
        }

        file_put_contents(
            $target,
            trim(implode('', $contents))
        );
    }

    /**
     * @param APIAdapterInterface $adapter
     */
    public function setAdapter(APIAdapterInterface $adapter)
    {
        $this->adapter = $adapter;
    }

    /**
     * @return AbstractAPIAdapter
     */
    public function getAdapter()
    {
        return $this->adapter;
    }

    /**
     * Sets a logger
     *
     * @param LoggerInterface $logger
     */
    public function setLogger(LoggerInterface $logger)
    {
        $this->logger = $logger;

        $this->adapter->setLogger($this->logger);
        $this->jsTranslationDumper->setLogger($this->logger);
    }

    /**
     * @param string $prefix
     *
     * @return string
     */
    protected function getTmpDir($prefix)
    {
        $path = rtrim(sys_get_temp_dir(), DIRECTORY_SEPARATOR) . DIRECTORY_SEPARATOR;
        $path = $path . ltrim(uniqid($prefix), DIRECTORY_SEPARATOR);

        if (!is_dir($path)) {
            mkdir($path, 0777, true);
        }

        return $path;
    }
}<|MERGE_RESOLUTION|>--- conflicted
+++ resolved
@@ -65,11 +65,7 @@
         }
         $targetDir = $targetDir . DIRECTORY_SEPARATOR . 'en' . DIRECTORY_SEPARATOR;
 
-<<<<<<< HEAD
         $isDownloaded = $this->download($pathToSave, [], 'en', false);
-=======
-        $isDownloaded = $this->download($pathToSave, ['en'], false);
->>>>>>> 8f744d3c
         if (!$isDownloaded) {
             return false;
         }
