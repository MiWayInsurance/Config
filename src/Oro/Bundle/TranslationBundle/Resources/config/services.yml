--- conflicted
+++ resolved
@@ -6,9 +6,9 @@
     oro_translation.database_translation.metadata.cache.class:  Oro\Bundle\TranslationBundle\Translation\OrmTranslationMetadataCache
     oro_translation.listener.request.class:                     Oro\Bundle\TranslationBundle\EventListener\RequestListener
 
-    oro_translation.service_provider.class: Oro\Bundle\TranslationBundle\Provider\TranslationServiceProvider
+    oro_translation.service_provider.class:                     Oro\Bundle\TranslationBundle\Provider\TranslationServiceProvider
 
-    oro_translation.adapter.class: Oro\Bundle\TranslationBundle\Provider\CrowdinAdapter
+    oro_translation.adapter.class:                              Oro\Bundle\TranslationBundle\Provider\CrowdinAdapter
 
 services:
     oro_translation.controller:
@@ -26,7 +26,6 @@
         tags:
             - { name: translation.extractor, alias: oro_translation_php_extractor }
 
-<<<<<<< HEAD
     oro_translation.service_provider:
         class: %oro_translation.service_provider.class%
         arguments:
@@ -36,7 +35,7 @@
         class: %oro_translation.adapter.class%
         arguments:
             - %oro_translation.api.crowdin.endpoint%
-=======
+
     oro_translation.database_translation.metadata.cache:
         class: %oro_translation.database_translation.metadata.cache.class%
         arguments:
@@ -61,5 +60,4 @@
             - @translator
             - @oro_translation.database_translation.metadata.cache
         tags:
-            - { name: kernel.event_listener, event: kernel.request, method: onKernelRequest}
->>>>>>> 942ef106
+            - { name: kernel.event_listener, event: kernel.request, method: onKernelRequest}