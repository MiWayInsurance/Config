--- conflicted
+++ resolved
@@ -257,13 +257,8 @@
         $dummyDate = new \DateTime();
         $timezone = $dummyDate->format('P');
 
-<<<<<<< HEAD
-        $expectedOutput = 'startTime=, endTime=, updatedTime=, status=2, '.
-            'exitStatus=[UNKNOWN] , exitDescription=[], job=[]';
-=======
         $expectedOutput = 'startTime=, endTime=, updatedTime=, status=2, exitStatus=[UNKNOWN] , '.
             'exitDescription=[], job=[]';
->>>>>>> a6214d21
 
         $this->assertEquals($expectedOutput, (string) $this->jobExecution);
     }
