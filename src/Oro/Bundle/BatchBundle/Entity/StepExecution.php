--- conflicted
+++ resolved
@@ -7,6 +7,7 @@
 use Oro\Bundle\BatchBundle\Item\ExecutionContext;
 use Oro\Bundle\BatchBundle\Job\BatchStatus;
 use Oro\Bundle\BatchBundle\Job\ExitStatus;
+use Oro\Bundle\BatchBundle\Item\ItemReaderInterface;
 
 /**
  * Batch domain object representation the execution of a step. Unlike
@@ -125,40 +126,16 @@
     /**
      * @var array
      *
-<<<<<<< HEAD
-     * @ORM\Column(name="errors", type="array", nullable=true)
-     */
-    private $errors = null;
-=======
      * @ORM\Column(name="errors", type="array")
      */
     private $errors = array();
->>>>>>> 06d0f6b0
 
     /**
      * @var array
      *
-<<<<<<< HEAD
-     * @ORM\Column(name="reader_warnings", type="array", nullable=true)
-=======
      * @ORM\Column(name="warnings", type="array")
->>>>>>> 06d0f6b0
      */
     private $warnings = array();
-
-    /**
-     * @var array
-     *
-     * @ORM\Column(name="filter_warnings", type="array", nullable=true)
-     */
-    private $filterWarnings = array();
-
-    /**
-     * @var array
-     *
-     * @ORM\Column(name="writer_warnings", type="array", nullable=true)
-     */
-    private $writerWarnings = array();
 
     /**
      * Constructor with mandatory properties.
@@ -276,35 +253,6 @@
     }
 
     /**
-<<<<<<< HEAD
-     * Add a reader warning
-     *
-     * @param string $reader
-     * @param string $message
-     * @param mixed  $data
-     */
-    public function addReaderWarning($reader, $message, $data)
-    {
-        $this->readerWarnings[] = array(
-            'reader' => $reader,
-            'reason' => $message,
-            'data'   => $data,
-        );
-    }
-
-    /**
-     * Get the reader warnings
-     *
-     * @return array[]
-     */
-    public function getReaderWarnings()
-    {
-        return $this->readerWarnings;
-    }
-
-    /**
-=======
->>>>>>> 06d0f6b0
      * Returns the current number of items written for this execution
      *
      * @return the current number of items written for this execution
@@ -337,35 +285,6 @@
     }
 
     /**
-<<<<<<< HEAD
-     * Add a writer warning
-     *
-     * @param string $writer
-     * @param string $message
-     * @param mixed  $data
-     */
-    public function addWriterWarning($writer, $message, $data)
-    {
-        $this->writerWarnings[] = array(
-            'writer' => $writer,
-            'reason' => $message,
-            'data'   => $data,
-        );
-    }
-
-    /**
-     * Get the writer warnings
-     *
-     * @return array[]
-     */
-    public function getWriterWarnings()
-    {
-        return $this->writerWarnings;
-    }
-
-    /**
-=======
->>>>>>> 06d0f6b0
      * Returns the current number of items filtered out of this execution
      *
      * @return the current number of items filtered out of this execution
@@ -376,35 +295,6 @@
     }
 
     /**
-     * Add a filter warning
-     *
-     * @param string $filter
-     * @param string $message
-     * @param mixed  $data
-     */
-    public function addFilterWarning($filter, $message, $data)
-    {
-        $this->filterWarnings[] = array(
-            'filter' => $filter,
-            'reason' => $message,
-            'data'   => $data,
-        );
-    }
-
-    /**
-<<<<<<< HEAD
-     * Get the filter warnings
-     *
-     * @return array[]
-     */
-    public function getFilterWarnings()
-    {
-        return $this->filterWarnings;
-    }
-
-    /**
-=======
->>>>>>> 06d0f6b0
      * @return flag to indicate that an execution should halt
      */
     public function isTerminateOnly()
@@ -524,11 +414,23 @@
     /**
      * Accessor for the execution context information of the enclosing job.
      *
-     * @return JobExecution that was used to start this step execution.
+     * @return the that was used to start this step execution.
+     *
      */
     public function getJobExecution()
     {
         return $this->jobExecution;
+    }
+
+    /**
+     * @param JobExecution $jobExecution
+     * @return StepExecution
+     */
+    public function setJobExecution(JobExecution $jobExecution)
+    {
+        $this->jobExecution = $jobExecution;
+
+        return $this;
     }
 
     /**
@@ -583,8 +485,6 @@
         return $this->errors;
     }
 
-<<<<<<< HEAD
-=======
     /**
      * Add a warning
      *
@@ -611,7 +511,6 @@
         return $this->warnings;
     }
 
->>>>>>> 06d0f6b0
     /**
      * To string
      * @return string
