--- conflicted
+++ resolved
@@ -3,7 +3,6 @@
 namespace Oro\Bundle\BatchBundle\Step;
 
 use Symfony\Component\Validator\Constraints as Assert;
-
 use Oro\Bundle\BatchBundle\Entity\StepExecution;
 use Oro\Bundle\BatchBundle\Item\ItemReaderInterface;
 use Oro\Bundle\BatchBundle\Item\ItemProcessorInterface;
@@ -144,16 +143,6 @@
      */
     public function setConfiguration(array $config)
     {
-<<<<<<< HEAD
-        if (array_key_exists('reader', $config)) {
-            $this->getReader()->setConfiguration($config['reader']);
-        }
-        if (array_key_exists('processor', $config)) {
-            $this->getProcessor()->setConfiguration($config['processor']);
-        }
-        if (array_key_exists('writer', $config)) {
-            $this->getWriter()->setConfiguration($config['writer']);
-=======
         if ($this->reader instanceof AbstractConfigurableStepElement && !empty($config['reader'])) {
             $this->reader->setConfiguration($config['reader']);
         }
@@ -164,7 +153,6 @@
 
         if ($this->writer instanceof AbstractConfigurableStepElement && !empty($config['writer'])) {
             $this->writer->setConfiguration($config['writer']);
->>>>>>> 84c360dc
         }
     }
 
