<?php

namespace Oro\Bundle\TestFrameworkBundle\Tests\Selenium;

use Oro\Bundle\TestFrameworkBundle\Pages\Objects\Login;

class UsersTest extends \PHPUnit_Extensions_Selenium2TestCase
{
    protected $coverageScriptUrl = PHPUNIT_TESTSUITE_EXTENSION_SELENIUM_TESTS_URL_COVERAGE;

    protected function setUp()
    {
        $this->setHost(PHPUNIT_TESTSUITE_EXTENSION_SELENIUM_HOST);
        $this->setPort(intval(PHPUNIT_TESTSUITE_EXTENSION_SELENIUM_PORT));
        $this->setBrowser(PHPUNIT_TESTSUITE_EXTENSION_SELENIUM2_BROWSER);
        $this->setBrowserUrl(PHPUNIT_TESTSUITE_EXTENSION_SELENIUM_TESTS_URL);
    }

    protected function tearDown()
    {
        $this->cookie()->clear();
    }

     /**
     * @return string
     */
    public function testCreateUser()
    {
        $username = 'User_'.mt_rand();

        $login = new Login($this);
        $login->setUsername(PHPUNIT_TESTSUITE_EXTENSION_SELENIUM_LOGIN)
            ->setPassword(PHPUNIT_TESTSUITE_EXTENSION_SELENIUM_PASS)
            ->submit()
            ->openUsers()
            ->add()
            ->assertTitle('Create User - Users - Users Management - System')
            ->setUsername($username)
            ->enable()
            ->setOwner('Main')
            ->setFirstpassword('123123q')
            ->setSecondpassword('123123q')
            ->setFirstname('First_'.$username)
            ->setLastname('Last_'.$username)
            ->setEmail($username.'@mail.com')
            ->setRoles(array('Manager'))
            ->save()
            ->assertMessage('User saved')
            ->toGrid()
            ->close()
            ->assertTitle('Users - Users Management - System');

        return $username;
    }

    /**
     * @depends testCreateUser
     * @param $username
     * @return string
     */
    public function testUpdateUser($username)
    {
        $newUsername = 'Update_' . $username;

        $login = new Login($this);
        $login->setUsername(PHPUNIT_TESTSUITE_EXTENSION_SELENIUM_LOGIN)
            ->setPassword(PHPUNIT_TESTSUITE_EXTENSION_SELENIUM_PASS)
            ->submit()
            ->openUsers()
            ->filterBy('Username', $username)
            ->open(array($username))
            ->edit()
            ->assertTitle('Edit Last_' . $username . ', First_' . $username . ' - Users - Users Management - System')
            ->setUsername($newUsername)
            ->setFirstname('First_' . $newUsername)
            ->setLastname('Last_' . $newUsername)
            ->save()
            ->assertMessage('User saved')
            ->toGrid()
            ->assertTitle('Users - Users Management - System')
            ->close();

        return $newUsername;
    }

    /**
     * @depends testUpdateUser
     * @param $username
     */
    public function testHistoryWindow($username)
    {
        $login = new Login($this);
        $login->setUsername(PHPUNIT_TESTSUITE_EXTENSION_SELENIUM_LOGIN)
            ->setPassword(PHPUNIT_TESTSUITE_EXTENSION_SELENIUM_PASS)
            ->submit()
            ->openUsers()
            ->filterBy('Username', $username)
            ->open(array($username))
            ->checkHistoryWindow()
            ->close();
    }

    /**
     * @depends testUpdateUser
     * @param $username
     */
    public function testDeleteUser($username)
    {
        $login = new Login($this);
        $login->setUsername(PHPUNIT_TESTSUITE_EXTENSION_SELENIUM_LOGIN)
            ->setPassword(PHPUNIT_TESTSUITE_EXTENSION_SELENIUM_PASS)
            ->submit()
            ->openUsers()
            ->filterBy('Username', $username)
            ->open(array($username))
            ->delete()
<<<<<<< HEAD
            ->assertTitle('Users - System')
            ->assertMessage('Item deleted');
=======
            ->assertTitle('Users - Users Management - System')
            ->assertMessage('User was successfully deleted');
>>>>>>> b2c6a4c4

        $login->openUsers()
            ->filterBy('Username', $username)
            ->assertNoDataMessage('No user was found to match your search');
    }
}<|MERGE_RESOLUTION|>--- conflicted
+++ resolved
@@ -114,13 +114,8 @@
             ->filterBy('Username', $username)
             ->open(array($username))
             ->delete()
-<<<<<<< HEAD
-            ->assertTitle('Users - System')
-            ->assertMessage('Item deleted');
-=======
             ->assertTitle('Users - Users Management - System')
-            ->assertMessage('User was successfully deleted');
->>>>>>> b2c6a4c4
+            ->assertMessage('User deleted');
 
         $login->openUsers()
             ->filterBy('Username', $username)
