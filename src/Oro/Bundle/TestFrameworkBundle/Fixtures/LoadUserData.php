<?php
namespace Oro\Bundle\TestFrameworkBundle\Fixtures;

use Doctrine\Common\Collections\ArrayCollection;
use Doctrine\Common\DataFixtures\AbstractFixture;
use Doctrine\Common\DataFixtures\OrderedFixtureInterface;
use Doctrine\Common\Persistence\ObjectManager;

use Symfony\Component\DependencyInjection\ContainerAwareInterface;
use Symfony\Component\DependencyInjection\ContainerInterface;

use Oro\Bundle\FlexibleEntityBundle\Model\AbstractAttributeOption;
use Oro\Bundle\FlexibleEntityBundle\Model\AbstractAttribute;
use Oro\Bundle\FlexibleEntityBundle\Model\AbstractFlexible;
use Oro\Bundle\FlexibleEntityBundle\Model\FlexibleValueInterface;

use Oro\Bundle\UserBundle\Entity\UserApi;
use Oro\Bundle\UserBundle\Entity\UserManager;

class LoadUserData extends AbstractFixture implements ContainerAwareInterface, OrderedFixtureInterface
{
    /**
     * @var ContainerInterface
     */
    private $container;

    public function setContainer(ContainerInterface $container = null)
    {
        $this->container = $container;
    }

    public function load(ObjectManager $manager)
    {
        /** @var UserManager $userManager */
        $userManager = $this->container->get('oro_user.manager');

        $admin  = $manager
            ->getRepository('OroUserBundle:User')
            ->findOneBy(array('username' => 'admin'));

        if (!$admin) {

            $this->loadAttributes($userManager);

            $admin = $userManager->createUser();

            $role  = $manager
                ->getRepository('OroUserBundle:Role')
                ->findOneBy(array('role' => 'ROLE_ADMINISTRATOR'));
            $group = $manager
                ->getRepository('OroUserBundle:Group')
                ->findOneBy(array('name' => 'Administrators'));

            $unit = $manager
                ->getRepository('OroOrganizationBundle:BusinessUnit')
                ->findOneBy(array('name' => 'Main'));
            $admin
                ->setUsername('admin')
                ->setPlainPassword('admin')
                ->setFirstname('John')
                ->setLastname('Doe')
                ->setEmail('admin@example.com')
                ->addRole($role)
                ->addGroup($group)
                ->setBusinessUnits(
                    new ArrayCollection(array($unit))
                )
                ->setOwner($unit);
        }

        $api   = new UserApi();
        $api->setApiKey('admin_api_key')
            ->setUser($admin);
<<<<<<< HEAD

        $admin
            ->setUsername('admin')
            ->setPlainPassword('admin')
            ->setFirstName('John')
            ->setLastName('Doe')
            ->setEmail('admin@example.com')
            ->setApi($api)
            ->addRole($role)
            ->addGroup($group)
            ->setBusinessUnits(
                new ArrayCollection(array($unit))
            )
            ->setOwner($unit);
=======
        $admin->setApi($api);
>>>>>>> db327b22

        $this->addReference('default_user', $admin);

        $userManager->updateUser($admin);
    }

    /**
     * Load attributes
     *
     * @param UserManager $entityManager
     * @return void
     */
    public function loadAttributes($entityManager)
    {
        $this->assertHasRequiredAttributes($entityManager, array('company', 'gender'));
    }

    /**
     * Asserts required attributes were created
     *
     * @param UserManager $entityManager
     * @param array $attributeCodes
     * @throws \LogicException
     */
    private function assertHasRequiredAttributes($entityManager, $attributeCodes)
    {
        foreach ($attributeCodes as $attributeCode) {
            if (!$this->findAttribute($entityManager, $attributeCode)) {
                throw new \LogicException(
                    sprintf(
                        'Attribute "%s" is missing, please load "%s" fixture before',
                        $attributeCode,
                        'Acme\Bundle\DemoBundle\DataFixtures\ORM\LoadUserAttrData'
                    )
                );
            }
        }
    }

    /**
     * Finds an attribute
     *
     * @param UserManager $entityManager
     * @param string $attributeCode
     * @return AbstractAttribute
     */
    private function findAttribute($entityManager, $attributeCode)
    {
        return $entityManager->getRepository()->findAttributeByCode($attributeCode);
    }

    /**
     * Sets a flexible attribute value as option with given value
     *
     * @param UserManager $entityManager
     * @param AbstractFlexible $flexibleEntity
     * @param string $attributeCode
     * @param string $value
     * @return void
     * @throws \LogicException
     */
    private function setFlexibleAttributeValueOption(
        $entityManager,
        AbstractFlexible $flexibleEntity,
        $attributeCode,
        $value
    ) {
        if ($attribute = $this->findAttribute($entityManager, $attributeCode)) {
            $option = $this->findAttributeOptionWithValue($entityManager, $attribute, $value);
            $this->getFlexibleValueForAttribute($entityManager, $flexibleEntity, $attribute)->setOption($option);
        } else {
            throw new \LogicException(sprintf('Cannot set value, attribute "%s" is missing', $attributeCode));
        }
    }

    /**
     * Sets a flexible attribute value
     *
     * @param UserManager $entityManager
     * @param AbstractFlexible $flexibleEntity
     * @param string $attributeCode
     * @param string $value
     * @return void
     * @throws \LogicException
     */
    private function setFlexibleAttributeValue($entityManager, AbstractFlexible $flexibleEntity, $attributeCode, $value)
    {
        if ($attribute = $this->findAttribute($entityManager, $attributeCode)) {
            $this->getFlexibleValueForAttribute($entityManager, $flexibleEntity, $attribute)->setData($value);
        } else {
            throw new \LogicException(sprintf('Cannot set value, attribute "%s" is missing', $attributeCode));
        }
    }

    /**
     * Finds an attribute option with value
     *
     * @param UserManager $entityManager
     * @param AbstractAttribute $attribute
     * @param string $value
     * @return AbstractAttributeOption
     * @throws \LogicException
     */
    private function findAttributeOptionWithValue($entityManager, AbstractAttribute $attribute, $value)
    {
        /** @var $options \Oro\Bundle\FlexibleEntityBundle\Entity\AttributeOption[] */
        $options = $entityManager->getAttributeOptionRepository()->findBy(
            array('attribute' => $attribute)
        );

        $selectedOption = null;
        foreach ($options as $option) {
            if ($value == $option->getOptionValue()->getValue()) {
                return $option;
            }
        }

        throw new \LogicException(sprintf('Cannot find attribute option with value "%s"', $value));
    }

    /**
     * Gets or creates a flexible value for attribute
     *
     * @param UserManager $entityManager
     * @param AbstractFlexible $flexibleEntity
     * @param AbstractAttribute $attribute
     * @return FlexibleValueInterface
     */
    private function getFlexibleValueForAttribute(
        $entityManager,
        AbstractFlexible $flexibleEntity,
        AbstractAttribute $attribute
    ) {
        $flexibleValue = $flexibleEntity->getValue($attribute->getCode());
        if (!$flexibleValue) {
            $flexibleValue = $entityManager->createFlexibleValue();
            $flexibleValue->setAttribute($attribute);
            $flexibleEntity->addValue($flexibleValue);
        }
        return $flexibleValue;
    }

    /**
     * Persist object
     *
     * @param UserManager $entityManager
     * @param mixed $object
     * @return void
     */
    private function persist($entityManager, $object)
    {
        $entityManager->getStorageManager()->persist($object);
    }

    /**
     * Flush objects
     *
     * @param UserManager $entityManager
     * @return void
     */
    private function flush($entityManager)
    {
        $entityManager->getStorageManager()->flush();
    }

    public function getOrder()
    {
        return 110;
    }
}<|MERGE_RESOLUTION|>--- conflicted
+++ resolved
@@ -71,24 +71,7 @@
         $api   = new UserApi();
         $api->setApiKey('admin_api_key')
             ->setUser($admin);
-<<<<<<< HEAD
-
-        $admin
-            ->setUsername('admin')
-            ->setPlainPassword('admin')
-            ->setFirstName('John')
-            ->setLastName('Doe')
-            ->setEmail('admin@example.com')
-            ->setApi($api)
-            ->addRole($role)
-            ->addGroup($group)
-            ->setBusinessUnits(
-                new ArrayCollection(array($unit))
-            )
-            ->setOwner($unit);
-=======
         $admin->setApi($api);
->>>>>>> db327b22
 
         $this->addReference('default_user', $admin);
 
