--- conflicted
+++ resolved
@@ -45,12 +45,7 @@
             ->findOneBy(array('name' => 'Main'));
 
         if (!$admin) {
-<<<<<<< HEAD
-=======
-
->>>>>>> d8a5c3e1
             $admin = $userManager->createUser();
-
             $admin
                 ->setUsername('admin')
                 ->addRole($role)
