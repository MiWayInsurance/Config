--- conflicted
+++ resolved
@@ -108,11 +108,7 @@
         }
         var saveData = _.omit(this.options, ['dialogOptions', 'el', 'model']);
         if (!saveData.url) {
-<<<<<<< HEAD
-            saveData.el = $('<div/>').append(this.$el.clone ? this.$el.clone() : this.$el).html();
-=======
             saveData.el = Backbone.$('<div/>').append(this.$el.clone()).html();
->>>>>>> 133583cf
         }
         saveData.dialogOptions = {};
         _.each(this.options.dialogOptions, function(val, key) {
@@ -173,7 +169,6 @@
             this.options.dialogOptions.stateChange = _.bind(this.handleStateChange, this);
             this.widget = Backbone.$('<div/>').append(this.$el).dialog(this.options.dialogOptions);
         } else {
-<<<<<<< HEAD
             this.widget.html(this.dialogContent);
         }
 
@@ -207,10 +202,6 @@
                 content.outerHeight(this.widget.height() - this.contentTop);
             }
             this.widget.on("dialogresize", _.bind(this.adjustHeight, this));
-
-=======
-            this.widget.html(this.$el);
->>>>>>> 133583cf
         }
         Oro.widget.Abstract.prototype.show.apply(this);
     },
