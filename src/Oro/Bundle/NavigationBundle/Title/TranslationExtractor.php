<?php

namespace Oro\Bundle\NavigationBundle\Title;

use Symfony\Component\Routing\Router;
use Symfony\Component\Translation\MessageCatalogue;
use Symfony\Component\Translation\Extractor\ExtractorInterface;

use Oro\Bundle\NavigationBundle\Provider\TitleServiceInterface;

class TranslationExtractor implements ExtractorInterface
{
    /** @var TitleServiceInterface */
    private $titleService;

    /** @var Router */
    private $router;

    /** @var string */
    private $prefix;

    /**
     * @param TitleServiceInterface $titleService
     * @param Router                $router
     */
    public function __construct(TitleServiceInterface $titleService, Router $router)
    {
        $this->titleService = $titleService;
        $this->router       = $router;
    }

    /**
     * Extract titles for translation
     *
     * @param string           $directory
     * @param MessageCatalogue $catalogue
     *
     * @return MessageCatalogue
     */
    public function extract($directory, MessageCatalogue $catalogue)
    {
        $routes = $this->getRoutesByBundleDir($directory);

        $titles = $this->titleService->getStoredTitlesRepository()->getTitles($routes);

        foreach ($titles as $titleRecord) {
            $catalogue->set($titleRecord['shortTitle'], $this->prefix . $titleRecord['shortTitle']);
            $catalogue->set($titleRecord['title'], $this->prefix . $titleRecord['title']);
        }

        return $catalogue;
    }

    /**
     * Get routes by bundle dir
     *
     * @param string $dir
     *
     * @return array|Router
     */
    public function getRoutesByBundleDir($dir)
    {
        $routes = $this->router->getRouteCollection()->all();

        $resultRoutes = array();
        /** @var \Symfony\Component\Routing\Route $route */
        foreach ($routes as $name => $route) {
<<<<<<< HEAD
            $bundleName = $this->getBundleNameFromString($route->getDefault('_controller'));
            if ($this->getBundleNameFromString($dir) == $bundleName) {
=======
            if ($this->getBundleNameFromString($dir) ==
                $this->getBundleNameFromString($route->getDefault('_controller'))
            ) {
>>>>>>> 3dd4ffc3
                $resultRoutes[] = $name;
            }
        }

        return $resultRoutes;
    }

    /**
     * @param string $string
     *
     * @return bool|string
     */
    public function getBundleNameFromString($string)
    {
        $bundleName = false;
        if (preg_match('#[/|\\\]([\w]+Bundle)[/|\\\]#', $string, $match)) {
            $bundleName = $match[1];
        }

        return $bundleName;
    }

    /**
     * Set prefix for translated strings
     *
     * @param string $prefix
     */
    public function setPrefix($prefix)
    {
        $this->prefix = $prefix;
    }
}<|MERGE_RESOLUTION|>--- conflicted
+++ resolved
@@ -65,14 +65,9 @@
         $resultRoutes = array();
         /** @var \Symfony\Component\Routing\Route $route */
         foreach ($routes as $name => $route) {
-<<<<<<< HEAD
-            $bundleName = $this->getBundleNameFromString($route->getDefault('_controller'));
-            if ($this->getBundleNameFromString($dir) == $bundleName) {
-=======
             if ($this->getBundleNameFromString($dir) ==
                 $this->getBundleNameFromString($route->getDefault('_controller'))
             ) {
->>>>>>> 3dd4ffc3
                 $resultRoutes[] = $name;
             }
         }
