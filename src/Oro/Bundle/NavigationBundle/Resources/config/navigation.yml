--- conflicted
+++ resolved
@@ -4,12 +4,8 @@
             template: 'OroNavigationBundle:Menu:application_menu.html.twig'
             currentClass: 'active'
             ancestorClass: 'active'
-<<<<<<< HEAD
-            rootClass: 'nav nav-multilevel'
             allow_safe_labels: true
-=======
             rootClass: 'nav nav-multilevel oroplatform-menu'
->>>>>>> ed99e5eb
         dots_menu:
             template: 'OroNavigationBundle:Menu:dots_menu.html.twig'
         shortcuts:
