--- conflicted
+++ resolved
@@ -1,12 +1,6 @@
 {% extends bap.layout %}
 
-<<<<<<< HEAD
 {% block title %}{{ 'oro.navigation.help.title'|trans }}{% endblock %}
-{% block page_container %}
-<div class="container-fluid">
-=======
-{% block title %}{% trans %}How to use Pinbar{% endtrans %}{% endblock %}
->>>>>>> 9c37409a
 {% block content %}
 <div class="container-fluid">
     <div class="clearfix">
