var Oro = Oro || {};
/**
 * Router for hash navigation
 *
 * @class   Oro.Navigation
 * @extends Oro.Router
 */
Oro.Navigation = Backbone.Router.extend({

    /**
     * Hash navigation enabled/disabled flag
     */
    enabled: true,

    /**
     * links - Selector for all links that will be processed by hash navigation
     * scrollLinks - Selector for anchor links
     * forms - Selector for all forms that will be processed by hash navigation
     * content - Selector for ajax response content area
     * container - Selector for main content area
     * loadingMask - Selector for loading spinner
     * searchDropdown - Selector for dropdown with search results
     * menuDropdowns - Selector for 3 dots menu and user dropdowns
     * pinbarHelp - Selector for pinbars help link
     * historyTab - Selector for history 3 dots menu tab
     * mostViwedTab - Selector for most viewed 3 dots menu tab
     * flashMessages - Selector for system messages block
     * menu - Selector for system main menu
     * breadcrumb - Selector for breadcrumb block
     * pinButton - Selector for pin, close and favorite buttons div
     *
     * @property
     */
    selectors: {
        links:          'a:not([href^=#],[href^=javascript],[href^=mailto],[href^=skype]),span[data-url]',
        scrollLinks:    'a[href^=#]',
        forms:          'form',
        content:        '#content',
        container:      '#container',
        loadingMask:    '.hash-loading-mask',
        searchDropdown: '#search-div',
        menuDropdowns:  '.pin-menus.dropdown, .nav .dropdown',
        pinbarHelp:     '.pin-bar-empty',
        historyTab:     '#history-content',
        mostViewedTab:  '#mostviewed-content',
        flashMessages:  '#flash-messages',
        menu:           '#main-menu',
        breadcrumb:     '#breadcrumb',
        pinButton:      '#pin-button-div'
    },
    selectorCached: {},

    /** @property {Oro.LoadingMask} */
    loadingMask: '',

    /** @property {String} */
    baseUrl: '',

    /** @property {String} */
    headerId: '',

    /** @property {Object} */
    headerObject: '',

    /**
     * State data for grids
     *
     * @property
     */
    encodedStateData: '',

    /**
     * Url part
     *
     * @property
     */
    url: '',

    /** @property {Oro.DatagridRouter} */
    gridRoute: '',

    /** @property */
    routes: {
        "(url=*page)(|g/*encodedStateData)": "defaultAction",
        "g/*encodedStateData": "gridChangeStateAction"
    },

    /**
     * Flag whether to use states cache for current page load
     */
    useCache: false,

    skipAjaxCall: false,

    skipGridStateChange: false,

    maxCachedPages: 10,

    contentCache: [],

    contentCacheUrls: [],

    tempCache: '',

    formState: '',

    cacheTimer: null,

    confirmModal: null,

    notificationMessage: null,

    outdatedMessage: '',

    /**
     * Routing default action
     *
     * @param {String} page
     * @param {String} encodedStateData
     */
    defaultAction: function(page, encodedStateData) {
        this.beforeDefaultAction();
        this.encodedStateData = encodedStateData;
        this.url = page;
        if (!this.url) {
            this.url = window.location.href.replace(this.baseUrl, '');
        }
        if (!this.skipAjaxCall) {
            this.loadPage();
        }
        this.skipAjaxCall = false;
    },

    beforeDefaultAction: function() {
        //reset pagestate restore flag in case we left the page
        if (this.url !== this.getHashUrl(false, true)) {
            Oro.pagestate.needServerRestore = true;
        }
    },

    /**
     * Routing grid state changed action
     *
     * @param encodedStateData
     */
    gridChangeStateAction: function(encodedStateData) {
        this.encodedStateData = encodedStateData;
    },

    /**
     *  Changing state for grid
     */
    gridChangeState: function() {
        if (!this.getCachedData() && this.gridRoute && this.encodedStateData && this.encodedStateData.length) {
            this.gridRoute.changeState(this.encodedStateData);
        }
    },

    /**
     * Initialize hash navigation
     *
     * @param options
     */
    initialize: function(options) {
        for (var selector in this.selectors) if (this.selectors.hasOwnProperty(selector)) {
            this.selectorCached[selector] = $(this.selectors[selector]);
        }

        options = options || {};
        if (!options.baseUrl) {
            throw new TypeError("'baseUrl' is required");
        }

        this.baseUrl =  options.baseUrl;
        this.headerId = options.headerId;
        var header = {};
        header[this.headerId] = true;
        this.headerObject = header;
        if (window.location.hash === '') {
            //skip ajax page refresh for the current page
            this.skipAjaxCall = true;
        }

        this.init();

        Backbone.Router.prototype.initialize.apply(this, arguments);
    },

    /**
     * Ajax call for loading page content
     */
    loadPage: function() {
        if (this.url) {
            this.beforeRequest();
            var cacheData;
            if (cacheData = this.getCachedData()) {
                this.tempCache = cacheData;
                this.handleResponse(cacheData, {fromCache: true});
                this.validatePageCache(cacheData);
                this.afterRequest();
            } else {
                var pageUrl = this.baseUrl + this.url;

                if (this.encodedStateData) {
                    var state = Oro.PageableCollection.prototype.decodeStateData(this.encodedStateData);
                    var collection = new Oro.PageableCollection({}, {inputName: state.gridName});

                    var stringState = collection.processQueryParams({}, state);
                    this.skipGridStateChange = true;
                } else {
                    var stringState = [];
                    this.skipGridStateChange = false;
                }

                var useCache = this.useCache;
                $.ajax({
                    url: pageUrl,
                    headers: this.headerObject,
                    data: stringState,
                    beforeSend: function( xhr ) {
                        //remove standard ajax header because we already have a custom header sent
                        xhr.setRequestHeader('X-Requested-With', {toString: function(){ return ''; }});
                    },

                    error: _.bind(this.processError, this),

                    success: _.bind(function (data, textStatus, jqXHR) {
                        if (!cacheData) {
                            this.handleResponse(data);
                            this.updateDebugToolbar(jqXHR);
                            this.afterRequest();
                        }
                        if (useCache) {
                            this.addCurrentPageToCache();
                        }
                    }, this)
                });
            }
        }
    },

    /**
     * Restore form state from cache
     *
     * @param cacheData
     */
    restoreFormState: function(cacheData) {
        var formState = {};
        if (this.formState) {
            formState = this.formState;
        } else if (cacheData.states) {
            formState = cacheData.states.getObjectCache('form');
        }
        if (formState['form_data'] && formState['form_data'].length) {
            Oro.pagestate.updateState(formState['form_data']);
            Oro.pagestate.restore();
            Oro.pagestate.needServerRestore = false;
        }
    },

    initCacheTimer: function() {
        this.clearCacheTimer();
        this.cacheTimer = setInterval(_.bind(function() {
            var cacheData = this.getCachedData();
            if (cacheData) {
                this.validateMd5Request(cacheData);
                //this.validateGridStates(cacheData);
            }
        }, this), 5000);
    },

    clearCacheTimer: function() {
        clearInterval(this.cacheTimer);
    },

    /**
     * Validate page cache comparing cached content md5 with the one from server
     *
     * @param cacheData
     */
    validateMd5Request: function(cacheData) {
        var pageUrl = this.baseUrl + this.url;
        var url = this.url;
        var params = {};
        params[this.headerId] = true;
        params['hash-navigation-md5'] = true;
        $.ajax({
            url: pageUrl,
            data: params,
            error: _.bind(function (jqXHR, textStatus, errorThrown) {
            }, this),

            success: _.bind(function (data, textStatus, jqXHR) {
                if (this.getCorrectedData(data).content_md5 !== cacheData.content_md5) {
                    this.showOutdatedMessage(url);
                }
            }, this)
        });
    },

    /**
     * Validate grid state based on grid collection
     *
     * @param cacheData
     */
    validateGridStates: function(cacheData) {
        if (cacheData.states) {
            var formState = cacheData.states.getObjectCache('form');
            var girdState = cacheData.states.getObjectCache('grid');
            //grid states on form pages are not validated
            if (girdState['collection'] && !formState['form_data']) {
                var collection = girdState['collection'].clone();
                var cachedCollection = girdState['collection'];
                var url = this.url;
                var options = {ignoreSaveStateInUrl: true};
                /**
                 * Comparing cached collection with fetched from server
                 */
                options.success = _.bind(function () {
                    if (!_.isEqual(cachedCollection.toJSON(),collection.toJSON())) {
                        this.showOutdatedMessage(url);
                    }
                }, this);
                collection.fetch(options);
            }
        }
    },

    /**
     * Validate page cache to check if its up to date. Comparing grid state(if any) and content md5
     *
     * @param cacheData
     */
    validatePageCache: function(cacheData) {
        this.validateGridStates(cacheData);
        this.validateMd5Request(cacheData);
    },

    /**
     * Show "refresh page" message
     *
     * @param url
     */
    showOutdatedMessage: function(url) {
        this.clearCacheTimer();
        if (this.useCache && this.url == url) {
            if (this.notificationMessage) {
                this.notificationMessage.close();
            }
            var message = _.__("Content of the page is outdated, please %click here% to refresh the page");
            this.outdatedMessage = message.replace(/%(.*)%/,"<span class='page-refresh'>$1</span>");
            this.notificationMessage = Oro.NotificationMessage('warning', this.outdatedMessage);
        }
    },

    /**
     * Update debug toolbar.
     *
     * @param jqXHR
     */
    updateDebugToolbar: function(jqXHR) {
        var debugBarToken = jqXHR.getResponseHeader('x-debug-token');
        var entryPoint = window.location.pathname;
        if (entryPoint.indexOf('.php') !== -1) {
            entryPoint = entryPoint.substr(0, entryPoint.indexOf('.php') + 4);
        }
        if(debugBarToken) {
            var url = entryPoint + '/_wdt/' + debugBarToken;
            $.get(
                this.baseUrl + url,
                _.bind(function(data) {
                    var dtContainer = $('<div class="sf-toolbar" id="sfwdt' + debugBarToken + '" style="display: block;" data-sfurl="' + url + '"/>');
                    dtContainer.html(data);
                    var scrollable = $('.scrollable-container:last');
                    var container = scrollable.length ? scrollable : this.selectorCached['container'];
                    if (!container.closest('body').length) {
                        container = $(document.body);
                    }
                    $('.sf-toolbar').remove();
                    container.append(dtContainer);
                }, this)
            );
        }
    },

    /**
     * Save page content to temp cache
     *
     * @param data
     */
    savePageToCache: function(data) {
        this.tempCache = {};
        this.tempCache = _.clone(data);
        this.tempCache.states = Oro.deepClone(Oro.pageCacheStates);
    },

    /**
     * Add current page to permanent cache
     */
    addCurrentPageToCache: function() {
        var url = this.getHashUrl();
        this.clearPageCache(this.removePageStateParam(url));
        this.contentCacheUrls.push(this.removePageStateParam(url));
        this.contentCache[this.contentCacheUrls.length - 1] = this.tempCache;
    },

    /**
     * Get cache data for url
     * @param url
     * @return {*}
     */
    getCachedData: function(url) {
        if (this.useCache) {
            if (_.isUndefined(url)) {
                url = this.getHashUrl();
            }
            var i;
            if ((i = _.indexOf(this.contentCacheUrls, this.removePageStateParam(url))) !== -1) {
                if (this.contentCache[i]) {
                    return this.contentCache[i];
                }
            }
        }
        return false;
    },

    /**
     * Save page content to cache
     *
     * @param objectName
     * @param state
     */
    updateCachedContent: function(objectName, state) {
        if (this.tempCache.states) {
            this.tempCache.states.saveObjectCache(objectName, state);
        }
    },

    /**
     * Reorder cache history to put current page to the end
     *
     * @param pos
     */
    reorderCache: function(pos) {
        var tempUrl = this.contentCacheUrls[pos];
        var tempContent = this.contentCache[pos];
        for (var i = pos + 1; i < this.contentCacheUrls.length; i++) {
            this.contentCacheUrls[i - 1] = this.contentCacheUrls[i];
        }
        this.contentCacheUrls[this.contentCacheUrls.length - 1] = tempUrl;
        for (i = pos + 1; i < this.contentCache.length; i++) {
            this.contentCache[i - 1] = this.contentCache[i];
        }
        this.contentCache[this.contentCacheUrls.length - 1] = tempContent;
    },

    /**
     * Clear cache data
     *
     * @param url
     */
    clearPageCache: function(url) {
        if (!_.isUndefined(url)) {
            url = this.removePageStateParam(url);
            var j = _.indexOf(this.contentCacheUrls, url);
            if (j !== -1) {
                this.contentCacheUrls.splice(j, 1);
                this.contentCache.splice(j, 1);
            }
        } else {
            this.contentCacheUrls = [];
            this.contentCache = [];
        }
    },

    /**
     * Remove restore params from url
     *
     * @param url
     * @return {String|XML|void}
     */
    removePageStateParam: function(url) {
        return url.replace(/[\?&]restore=1/g,'');
    },

    /**
     * Init
     */
    init: function() {
        /**
         * Processing all links in grid after grid load
         */
        Oro.Events.bind(
            "grid_load:complete",
            function (collection) {
                this.updateCachedContent('grid', {'collection': collection});
                var pinbarView = Oro.Registry.getElement('pinbar_view');
                if (pinbarView) {
                    var item = pinbarView.getItemForCurrentPage(true);
                    if (item.length && this.useCache) {
                        this.addCurrentPageToCache();
                    }
                }
                this.processClicks($('.grid-container').find(this.selectors.links));
            },
            this
        );

        /**
         * Loading grid collection from cache
         */
        Oro.Events.bind(
            "datagrid_collection_set_after",
            function (datagridCollection) {
                var data = this.getCachedData();
                if (data.states) {
                    var girdState = data.states.getObjectCache('grid');
                    if (girdState['collection']) {
                        datagridCollection.collection = girdState['collection'].clone();
                    } else {
                        girdState['collection'] = datagridCollection.collection;
                    }
                } else { //updating temp cache with collection
                    this.updateCachedContent('grid', {'collection': datagridCollection.collection});
                }
            },
            this
        );

        /**
         * Trigger updateState event for grid collection if page was loaded from cache
         */
        Oro.Events.bind(
            "datagrid_filters:rendered",
            function (collection) {
                if (this.getCachedData() && this.encodedStateData) {
                    collection.trigger('updateState', collection);
                }
            },
            this
        );

        /**
         * Clear page cache for unpinned page
         */
        Oro.Events.bind(
            "pinbar_item_remove_before",
            function (item) {
                var url = this.removeGridParams(item.get('url'));
                this.clearPageCache(url);
            },
            this
        );

        /**
         * Add "pinned" page to cache
         */
        Oro.Events.bind(
            "pinbar_item_minimized",
            function () {
                this.useCache = true;
                this.addCurrentPageToCache();
            },
            this
        );

        /**
         * Add "pinned" page to cache
         */
        Oro.Events.bind(
            "pagestate_collected",
            function (pagestateModel) {
                this.updateCachedContent('form', {'form_data': pagestateModel.get('pagestate').data});
                if (this.useCache) {
                    this.addCurrentPageToCache();
                }
            },
            this
        );

        /**
         * Processing navigate action execute
         */
        Oro.Events.bind(
            "grid_action:navigateAction:preExecute",
            function (action, options) {
                this.setLocation(action.getLink());

                options.doExecute = false;
            },
            this
        );

        /**
         * Checking for grid route and updating it's state
         */
        Oro.Events.bind(
            "grid_route:loaded",
            function (route) {
                this.gridRoute = route;
                if (!this.skipGridStateChange) {
                    this.gridChangeState();
                }
            },
            this
        );

        /**
         * Processing links in 3 dots menu after item is added (e.g. favourites)
         */
        Oro.Events.bind(
            "navigaion_item:added",
            function (item) {
                this.processClicks(item.find(this.selectors.links));
            },
            this
        );

        /**
         * Processing links in search result dropdown
         */
        Oro.Events.bind(
            "top_search_request:complete",
            function () {
                this.processClicks($(this.selectorCached.searchDropdown).find(this.selectors.links));
            },
            this
        );

        /**
         * Processing pinbar help link
         */
        Oro.Events.bind(
            "pinbar_help:shown",
            function () {
                this.processClicks(this.selectors.pinbarHelp);
            },
            this
        );

        this.confirmModal = new Oro.BootstrapModal({
            title: _.__('Refresh Confirmation'),
            content: _.__('Your local changes will be lost. Are you sure you want to refresh the page?'),
            okText: _.__('Ok, got it.'),
            className: 'modal modal-primary',
            okButtonClass: 'btn-primary btn-large',
            cancelText: _.__('Cancel')
        });
        this.confirmModal.on('ok', _.bind(function() {
            this.refreshPage();
        }, this));

        $(document).on('click', '.page-refresh', _.bind(function() {
                var data = this.getCachedData();
                var formState;
                if (data.states) {
                    formState = data.states.getObjectCache('form');
                    /**
                     *  saving form state for future restore after content refresh, uncomment after new page states logic is
                     *  implemented
                     */
                    //this.formState = formState;
                }
                if (formState && formState['form_data'].length) {
                    this.confirmModal.open();
                } else {
                    this.refreshPage();
                }
            }, this)
        );

        /**
         * Processing all links
         */
        this.processClicks(this.selectorCached.links);
        this.disableEmptyLinks(this.selectorCached.menu.find(this.selectors.scrollLinks));

        this.processForms(this.selectors.forms);
        this.processAnchors(this.selectorCached.container.find(this.selectors.scrollLinks));

        this.loadingMask = new Oro.LoadingMask();
        this.renderLoadingMask();
    },

    /**
     *  Triggered before hash navigation ajax request
     */
    beforeRequest: function() {
        this.loadingMask.show();
        this.gridRoute = ''; //clearing grid router
        this.tempCache = '';
        clearInterval(this.cacheTimer);
        if (this.notificationMessage) {
            this.notificationMessage.close();
        }
        /**
         * Backbone event. Fired before navigation ajax request is started
         * @event hash_navigation_request:start
         */
        Oro.Events.trigger("hash_navigation_request:start", this);
    },

    /**
     *  Triggered after hash navigation ajax request
     */
    afterRequest: function() {
        this.formState = '';
        this.initCacheTimer();
    },

    /**
     * Renders loading mask.
     *
     * @protected
     */
    renderLoadingMask: function() {
        this.selectorCached.loadingMask.append(this.loadingMask.render().$el);
        this.loadingMask.hide();
    },

    refreshPage: function() {
        this.clearPageCache(this.url);
        this.loadPage();
    },

    /**
     * Clearing content area with native js, prevents freezing of firefox with firebug enabled
     */
    clearContainer: function() {
        document.getElementById('container').innerHTML = '';
    },

    /**
     * Remove grid state params from url
     * @param url
     */
    removeGridParams: function(url) {
        return url.split('#g')[0];
    },

    /**
     * Make data more bulletproof.
     *
     * @param {String} rawData
     * @returns {Object}
     * @param prevPos
     */
    getCorrectedData: function(rawData, prevPos) {
        if (_.isUndefined(prevPos)) {
            prevPos = -1;
        }
        rawData = $.trim(rawData);
        var jsonStartPos = rawData.indexOf('{', prevPos + 1);
        var additionalData = '';
        var dataObj = null;
        if (jsonStartPos > 0) {
            additionalData = rawData.substr(0, jsonStartPos);
            var data = rawData.substr(jsonStartPos);
            try {
                dataObj = $.parseJSON(data);
            } catch (err) {
                return this.getCorrectedData(rawData, jsonStartPos);
            }
        } else if (jsonStartPos === 0) {
            dataObj = $.parseJSON(rawData);
        } else {
            throw "Unexpected content format";
        }

        if (additionalData) {
            additionalData = '<div class="alert alert-info fade in top-messages"><a class="close" data-dismiss="alert" href="#">&times;</a>'
                + '<div class="message">' + additionalData + '</div></div>';
        }

        if (dataObj.content !== undefined) {
            dataObj.content = additionalData + dataObj.content;
        }

        return dataObj;
    },

    /**
     * Handling ajax response data. Updating content area with new content, processing title and js
     *
     * @param {String} rawData
     * @param options
     */
    handleResponse: function (rawData, options) {
        if (_.isUndefined(options)) {
            options = {};
        }
        try {
            var data = rawData;
            if (!options.fromCache) {
                data = (rawData.indexOf('http') === 0) ? {'redirect': true, 'fullRedirect': true, 'location': rawData} : this.getCorrectedData(rawData);
            }
            if (_.isObject(data)) {
                if (data.redirect !== undefined && data.redirect) {
                    this.processRedirect(data);
                } else {
                    if (!options.fromCache && !options.skipCache) {
                        this.savePageToCache(data);
                    }
                    this.clearContainer();
                    var content = data.content;
                    this.selectorCached.container.html(content);
                    this.selectorCached.menu.html(data.mainMenu);
                    this.selectorCached.breadcrumb.html(data.breadcrumb);
                    /**
                     * Collecting javascript from head and append them to content
                     */
                    if (data.scripts.length) {
                        this.selectorCached.container.append(data.scripts);
                    }
                    /**
                     * Setting page title
                     */
                    document.title = data.title;
                    /**
                     * Setting serialized titles for pinbar and favourites buttons
                     */
                    var titleSerialized = data.titleSerialized;
                    if (titleSerialized) {
                        titleSerialized = $.parseJSON(titleSerialized);
                        $('.top-action-box .btn').filter('.minimize-button, .favorite-button').data('title', titleSerialized);
                    }
                    this.processClicks(this.selectorCached.menu.find(this.selectors.links));
                    this.disableEmptyLinks(this.selectorCached.menu.find(this.selectors.scrollLinks));
                    this.processClicks(this.selectorCached.container.find(this.selectors.links));
                    this.processAnchors(this.selectorCached.container.find(this.selectors.scrollLinks));
                    this.processForms(this.selectorCached.container.find(this.selectors.forms));
                    this.processPinButton(data.showPinButton);
                    this.restoreFormState(this.tempCache);
                    if (!options.fromCache) {
                        this.updateMenuTabs(data);
                        this.addMessages(data.flashMessages);
                    }
                    this.hideActiveDropdowns();
                    Oro.Events.trigger("hash_navigation_request:refresh", this);
                    this.loadingMask.hide();
                }
            }
        }
        catch (err) {
            if (!_.isUndefined(console)) {
                console.error(err);
            }
            if (Oro.debug) {
                document.body.innerHTML = rawData;
            } else {
                this.showMessage(_.__('Sorry, page was not loaded correctly'));
            }
        }
        this.triggerCompleteEvent();
    },

    /**
     * Disable # links to prevent hash changing
     *
     * @param selector
     */
    disableEmptyLinks: function(selector) {
        $(selector).on('click', function(e) {
            e.preventDefault();
            e.stopPropagation();
        })
    },

    processRedirect: function (data) {
        var redirectUrl = data.location;
        var urlParts = redirectUrl.split('url=');
        if (urlParts[1]) {
            redirectUrl = urlParts[1];
        }
        if(data.fullRedirect) {
            var delimiter = '?';
            if (redirectUrl.indexOf(delimiter) !== -1) {
                delimiter = '&';
            }
            window.location.replace(redirectUrl + delimiter + '_rand=' + Math.random());
        } else {
            //clearing cache for current and redirect urls, e.g. form and grid page
            this.clearPageCache(this.url);
            this.clearPageCache(redirectUrl);
            this.setLocation(redirectUrl);
        }
    },

    /**
     * Show error message
     *
     * @param {XMLHttpRequest} XMLHttpRequest
     * @param {String} textStatus
     * @param {String} errorThrown
     */
    processError: function(XMLHttpRequest, textStatus, errorThrown) {
        if (Oro.debug) {
            document.body.innerHTML = XMLHttpRequest.responseText;
            this.updateDebugToolbar(XMLHttpRequest);
        } else {
            this.showMessage(_.__('Sorry, page was not loaded correctly'));
            this.loadingMask.hide();
        }
    },

    showMessage: function(message) {
        if (Oro.NotificationMessage) {
            Oro.NotificationMessage('error', message, {flash: true});
        } else {
            alert(message);
        }
    },

    /**
     * Hide active dropdowns
     */
    hideActiveDropdowns: function() {
        this.selectorCached.searchDropdown.removeClass('header-search-focused');
        this.selectorCached.menuDropdowns.removeClass('open');
    },

    /**
     * Add session messages
     *
     * @param messages
     */
    addMessages: function(messages) {
<<<<<<< HEAD
        this.selectorCached['flashMessages'].find('.flash-messages-holder');
=======
>>>>>>> a5699be8
        for (var type in messages) if (messages.hasOwnProperty(type)) {
            for (var i = 0; i < messages[type].length; i++) {
                Oro.NotificationMessage(type, messages[type][i], {flash: true});
            }
        }
    },

    /**
     * View / hide pins div
     *
     * @param showPinButton
     */
    processPinButton: function(showPinButton) {
        if (showPinButton) {
            this.selectorCached.pinButton.show();
        } else {
            this.selectorCached.pinButton.hide();
        }
    },

    /**
     * Update History and Most Viewed menu tabs
     *
     * @param data
     */
    updateMenuTabs: function(data) {
        this.selectorCached.historyTab.html(data.history);
        this.selectorCached.mostViewedTab.html(data.mostviewed);
        /**
         * Processing links for history and most viewed tabs
         */
        this.processClicks(this.selectorCached.historyTab.find(this.selectors.links));
        this.processClicks(this.selectorCached.mostViewedTab.find(this.selectors.links));
    },

    /**
     * Trigger hash navigation complete event
     */
    triggerCompleteEvent: function() {
        /**
         * Backbone event. Fired when hash navigation ajax request is complete
         * @event hash_navigation_request:complete
         */
        Oro.Events.trigger("hash_navigation_request:complete", this);
    },

    /**
     * Processing all links in selector and setting necessary click handler
     * links with "no-hash" class are not processed
     *
     * @param {String} selector
     */
    processClicks: function(selector) {
        $(selector).not('.no-hash').on('click', _.bind(function (e) {
            if (e.shiftKey || e.ctrlKey || e.metaKey || e.which === 2) {
                return true;
            }
            var target = e.currentTarget;
            e.preventDefault();
            var link = '';
            if ($(target).is('a')) {
                link = $(target).attr('href');
            } else if ($(target).is('span')) {
                link = $(target).attr('data-url');
            }
            if (link) {
                this.setLocation(link);
            }
            return false;
        }, this));
    },

    /**
     * Manually process anchors to prevent changing urls hash. If anchor doesn't have click events attached assume it
     * a standard anchor and emulate browser anchor scroll behaviour
     *
     * @param selector
     */
    processAnchors: function(selector) {
        $(selector).each(function() {
            var href = $(this).attr('href');
            var $href = /^#\w/.test(href) && $(href);
            if ($href) {
                var events = $._data($(this).get(0), 'events');
                if (_.isUndefined(events) || !events.click) {
                    $(this).on('click', function (e) {
                        e.preventDefault();
                        //finding parent div with scroll
                        var scrollDiv = $href.parents().filter(function() {
                            return $(this).get(0).scrollHeight > $(this).innerHeight();
                        });
                        if (!scrollDiv) {
                            scrollDiv = $(window);
                        } else {
                            scrollDiv = scrollDiv.eq(0);
                        }
                        scrollDiv.scrollTop($href.position().top + scrollDiv.scrollTop());
                        $(this).blur();
                    });
                }
            }
        });
    },

    /**
     * Processing forms submit events
     *
     * @param {String} selector
     */
    processForms: function(selector) {
        $(selector).on('submit', _.bind(function (e) {
            var target = e.currentTarget;
            if ($(target).data('nohash')) {
                return;
            }
            e.preventDefault();

            var url = $(target).attr('action');
            this.method = $(target).attr('method') ? $(target).attr('method') : "get";

            if (url) {
                Oro.Registry.setElement('form_validate', true);
                Oro.Events.trigger("hash_navigation_request:form-start", target);
                if (Oro.Registry.getElement('form_validate')) {
                    var data = $(target).serialize();
                    if (this.method === 'get') {
                        if (data) {
                            url += '?' + data;
                        }
                        this.setLocation(url);
                    } else {
                        this.beforeRequest();
                        $(target).ajaxSubmit({
                            data: this.headerObject,
                            headers: this.headerObject,
                            error: _.bind(this.processError, this),
                            success: _.bind(function (data) {
                                this.handleResponse(data, {'skipCache' : true}); //don't cache form submit response
                                this.afterRequest();
                            }, this)
                        });
                    }
                }
            }
            return false;
        }, this));
    },

    /**
     * Returns real url part from the hash
     * @param  {Boolean} includeGrid
     * @param  {Boolean} useRaw
     * @return {String}
     */
    getHashUrl: function(includeGrid, useRaw) {
        var url = this.url;
        if (!url || useRaw) {
            if (Backbone.history.fragment) {
                /**
                 * Get real url part from the hash without grid state
                 */
                var urlParts = Backbone.history.fragment.split('|g/');
                url = urlParts[0].replace('url=', '');
                if (urlParts[1] && (!_.isUndefined(includeGrid) && includeGrid === true)) {
                    url += '#g/' + urlParts[1];
                }
            }
            if (!url) {
                url = window.location.pathname + window.location.search;
            }
        }
        return url;
    },

    /**
     * Check if url is a 3d party link
     *
     * @param url
     * @return {Boolean}
     */
    checkThirdPartyLink: function(url) {
        var external = new RegExp('^(https?:)?//(?!' + location.host + ')');
        return (url.indexOf('http') !== -1) && external.test(url);
    },

    /**
     * Change location hash with new url
     *
     * @param {String} url
     * @param options
     */
    setLocation: function(url, options) {
        if (_.isUndefined(options)) {
            options = {};
        }
        if (this.enabled && !this.checkThirdPartyLink(url)) {
            if (options.clearCache) {
                this.clearPageCache();
            }
            this.useCache = false;
            if (options.useCache) {
                this.useCache = options.useCache;
            }
            url = url.replace(this.baseUrl, '').replace(/^(#\!?|\.)/, '');
            var pinbarView = Oro.Registry.getElement('pinbar_view');
            if (pinbarView) {
                var item = pinbarView.getItemForPage(url, true);
                if (item.length) {
                    url = item[0].get('url');
                }
            }
            url = url.replace('#g/', '|g/');
            if (url === this.getHashUrl() && !this.encodedStateData) {
                this.loadPage();
            } else {
                window.location.hash = '#url=' + url;
            }
        } else {
            window.location.href = url;
        }
    },

    /**
     * @return {Boolean}
     */
    checkHashForUrl: function() {
        return window.location.hash.indexOf('#url=') !== -1;
    },

    /**
     * Processing back clicks
     *
     * @return {Boolean}
     */
    back: function() {
        window.history.back();
        return true;
    }
});

Oro.pageCacheStates = {
    state: {},

    registerStateObject: function(type, fields) {
        this.state[type] = {};
        _.each(fields, function(field) {
            this.state[type][field] = '';
        }, this)
    },

    saveObjectCache: function(type, values) {
        _.each(values, function(value, key) {
            this.state[type][key] = value;
        }, this)
    },

    getObjectCache: function(type) {
        return this.state[type];
    }
}

Oro.pageCacheStates.registerStateObject('grid',['collection']);
Oro.pageCacheStates.registerStateObject('form',['form_data']);<|MERGE_RESOLUTION|>--- conflicted
+++ resolved
@@ -925,10 +925,6 @@
      * @param messages
      */
     addMessages: function(messages) {
-<<<<<<< HEAD
-        this.selectorCached['flashMessages'].find('.flash-messages-holder');
-=======
->>>>>>> a5699be8
         for (var type in messages) if (messages.hasOwnProperty(type)) {
             for (var i = 0; i < messages[type].length; i++) {
                 Oro.NotificationMessage(type, messages[type][i], {flash: true});
