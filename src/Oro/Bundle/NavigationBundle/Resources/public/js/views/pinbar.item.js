--- conflicted
+++ resolved
@@ -43,12 +43,8 @@
 
     unpin: function()
     {
-<<<<<<< HEAD
         Oro.Events.trigger("pinbar_item_remove_before", this.model);
-        this.model.destroy({wait: false});
-=======
         this.model.destroy({wait: true});
->>>>>>> cef57e30
         return false;
     },
 
