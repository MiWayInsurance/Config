--- conflicted
+++ resolved
@@ -47,16 +47,7 @@
         $entityName = null;
         $entityIdentifiedField = null;
 
-<<<<<<< HEAD
-        foreach ($mediator->getResults() as $result) {
-            $entity = $result->getRootEntity();
-            if (!$entity) {
-                if (!$entityName) {
-                    $entityName = $this->getEntityName($mediator);
-                }
-=======
         $results = $mediator->getResults();
->>>>>>> 99c7180d
 
         // batch remove should be processed in transaction
         $this->entityManager->beginTransaction();
@@ -107,8 +98,8 @@
         $massAction = $mediator->getMassAction();
         $messages = $massAction->getOption('messages');
         $responseMessage = !empty($messages) && !empty($messages['success'])
-            ? $messages['success']
-            : $this->responseMessage;
+                ? $messages['success']
+                : $this->responseMessage;
 
         $successful = $entitiesCount > 0;
         $options = array('count' => $entitiesCount);
