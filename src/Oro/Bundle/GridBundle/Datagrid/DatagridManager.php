--- conflicted
+++ resolved
@@ -527,20 +527,6 @@
         );
         $notExists = count($zeroItem) == 0;
 
-<<<<<<< HEAD
-            if ($notExists) {
-                $options['pageSize'] = isset($options['pageSize']) ? $options['pageSize'] : array();
-                $options['pageSize']['items'] = isset($options['pageSize']['items'])
-                && is_array($options['pageSize']['items'])
-                    ? $options['pageSize']['items']
-                    : array();
-                $options['pageSize']['items'][] = array(
-                    'size' => 0,
-                    'label' => $this->translate('oro.grid.datagrid.page_size.all')
-                );
-                $this->toolbarOptions = $options;
-            }
-=======
         $hidden = in_array(
             true,
             array($options['hide'] , $options['pagination']['hide'] , $options['pageSize']['hide'])
@@ -557,7 +543,6 @@
                 'label' => $this->translate('oro.grid.datagrid.page_size.all')
             );
             $this->toolbarOptions = $options;
->>>>>>> fc906300
         }
 
         return $defaultPager;
