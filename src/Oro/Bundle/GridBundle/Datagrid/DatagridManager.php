--- conflicted
+++ resolved
@@ -360,12 +360,9 @@
 
         // set multiple sorting flag
         $datagrid->setMultipleSorting($this->multipleSorting);
-<<<<<<< HEAD
-=======
 
         $views = $this->getViewsList();
         $datagrid->setViewsList($views);
->>>>>>> b73655f4
     }
 
     /**
