<?php

namespace Oro\Bundle\GridBundle\Datagrid;

use Symfony\Component\Translation\TranslatorInterface;
use Symfony\Component\Validator\ValidatorInterface;
use Symfony\Component\Routing\Router;

use Oro\Bundle\GridBundle\Builder\DatagridBuilderInterface;
use Oro\Bundle\GridBundle\Builder\ListBuilderInterface;
use Oro\Bundle\GridBundle\Field\FieldDescriptionInterface;
use Oro\Bundle\GridBundle\Field\FieldDescriptionCollection;
use Oro\Bundle\GridBundle\Property\PropertyInterface;
use Oro\Bundle\GridBundle\Datagrid\ParametersInterface;
use Oro\Bundle\GridBundle\Route\RouteGeneratorInterface;
use Oro\Bundle\GridBundle\Sorter\SorterInterface;
use Oro\Bundle\GridBundle\Action\MassAction\MassActionInterface;

abstract class DatagridManager implements DatagridManagerInterface
{
    /**
     * @var DatagridBuilderInterface
     */
    protected $datagridBuilder;

    /**
     * @var ListBuilderInterface
     */
    protected $listBuilder;

    /**
     * @var QueryFactoryInterface
     */
    protected $queryFactory;

    /**
     * @var TranslatorInterface
     */
    protected $translator;

    /**
     * @var string
     */
    protected $translationDomain;

    /**
     * @var ValidatorInterface
     */
    protected $validator;

    /**
     * @var Router
     */
    protected $router;

    /**
     * @var ParametersInterface
     */
    protected $parameters;

    /**
     * @var string
     */
    protected $name;

    /**
     * @var string
     */
    protected $entityHint;

    /**
     * @var RouteGeneratorInterface
     */
    protected $routeGenerator;

    /**
     * @var FieldDescriptionCollection
     */
    private $fieldsCollection;

    /**
     * @var MassActionInterface[]
     */
    private $massActions;

    /**
     * @var array
     */
    protected $toolbarOptions = array();

    /**
     * {@inheritDoc}
     */
    public function setDatagridBuilder(DatagridBuilderInterface $datagridBuilder)
    {
        $this->datagridBuilder = $datagridBuilder;
    }

    /**
     * {@inheritDoc}
     */
    public function setListBuilder(ListBuilderInterface $listBuilder)
    {
        $this->listBuilder = $listBuilder;
    }

    /**
     * {@inheritDoc}
     */
    public function setQueryFactory(QueryFactoryInterface $queryManager)
    {
        $this->queryFactory = $queryManager;
    }

    /**
     * {@inheritDoc}
     */
    public function setTranslator(TranslatorInterface $translator)
    {
        $this->translator = $translator;
    }

    /**
     * {@inheritDoc}
     */
    public function setTranslationDomain($translationDomain)
    {
        $this->translationDomain = $translationDomain;
    }

    /**
     * {@inheritDoc}
     */
    public function setValidator(ValidatorInterface $validator)
    {
        $this->validator = $validator;
    }

    /**
     * {@inheritDoc}
     */
    public function setRouter(Router $router)
    {
        $this->router = $router;
    }

    /**
     * {@inheritDoc}
     */
    public function setRouteGenerator(RouteGeneratorInterface $routeGenerator)
    {
        $this->routeGenerator = $routeGenerator;
    }

    /**
     * {@inheritDoc}
     */
    public function setName($name)
    {
        $this->name = $name;
    }

    /**
     * {@inheritDoc}
     */
    public function setEntityHint($entityHint)
    {
        $this->entityHint = $entityHint;
    }

    /**
     * {@inheritDoc}
     */
    public function setParameters(ParametersInterface $parameters)
    {
        $this->parameters = $parameters;
    }

    /**
     * {@inheritDoc}
     */
    public function getDatagrid()
    {
        // add datagrid fields
        $listCollection = $this->listBuilder->getBaseList();

        /** @var $fieldDescription FieldDescriptionInterface */
        foreach ($this->getListFields() as $fieldDescription) {
            $listCollection->add($fieldDescription);
        }

        // merge default parameters
        $parametersArray = $this->parameters->toArray();
        if (empty($parametersArray[$this->name])) {
            foreach ($this->getDefaultParameters() as $type => $value) {
                $this->parameters->set($type, $value);
            }
        }

        // create query
        $query = $this->createQuery();
        $this->applyQueryParameters($query);

        // create datagrid
        $datagrid = $this->datagridBuilder->getBaseDatagrid(
            $query,
            $listCollection,
            $this->routeGenerator,
            $this->parameters,
            $this->name,
            $this->entityHint
        );

        // add properties
        foreach ($this->getProperties() as $property) {
            $this->datagridBuilder->addProperty($datagrid, $property);
        }

        // add datagrid filters
        /** @var $fieldDescription FieldDescriptionInterface */
        foreach ($this->getFilters() as $fieldDescription) {
            $this->datagridBuilder->addFilter($datagrid, $fieldDescription);
        }

        // add datagrid sorters
        /** @var $sorterField FieldDescriptionInterface */
        foreach ($this->getSorters() as $sorterField) {
            $this->datagridBuilder->addSorter($datagrid, $sorterField);
        }

        // add row actions
        foreach ($this->getRowActions() as $actionParameters) {
            $this->datagridBuilder->addRowAction($datagrid, $actionParameters);
        }

        // add mass actions
        foreach ($this->getMassActions() as $massAction) {
            $this->datagridBuilder->addMassAction($datagrid, $massAction);
        }
        // add toolbar options
        $datagrid->setToolbarOptions($this->getToolBarOptions());

        return $datagrid;
    }

    /**
     * @return ProxyQueryInterface
     */
    protected function createQuery()
    {
        $query = $this->queryFactory->createQuery();
        $this->prepareQuery($query);
        return $query;
    }

    /**
     * @param ProxyQueryInterface $query
     */
    protected function prepareQuery(ProxyQueryInterface $query)
    {
    }

    /**
     * Apply query parameters to query object
     *
     * @param ProxyQueryInterface $query
     */
    protected function applyQueryParameters(ProxyQueryInterface $query)
    {
        foreach ($this->getQueryParameters() as $name => $value) {
            $query->setParameter($name, $value);
        }
    }

    /**
     * Get parameters for query
     *
     * @return array
     */
    protected function getQueryParameters()
    {
        return array();
    }

    protected function getFieldDescriptionCollection()
    {
        if (!$this->fieldsCollection) {
            $this->fieldsCollection = new FieldDescriptionCollection();
            $this->configureFields($this->fieldsCollection);
        }

        return $this->fieldsCollection;
    }

    /**
     * Configure collection of field descriptions
     *
     * @param FieldDescriptionCollection $fieldCollection
     */
    protected function configureFields(FieldDescriptionCollection $fieldCollection)
    {
    }

    /**
<<<<<<< HEAD
     * Add mass action field to field collection
     *
     * @param FieldDescriptionCollection $fieldCollection
     */
    protected function addMassActionField(FieldDescriptionCollection $fieldCollection)
    {
        $fieldMassAction = new MassActionFieldDescription();
        $fieldMassAction->setName('mass_action');
        $fieldMassAction->setOptions(
            array(
                'type'        => FieldDescriptionInterface::TYPE_MASS_ACTION,
                'label'       => $this->translate('Selected Rows'),
                'filterable'  => true,
                'show_filter' => true,
                'filter_type' => FilterInterface::TYPE_SELECT_ROW,
            )
        );
        $fieldCollection->add($fieldMassAction);
    }

    /**
=======
>>>>>>> 2d83c7ff
     * Get Route generator
     *
     * @return RouteGeneratorInterface
     */
    public function getRouteGenerator()
    {
        return $this->routeGenerator;
    }

    /**
     * Get list of datagrid fields
     *
     * @return FieldDescriptionInterface[]
     */
    protected function getListFields()
    {
        return $this->getFieldDescriptionCollection()->getElements();
    }

    /**
     * Get list of properties
     *
     * @return PropertyInterface[]
     */
    protected function getProperties()
    {
        return array();
    }

    /**
     * Get list of datagrid filters
     *
     * @return FieldDescriptionInterface[]
     */
    protected function getFilters()
    {
        $fields = array();
        /** @var $fieldDescription FieldDescriptionInterface */
        foreach ($this->getFieldDescriptionCollection() as $fieldDescription) {
            if ($fieldDescription->isFilterable()) {
                $fields[] = $fieldDescription;
            }
        }

        return $fields;
    }

    /**
     * Get list of datagrid sorters
     *
     * @return array
     */
    protected function getSorters()
    {
        $fields = array();
        /** @var $fieldDescription FieldDescriptionInterface */
        foreach ($this->getFieldDescriptionCollection() as $fieldDescription) {
            if ($fieldDescription->isSortable()) {
                $fields[] = $fieldDescription;
            }
        }

        return $fields;
    }

    /**
     * Get list of row actions
     *
     * @return array
     */
    protected function getRowActions()
    {
        return array();
    }

    /**
     * Get list of mass actions
     *
     * @return MassActionInterface[]
     */
    protected function getMassActions()
    {
        return array();
    }

    /**
     * Get default parameters
     *
     * @return array
     */
    protected function getDefaultParameters()
    {
        return array(
            ParametersInterface::FILTER_PARAMETERS => $this->getDefaultFilters(),
            ParametersInterface::SORT_PARAMETERS   => $this->getDefaultSorters(),
            ParametersInterface::PAGER_PARAMETERS  => $this->getDefaultPager()
        );
    }

    /**
     * @return array
     */
    protected function getDefaultSorters()
    {
        $sorters = array();

        // get first sortable field
        $fields = $this->getSorters();
        if (!empty($fields)) {
            /** @var $field FieldDescriptionInterface */
            $field = reset($fields);
            $sorters[$field->getName()] = SorterInterface::DIRECTION_ASC;
        }

        return $sorters;
    }

    /**
     * @return array
     */
    protected function getDefaultFilters()
    {
        return array();
    }

    /**
     * @return array
     */
    protected function getDefaultPager()
    {
        $defaultPager = array();
        $options = $this->getToolBarOptions();

        switch (true) {
            case isset($options['hide']) && $options['hide']:
                $defaultPager['_per_page'] = 0;
                break;
            case isset($options['pagination']['hide']) && $options['pagination']['hide']:
                $defaultPager['_per_page'] = 0;
                break;
            case isset($options['pageSize']['hide']) && $options['pageSize']['hide']:
                $defaultPager['_per_page'] = 0;
                break;
        }

        // add 'all' pageSize
        if (isset($defaultPager['_per_page']) && $defaultPager['_per_page'] == 0) {
            $notExists = true;
            if (isset($options['pageSize']['items']) && is_array($options['pageSize']['items'])) {
                foreach ($options['pageSize']['items'] as $item) {
                    if ($item == 0 || isset($item['size']) && $item['size'] == 0) {
                        $notExists = false;
                        break;
                    }
                }
            }

            if ($notExists) {
                $options['pageSize'] = isset($options['pageSize']) ? $options['pageSize'] : array();
                $options['pageSize']['items'] = isset($options['pageSize']['items']) && is_array($options['pageSize']['items'])
                    ? $options['pageSize']['items']
                    : array();
                $options['pageSize']['items'][] = array(
                    'size' => 0,
                    'label' => $this->translate('oro.grid.datagrid.page_size.all')
                );
                $this->toolbarOptions = $options;
            }
        }

        return $defaultPager;
    }

    /**
     * @param string $id
     * @param array $parameters
     * @param string $domain
     * @return string
     */
    protected function translate($id, array $parameters = array(), $domain = null)
    {
        if (!$domain) {
            $domain = $this->translationDomain;
        }

        return $this->translator->trans($id, $parameters, $domain);
    }

    /**
     * Define grid toolbar options as assoc array
     *
     * @return array
     */
    public function getToolBarOptions()
    {
        return $this->toolbarOptions;
    }
}<|MERGE_RESOLUTION|>--- conflicted
+++ resolved
@@ -302,7 +302,6 @@
     }
 
     /**
-<<<<<<< HEAD
      * Add mass action field to field collection
      *
      * @param FieldDescriptionCollection $fieldCollection
@@ -324,8 +323,6 @@
     }
 
     /**
-=======
->>>>>>> 2d83c7ff
      * Get Route generator
      *
      * @return RouteGeneratorInterface
