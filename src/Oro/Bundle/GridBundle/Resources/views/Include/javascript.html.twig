--- conflicted
+++ resolved
@@ -115,41 +115,7 @@
                             NavigateAction.extend({{ currentOptions|json_encode|raw }})
                         {% endif %}
                         {% if not loop.last %},{% endif %}
-<<<<<<< HEAD
-                        {% endfor %}
-                    },
-                    rowActions: {
-                        {% for action in datagrid.rowActions %}
-                            {{ action.name|json_encode|raw }}:
-                            {% set currentOptions = action.options %}
-                            {% if action.type == constant(actionTypePrefix ~ 'TYPE_DELETE') %}
-                                {% set currentOptions = currentOptions|merge({'name': action.name}) %}
-                                DeleteAction.extend({{ currentOptions|json_encode|raw }})
-                            {% elseif action.type == constant(actionTypePrefix ~ 'TYPE_AJAX') %}
-                                {% set currentOptions = currentOptions|merge({'name': action.name}) %}
-                                AjaxAction.extend({{ currentOptions|json_encode|raw }})
-                            {% else %}
-                                {# merge additional options to navigateAction to use execute method #}
-                                {% set currentOptions = currentOptions|merge({'name': action.name, 'launcherOptions': {'onClickReturnValue': false, 'runAction': true, 'className': 'no-hash'}}) %}
-                                NavigateAction.extend({{ currentOptions|json_encode|raw }})
-                            {% endif %}
-                            {% if not loop.last %},{% endif %}
-                        {% endfor %}
-                    },
-                    massActions: {
-                        {% for action in datagrid.massActions %}
-                            {{ action.name|json_encode|raw }}: MassAction.extend({{ action.options|json_encode|raw }})
-                            {% if not loop.last %},{% endif %}
-                        {% endfor %}
-                    },
-                    entityHint : {{ datagrid.entityHint|capitalize|json_encode|raw }},
-                    noDataHint : {{ 'oro_grid.no_data_hint %entityHint%'|trans({'%entityHint%': entityHint})|json_encode|raw }},
-                    noResultsHint : {{ 'oro_grid.not_found_hint %entityHint%'|trans({'%entityHint%': entityHint})|json_encode|raw }},
-                    toolbarOptions: {{ datagrid.toolbarOptions|json_encode|raw }},
-                    multipleSorting: true
-=======
-                    {% endfor %}
->>>>>>> 68ac2d51
+                    {% endfor %}
                 },
                 massActions: {
                     {% for action in datagrid.massActions %}
@@ -161,6 +127,7 @@
                 noDataHint : {{ 'oro_grid.no_data_hint %entityHint%'|trans({'%entityHint%': entityHint})|json_encode|raw }},
                 noResultsHint : {{ 'oro_grid.not_found_hint %entityHint%'|trans({'%entityHint%': entityHint})|json_encode|raw }},
                 toolbarOptions: {{ datagrid.toolbarOptions|json_encode|raw }},
+                multipleSorting: true
             },
             collection: {
                 inputName: {{ datagrid.name|json_encode|raw }},
