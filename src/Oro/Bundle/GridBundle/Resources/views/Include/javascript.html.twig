{{ oro_filter_render_header_javascript() }}

{% set datagrid = datagridView.datagrid %}
{% set form     = datagridView.formView %}

<script type="text/javascript">
    {% set idSuffix = random() %}
    {% set templateElId = datagrid.name ~ '-datagrid-template-' ~ idSuffix %}
    {% set filtersElId = datagrid.name ~ '-datagrid-filters-' ~ idSuffix %}
    {% set bodyElId = datagrid.name ~ '-datagrid-body-' ~ idSuffix %}

    {% set columnTypePrefix = 'Oro\\Bundle\\GridBundle\\Field\\FieldDescriptionInterface::' %}
    {% set actionTypePrefix = 'Oro\\Bundle\\GridBundle\\Action\\ActionInterface::' %}
    {% set parameterTypePrefix = 'Oro\\Bundle\\GridBundle\\Datagrid\\ParametersInterface::' %}

    {% set datagridParameters = [] %}
    {% if datagrid.name in datagrid.parameters|keys %}
        {% set datagridParameters = datagrid.parameters[datagrid.name] %}
    {% endif %}

    {% set parametersSorterType = constant(parameterTypePrefix ~ 'SORT_PARAMETERS') %}
    {% set parametersFilterType = constant(parameterTypePrefix ~ 'FILTER_PARAMETERS') %}

    {% set sorterData = [] %}
    {% if parametersSorterType in datagridParameters|keys %}
        {% set sorterData = datagridParameters[parametersSorterType] %}
    {% endif %}

    {% set filterData = [] %}
    {% if parametersFilterType in datagridParameters|keys %}
        {% set filterData = datagridParameters[parametersFilterType] %}
    {% endif %}

    {% set entityHint = datagrid.entityHint ? datagrid.entityHint : 'records' %}

    $(function() {
        var datagridOptions = {
            grid: {
                columns: [
                    {% for column in datagrid.columns %}
                    {
                        name: {{ column.name|json_encode|raw }},
                        label: {{ column.label|json_encode|raw }},
                        renderable: {{ column.shown|json_encode|raw }},
                        sortable: {{ column.sortable|json_encode|raw }},
                        editable: {{ column.editable|json_encode|raw }},
                        {% if column.type == constant(columnTypePrefix ~ 'TYPE_DATE') %}
                            cell: Oro.Datagrid.Cell.MomentCell.extend({
                                modelFormat:   "YYYY-MM-DD",
                                displayFormat: "MM/DD/YYYY"
                            })
                        {% elseif column.type == constant(columnTypePrefix ~ 'TYPE_DATETIME') %}
                            cell: Oro.Datagrid.Cell.MomentCell.extend({
                                modelFormat:   "YYYY-MM-DD hh:mm:ss",
                                displayFormat: "MM/DD/YYYY hh:mm a"
                            })
                        {% elseif column.type == constant(columnTypePrefix ~ 'TYPE_DECIMAL') %}
                            cell: Oro.Datagrid.Cell.NumberCell
                        {% elseif column.type == constant(columnTypePrefix ~ 'TYPE_INTEGER') %}
                            cell: Oro.Datagrid.Cell.IntegerCell.extend({ orderSeparator: '' })
                        {% elseif column.type == constant(columnTypePrefix ~ 'TYPE_BOOLEAN') %}
                            cell: Oro.Datagrid.Cell.BooleanCell,
                            width: 10
                        {% elseif column.type == constant(columnTypePrefix ~ 'TYPE_HTML') %}
                            cell: Oro.Datagrid.Cell.HtmlCell
                        {% elseif column.type == constant(columnTypePrefix ~ 'TYPE_OPTIONS') and column.getOption('choices') %}
                            cell: Oro.Datagrid.Cell.SelectCell.extend({
                                choices: {{ column.getOption('choices')|json_encode|raw }}
                            })
                        {% else %}
                            cell: Oro.Datagrid.Cell.StringCell
                        {% endif %}
                    }{% if not loop.last %},{% endif %}
                    {% endfor %}
                ],
                filters: {
                    {% for filter in datagrid.filters %}
                        {{ filter.name|json_encode|raw }} : {{ oro_filter_render_filter_javascript(form.children[filter.name]) }}
                        {% if not loop.last %},{% endif %}
                    {% endfor %}
                },
                rowActions: {
                    {% for action in datagrid.rowActions %}
                        {{ action.name|json_encode|raw }}:
                        {% set currentOptions = action.options %}
                        {% if action.type == constant(actionTypePrefix ~ 'TYPE_DELETE') %}
                            Oro.Datagrid.Action.DeleteAction.extend({{ currentOptions|json_encode|raw }})
                        {% else %}
                            {# merge additional options to navigateAction to use execute method #}
                            {% set currentOptions = currentOptions|merge({'launcherOptions': {'onClickReturnValue': false, 'runAction': true, 'className': 'no-hash'}}) %}
                            Oro.Datagrid.Action.NavigateAction.extend({{ currentOptions|json_encode|raw }})
                        {% endif %}
                        {% if not loop.last %},{% endif %}
                    {% endfor %}
                },
                massActions: {
                    {% for action in datagrid.massActions %}
                        {{ action.name|json_encode|raw }}: Oro.Datagrid.Action.MassAction.extend({{ action.options|json_encode|raw }})
                        {% if not loop.last %},{% endif %}
                    {% endfor %}
                },
                entityHint : {{ datagrid.entityHint|capitalize|json_encode|raw }},
<<<<<<< HEAD
                noDataHint : {{ 'oro_grid.no_data_hint %entityHint%'|trans({'%entityHint%': entityHint}, 'OroGridBundle')|json_encode|raw }},
                noResultsHint : {{ 'oro_grid.not_found_hint %entityHint%'|trans({'%entityHint%': entityHint}, 'OroGridBundle')|json_encode|raw }},
                toolbarOptions: {{ datagrid.toolbarOptions|json_encode|raw }},
=======
                noDataHint : {{ 'oro_grid.no_data_hint %entityHint%'|trans({'%entityHint%': entityHint})|json_encode|raw }}
>>>>>>> 2d83c7ff
            },
            collection: {
                inputName: {{ datagrid.name|json_encode|raw }},
                url: {{ datagrid.routeGenerator.generateUrl(null, {'_format': 'json'})|json_encode|raw }},
                state: {
                    currentPage:  {{ datagrid.pager.page|json_encode|raw }},
                    pageSize:     {{ datagrid.pager.maxPerPage|json_encode|raw }},
                    totalRecords: {{ datagrid.pager.nbResults|json_encode|raw }},
                    filters:      {{ filterData ? filterData|json_encode|raw : '{}' }},
                    sorters:      {{ sorterData ? sorterData|json_encode|raw : '{}' }}
                }
            },
            results: {{ oro_grid_render_results_json(datagridView) }}
        };

        var containerSelector = {{ selector|json_encode|raw }};
        var datagridTemplateSelector = {{ ("#" ~ templateElId)|json_encode|raw }};
        var datagridFiltersSelector = {{ ("#" ~ filtersElId)|json_encode|raw }};
        var datagridBodySelector = {{ ("#" ~ bodyElId)|json_encode|raw }};

        var initDatagrid = function(
            datagridOptions,
            datagridTemplateSelector,
            containerSelector,
            datagridFiltersSelector,
            datagridBodySelector
        ) {
            var datagridCollection = {};
            // Initialize grid collection
            datagridCollection.collection = new Oro.PageableCollection(
                datagridOptions.results,
                _.extend({parse: true}, datagridOptions.collection)
            );
            Oro.Events.trigger("datagrid_collection_set_after", datagridCollection);
            // Basic grid layout
            var template = _.template($(datagridTemplateSelector).html());
            $(containerSelector).append(template);

            // Grid
            var datagridParameters = _.extend({
                collection: datagridCollection.collection,
                loadingMask: Oro.LoadingMask.extend({
                    loadingHint: {{ 'oro_grid.label_loading_mask'|trans|json_encode|raw }}
                })
            }, datagridOptions.grid);
            var datagrid = new Oro.Datagrid.Grid(datagridParameters);
            $(datagridBodySelector).html(datagrid.render().$el);
            Oro.Registry.setElement('datagrid', {{ datagrid.name|json_encode|raw }}, datagrid);

            {# @TODO Filter should not know anything about collection. #}
            {% for filter in datagrid.filters if filter.needCollection is defined and filter.needCollection %}
                datagridOptions.grid.filters.{{ filter.name }}.collection = datagridCollection.collection;
            {% endfor %}

            // Title
            var titleParameters = _.extend({
                tagName: 'div',
                className: 'navigation container-fluid'
            }, datagridOptions.grid);

            // Filters
            var filterListParameters = _.extend({
                addButtonHint: {{ 'oro_grid.label_add_filter'|trans|json_encode|raw }},
                collection: datagridCollection.collection
            }, datagridOptions.grid);
            var filtersList = new Oro.Datagrid.Filter.List(filterListParameters);
            {% if (datagrid.pager.nbResults > 0) %}
            $(datagridFiltersSelector).html(filtersList.render().$el);
            {% endif %}
            /**
             * @event datagrid_filters:initialized
             */
            Oro.Events.trigger("datagrid_filters:rendered", datagridCollection.collection);

            {# Don't use router when grid is embedded in dialog #}
            {% if app.request.get('_widgetContainer') != 'dialog' %}
                // Register router and start history
                var router = new Oro.Datagrid.Router({
                    collection: datagridCollection.collection
                });
            {% endif %}
        };

        initDatagrid(
            datagridOptions,
            datagridTemplateSelector,
            containerSelector,
            datagridFiltersSelector,
            datagridBodySelector
        );
        if (!Backbone.History.started) {
            Backbone.history.start();
        }
    });
</script>

<script type="text/template" id="{{ templateElId }}">
    <div class="clearfix" id="{{ filtersElId }}"></div>
    <div class="clearfix" id="{{ bodyElId }}"></div>
</script><|MERGE_RESOLUTION|>--- conflicted
+++ resolved
@@ -100,13 +100,9 @@
                     {% endfor %}
                 },
                 entityHint : {{ datagrid.entityHint|capitalize|json_encode|raw }},
-<<<<<<< HEAD
                 noDataHint : {{ 'oro_grid.no_data_hint %entityHint%'|trans({'%entityHint%': entityHint}, 'OroGridBundle')|json_encode|raw }},
                 noResultsHint : {{ 'oro_grid.not_found_hint %entityHint%'|trans({'%entityHint%': entityHint}, 'OroGridBundle')|json_encode|raw }},
                 toolbarOptions: {{ datagrid.toolbarOptions|json_encode|raw }},
-=======
-                noDataHint : {{ 'oro_grid.no_data_hint %entityHint%'|trans({'%entityHint%': entityHint})|json_encode|raw }}
->>>>>>> 2d83c7ff
             },
             collection: {
                 inputName: {{ datagrid.name|json_encode|raw }},
