--- conflicted
+++ resolved
@@ -30,10 +30,6 @@
             if (!_.has(options, 'datagridName')) {
                 throw new Error('Datagrid name is not specified');
             }
-<<<<<<< HEAD
-            this._assignDatagridAndSubscribe(options.datagridName);
-=======
->>>>>>> b73655f4
 
             if (!_.has(options, 'columnName')) {
                 throw new Error('Data column name is not specified');
@@ -47,31 +43,6 @@
             Backbone.Model.prototype.initialize.apply(this, arguments);
 
             this._assignDatagridAndSubscribe(options.datagridName);
-        },
-
-        /**
-         * Subscribe to datagrid events
-         *
-         * @param {String} datagridName
-         * @private
-         */
-        _assignDatagridAndSubscribe: function(datagridName) {
-            var datagrid = registry.getElement('datagrid', datagridName);
-            if (datagrid) {
-                this.setDatagridAndSubscribe(datagrid);
-            } else {
-                mediator.once("datagrid:created:" + datagridName, this.setDatagridAndSubscribe, this);
-            }
-        },
-
-        /**
-         * Set datagrid instance
-         *
-         * @param {oro.datagrid.Grid} datagrid
-         */
-        setDatagridAndSubscribe: function(datagrid) {
-            this.datagrid = datagrid;
-            this.datagrid.on('cellEdited', this._onCellEdited, this);
         },
 
         /**
