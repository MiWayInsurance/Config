<?php

namespace Oro\Bundle\WorkflowBundle\Tests\Unit\Field;

use Oro\Bundle\EntityConfigBundle\Config\ConfigModelManager;
<<<<<<< HEAD
=======
use Oro\Bundle\EntityConfigBundle\Tools\ConfigHelper;
>>>>>>> 57836e21
use Oro\Bundle\EntityExtendBundle\EntityConfig\ExtendScope;
use Oro\Bundle\EntityExtendBundle\Tools\ExtendHelper;
use Oro\Bundle\WorkflowBundle\Field\FieldGenerator;

class FieldGeneratorTest extends \PHPUnit_Framework_TestCase
{
    /**
     * @var \PHPUnit_Framework_MockObject_MockObject
     */
    protected $configManager;

    /**
     * @var \PHPUnit_Framework_MockObject_MockObject
     */
    protected $entityProcessor;

    /**
     * @var \PHPUnit_Framework_MockObject_MockObject
     */
    protected $entityConnector;

    /**
     * @var FieldGenerator
     */
    protected $generator;

    protected function setUp()
    {
        $this->configManager = $this->getMockBuilder('Oro\Bundle\EntityConfigBundle\Config\ConfigManager')
            ->disableOriginalConstructor()
            ->getMock();

        $this->entityProcessor = $this->getMockBuilder('Oro\Bundle\EntityExtendBundle\Extend\EntityProcessor')
            ->disableOriginalConstructor()
            ->getMock();

        $this->entityConnector = $this->getMockBuilder('Oro\Bundle\WorkflowBundle\Model\EntityConnector')
            ->disableOriginalConstructor()
            ->getMock();

        $this->generator = new FieldGenerator(
            $this->configManager,
            $this->entityProcessor,
            $this->entityConnector
        );
    }

    protected function tearDown()
    {
        unset($this->configManager);
        unset($this->entityProcessor);
        unset($this->entityConnector);
        unset($this->generator);
    }

    public function testGenerateWorkflowFieldsForWorkflowAwareEntity()
    {
        $entityClass = 'TestEntity';

        $this->entityConnector->expects($this->once())->method('isWorkflowAware')->with($entityClass)
            ->will($this->returnValue(true));

        $this->configManager->expects($this->never())->method('getProvider');

        $this->generator->generateWorkflowFields($entityClass);
    }

    /**
     * @expectedException \Oro\Bundle\WorkflowBundle\Exception\WorkflowException
     * @expectedExceptionMessage Class TestEntity can not be extended
     */
    public function testGenerateWorkflowFieldsNotExtendedClass()
    {
        $entityClass = 'TestEntity';

        $this->entityConnector->expects($this->once())->method('isWorkflowAware')->with($entityClass)
            ->will($this->returnValue(false));

        $entityConfig = $this->getMock('Oro\Bundle\EntityConfigBundle\Config\ConfigInterface');
        $entityConfig->expects($this->once())->method('is')->with('is_extend')
            ->will($this->returnValue(false));

        $extendConfigProvider = $this->getMock('Oro\Bundle\EntityConfigBundle\Provider\ConfigProviderInterface');
        $extendConfigProvider->expects($this->any())->method('getConfig')->with($entityClass)
            ->will($this->returnValue($entityConfig));

        $this->configManager->expects($this->any())->method('getProvider')->with('extend')
            ->will($this->returnValue($extendConfigProvider));

        $this->generator->generateWorkflowFields($entityClass);
    }

    public function testGenerateWorkflowFields()
    {
        $entityClass = 'TestEntity';

        $this->entityConnector->expects($this->once())->method('isWorkflowAware')->with($entityClass)
            ->will($this->returnValue(false));

        $extendConfigProvider = $this->getMock('Oro\Bundle\EntityConfigBundle\Provider\ConfigProviderInterface');
        $entityConfigProvider = $this->getMock('Oro\Bundle\EntityConfigBundle\Provider\ConfigProviderInterface');
        $formConfigProvider = $this->getMock('Oro\Bundle\EntityConfigBundle\Provider\ConfigProviderInterface');
        $viewConfigProvider = $this->getMock('Oro\Bundle\EntityConfigBundle\Provider\ConfigProviderInterface');

        $providerMap = array(
            array('extend', $extendConfigProvider),
            array('entity', $entityConfigProvider),
            array('form', $formConfigProvider),
            array('view', $viewConfigProvider),
        );
        $this->configManager->expects($this->any())->method('getProvider')->will($this->returnValueMap($providerMap));

        $entityConfig = $this->getMock('Oro\Bundle\EntityConfigBundle\Config\ConfigInterface');
        $entityConfig->expects($this->at(0))->method('is')->with('is_extend')->will($this->returnValue(true));

        $extendConfigProvider->expects($this->at(0))->method('getConfig')->with($entityClass)
            ->will($this->returnValue($entityConfig));

        $workflowItemClass = 'Oro\Bundle\WorkflowBundle\Entity\WorkflowItem';
        $workflowStepClass = 'Oro\Bundle\WorkflowBundle\Entity\WorkflowStep';

        $this->addFieldAssertions(
            $entityConfigProvider,
            $extendConfigProvider,
            $formConfigProvider,
            $viewConfigProvider,
            $entityClass,
            FieldGenerator::PROPERTY_WORKFLOW_ITEM,
            ConfigHelper::getTranslationKey('label', $workflowItemClass),
            ConfigHelper::getTranslationKey('description', $workflowItemClass),
            'Oro\Bundle\WorkflowBundle\Entity\WorkflowItem',
            'id',
            0
        );
        $this->addFieldAssertions(
            $entityConfigProvider,
            $extendConfigProvider,
            $formConfigProvider,
            $viewConfigProvider,
            $entityClass,
            FieldGenerator::PROPERTY_WORKFLOW_STEP,
            ConfigHelper::getTranslationKey('label', $workflowStepClass),
            ConfigHelper::getTranslationKey('description', $workflowStepClass),
            'Oro\Bundle\WorkflowBundle\Entity\WorkflowStep',
            'label',
            1
        );

        $entityConfig->expects($this->at(1))->method('set')->with('state', ExtendScope::STATE_UPDATED);
        $entityConfig->expects($this->at(2))->method('set')->with('upgradeable', true);

        $this->configManager->expects($this->at(13))->method('persist')->with($entityConfig);
        $this->configManager->expects($this->at(14))->method('flush');

        $this->entityProcessor->expects($this->once())->method('updateDatabase');

<<<<<<< HEAD
        $this->addHideAssertions($entityClass, FieldGenerator::PROPERTY_WORKFLOW_ITEM, 0);
        $this->addHideAssertions($entityClass, FieldGenerator::PROPERTY_WORKFLOW_STEP, 1);
        $this->configManager->expects($this->at(17))->method('flush');
=======
        /*
        $this->addHideAssertions($entityClass, FieldGenerator::PROPERTY_WORKFLOW_ITEM, 0);
        $this->addHideAssertions($entityClass, FieldGenerator::PROPERTY_WORKFLOW_STEP, 1);
        $this->configManager->expects($this->at(17))->method('flush');
        */
>>>>>>> 57836e21

        // run test
        $this->generator->generateWorkflowFields($entityClass);
    }

    /**
     * @param \PHPUnit_Framework_MockObject_MockObject $entityConfigProvider
     * @param \PHPUnit_Framework_MockObject_MockObject $extendConfigProvider
     * @param \PHPUnit_Framework_MockObject_MockObject $formConfigProvider
     * @param \PHPUnit_Framework_MockObject_MockObject $viewConfigProvider
     * @param string $entityClass
     * @param string $fieldName
     * @param string $label
     * @param string $description
     * @param string $targetEntity
     * @param string $targetField
     * @param int $iteration
     *
     * @SuppressWarnings(PHPMD.ExcessiveParameterList)
     */
    protected function addFieldAssertions(
        \PHPUnit_Framework_MockObject_MockObject $entityConfigProvider,
        \PHPUnit_Framework_MockObject_MockObject $extendConfigProvider,
        \PHPUnit_Framework_MockObject_MockObject $formConfigProvider,
        \PHPUnit_Framework_MockObject_MockObject $viewConfigProvider,
        $entityClass,
        $fieldName,
        $label,
        $description,
        $targetEntity,
        $targetField,
        $iteration
    ) {
        $this->configManager->expects($this->at($iteration * 6 + 1))->method('hasConfig')
            ->with($entityClass, $fieldName)
            ->will($this->returnValue(false));
        $this->configManager->expects($this->at($iteration * 6 + 2))->method('createConfigFieldModel')
            ->with($entityClass, $fieldName, 'manyToOne');

        $entityFieldConfig = $this->getMock('Oro\Bundle\EntityConfigBundle\Config\ConfigInterface');
        $entityFieldConfig->expects($this->at(0))->method('set')->with('label', $label);
        $entityFieldConfig->expects($this->at(1))->method('set')->with('description', $description);
        $entityConfigProvider->expects($this->at($iteration))->method('getConfig')->with($entityClass, $fieldName)
            ->will($this->returnValue($entityFieldConfig));

        $extendFieldConfig = $this->getMock('Oro\Bundle\EntityConfigBundle\Config\ConfigInterface');
        $extendFieldConfig->expects($this->at(0))->method('set')->with('owner', ExtendScope::OWNER_CUSTOM);
        $extendFieldConfig->expects($this->at(1))->method('set')->with('state', ExtendScope::STATE_NEW);
        $extendFieldConfig->expects($this->at(2))->method('set')->with('extend', true);
        $extendFieldConfig->expects($this->at(3))->method('set')->with('target_entity', $targetEntity);
        $extendFieldConfig->expects($this->at(4))->method('set')->with('target_field', $targetField);
        $extendFieldConfig->expects($this->at(5))->method('set')->with(
            'relation_key',
            ExtendHelper::buildRelationKey($entityClass, $targetField, 'manyToOne', $targetEntity)
        );
        $extendConfigProvider->expects($this->at($iteration + 1))->method('getConfig')->with($entityClass, $fieldName)
            ->will($this->returnValue($extendFieldConfig));

        $formFieldConfig = $this->getMock('Oro\Bundle\EntityConfigBundle\Config\ConfigInterface');
        $formFieldConfig->expects($this->at(0))->method('set')->with('is_enabled', false);
        $formConfigProvider->expects($this->at($iteration))->method('getConfig')->with($entityClass, $fieldName)
            ->will($this->returnValue($formFieldConfig));

        $viewFieldConfig = $this->getMock('Oro\Bundle\EntityConfigBundle\Config\ConfigInterface');
        $viewFieldConfig->expects($this->at(0))->method('set')->with('is_displayable', false);
        $viewConfigProvider->expects($this->at($iteration))->method('getConfig')->with($entityClass, $fieldName)
            ->will($this->returnValue($viewFieldConfig));
    }

    /**
     * @param string $entityClass
     * @param string $fieldName
     * @param int $iteration
     */
    protected function addHideAssertions($entityClass, $fieldName, $iteration)
    {
        $fieldModel = $this->getMockBuilder('Oro\Bundle\EntityConfigBundle\Entity\FieldConfigModel')->getMock();
        $fieldModel->expects($this->once())->method('setType')->with(ConfigModelManager::MODE_HIDDEN);

        $this->configManager->expects($this->at(15 + $iteration))->method('getConfigFieldModel')
            ->with($entityClass, $fieldName)
            ->will($this->returnValue($fieldModel));
    }
}<|MERGE_RESOLUTION|>--- conflicted
+++ resolved
@@ -3,10 +3,7 @@
 namespace Oro\Bundle\WorkflowBundle\Tests\Unit\Field;
 
 use Oro\Bundle\EntityConfigBundle\Config\ConfigModelManager;
-<<<<<<< HEAD
-=======
 use Oro\Bundle\EntityConfigBundle\Tools\ConfigHelper;
->>>>>>> 57836e21
 use Oro\Bundle\EntityExtendBundle\EntityConfig\ExtendScope;
 use Oro\Bundle\EntityExtendBundle\Tools\ExtendHelper;
 use Oro\Bundle\WorkflowBundle\Field\FieldGenerator;
@@ -163,17 +160,11 @@
 
         $this->entityProcessor->expects($this->once())->method('updateDatabase');
 
-<<<<<<< HEAD
-        $this->addHideAssertions($entityClass, FieldGenerator::PROPERTY_WORKFLOW_ITEM, 0);
-        $this->addHideAssertions($entityClass, FieldGenerator::PROPERTY_WORKFLOW_STEP, 1);
-        $this->configManager->expects($this->at(17))->method('flush');
-=======
         /*
         $this->addHideAssertions($entityClass, FieldGenerator::PROPERTY_WORKFLOW_ITEM, 0);
         $this->addHideAssertions($entityClass, FieldGenerator::PROPERTY_WORKFLOW_STEP, 1);
         $this->configManager->expects($this->at(17))->method('flush');
         */
->>>>>>> 57836e21
 
         // run test
         $this->generator->generateWorkflowFields($entityClass);
