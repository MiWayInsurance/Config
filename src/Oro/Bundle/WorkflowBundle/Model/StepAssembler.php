<?php

namespace Oro\Bundle\WorkflowBundle\Model;

use Symfony\Component\DependencyInjection\ContainerInterface;

use Doctrine\Common\Collections\Collection;
use Doctrine\Common\Collections\ArrayCollection;
use Doctrine\ORM\EntityManager;
use Doctrine\ORM\EntityRepository;

<<<<<<< HEAD
use Oro\Bundle\WorkflowBundle\Entity\WorkflowDefinition;
use Oro\Bundle\WorkflowBundle\Entity\WorkflowStep;
use Oro\Bundle\WorkflowBundle\Exception\UnknownAttributeException;
use Oro\Bundle\WorkflowBundle\Form\Type\WorkflowStepType;
use Oro\Bundle\WorkflowBundle\Exception\InvalidParameterException;
use Oro\Bundle\WorkflowBundle\Exception\WorkflowException;

=======
>>>>>>> b7d43b31
class StepAssembler extends AbstractAssembler
{
    /**
     * @var Attribute[]
     */
    protected $attributes;

    /**
<<<<<<< HEAD
     * @var array
     */
    protected $stepEntities = array();

    /**
     * @var ContainerInterface
     */
    protected $container;

    /**
     * @var EntityManager
     */
    protected $entityManager;

    /**
     * @var FormOptionsAssembler
     */
    protected $formOptionsAssembler;

    /**
     * @param ContainerInterface $container
     * @param FormOptionsAssembler $formOptionsAssembler
     */
    public function __construct(ContainerInterface $container, FormOptionsAssembler $formOptionsAssembler)
    {
        $this->container = $container;
        $this->formOptionsAssembler = $formOptionsAssembler;
    }

    /**
     * @return EntityManager
     */
    protected function getEntityManager()
    {
        if (!$this->entityManager) {
            $this->entityManager = $this->container->get('doctrine.orm.default_entity_manager');
        }

        return $this->entityManager;
    }

    /**
     * @param WorkflowDefinition $workflowDefinition
=======
>>>>>>> b7d43b31
     * @param array $configuration
     * @param Attribute[]|Collection $attributes
     * @return ArrayCollection
     */
    public function assemble(WorkflowDefinition $workflowDefinition, array $configuration, $attributes)
    {
        $this->setAttributes($attributes);

        $steps = new ArrayCollection();
        foreach ($configuration as $stepName => $options) {
            $step = $this->assembleStep($workflowDefinition, $stepName, $options);
            $steps->set($stepName, $step);
        }

        $this->attributes = array();

        return $steps;
    }

    /**
     * @param WorkflowDefinition $workflowDefinition
     * @param string $stepName
     * @param array $options
     * @return Step
     */
    protected function assembleStep(WorkflowDefinition $workflowDefinition, $stepName, array $options)
    {
        $this->assertOptions($options, array('label'));

        $step = new Step();
        $step->setName($stepName)
            ->setLabel($options['label'])
            ->setOrder($this->getOption($options, 'order', 0))
            ->setIsFinal($this->getOption($options, 'is_final', false))
<<<<<<< HEAD
            ->setAllowedTransitions($this->getOption($options, 'allowed_transitions', array()))
            ->setEntity($this->getStepEntity($workflowDefinition, $stepName))
            ->setFormType($this->getOption($options, 'form_type', WorkflowStepType::NAME))
            ->setFormOptions($this->assembleFormOptions($options, $stepName))
            ->setViewAttributes($this->assembleViewAttributes($options, $stepName));
=======
            ->setAllowedTransitions($this->getOption($options, 'allowed_transitions', array()));
>>>>>>> b7d43b31

        return $step;
    }

    /**
     * @param Attribute[]|Collection $attributes
     * @return array
     */
    protected function setAttributes($attributes)
    {
        $this->attributes = array();
        if ($attributes) {
            foreach ($attributes as $attribute) {
                $this->attributes[$attribute->getName()] = $attribute;
            }
        }
    }

    /**
     * @param array $attributeNames
     * @param string $stepName
     * @throws UnknownAttributeException
     */
    protected function assertAttributesExist(array $attributeNames, $stepName)
    {
        foreach ($attributeNames as $attributeName) {
            $this->assertAttributeExists($attributeName, $stepName);
        }
    }

    /**
     * @param string $attributeName
     * @param string $stepName
     * @throws UnknownAttributeException
     */
    protected function assertAttributeExists($attributeName, $stepName)
    {
        if (!isset($this->attributes[$attributeName])) {
            throw new UnknownAttributeException(
                sprintf('Unknown attribute "%s" at step "%s"', $attributeName, $stepName)
            );
        }
    }

    /**
     * @param WorkflowDefinition $workflowDefinition
     * @param string $stepName
     * @return WorkflowStep|null
     * @throws WorkflowException
     */
    protected function getStepEntity(WorkflowDefinition $workflowDefinition, $stepName)
    {
        $workflowName = $workflowDefinition->getName();

        if (!array_key_exists($workflowName, $this->stepEntities)) {
            $this->stepEntities[$workflowName] = array();

            /** @var EntityRepository $stepRepository */
            $stepRepository = $this->getEntityManager()->getRepository('OroWorkflowBundle:WorkflowStep');
            /** @var WorkflowStep[] $workflowSteps */
            $workflowSteps = $stepRepository->findBy(array('definition' => $workflowDefinition));
            foreach ($workflowSteps as $workflowStep) {
                $this->stepEntities[$workflowName][$workflowStep->getName()] = $workflowStep;
            }
        }

        // need to be sure that step entity exists but only for existing definition
        // in case of not existing definition steps are only creating, so we can return null
        if (empty($this->stepEntities[$workflowName][$stepName])) {
            if ($this->getEntityManager()->getUnitOfWork()->isInIdentityMap($workflowDefinition)) {
                throw new WorkflowException(
                    sprintf('Workflow "%s" does not have step entity "%s"', $workflowName, $stepName)
                );
            } else {
                return null;
            }
        }

        return $this->stepEntities[$workflowName][$stepName];
    }
}<|MERGE_RESOLUTION|>--- conflicted
+++ resolved
@@ -9,7 +9,6 @@
 use Doctrine\ORM\EntityManager;
 use Doctrine\ORM\EntityRepository;
 
-<<<<<<< HEAD
 use Oro\Bundle\WorkflowBundle\Entity\WorkflowDefinition;
 use Oro\Bundle\WorkflowBundle\Entity\WorkflowStep;
 use Oro\Bundle\WorkflowBundle\Exception\UnknownAttributeException;
@@ -17,8 +16,6 @@
 use Oro\Bundle\WorkflowBundle\Exception\InvalidParameterException;
 use Oro\Bundle\WorkflowBundle\Exception\WorkflowException;
 
-=======
->>>>>>> b7d43b31
 class StepAssembler extends AbstractAssembler
 {
     /**
@@ -27,7 +24,6 @@
     protected $attributes;
 
     /**
-<<<<<<< HEAD
      * @var array
      */
     protected $stepEntities = array();
@@ -43,18 +39,11 @@
     protected $entityManager;
 
     /**
-     * @var FormOptionsAssembler
+     * @param ContainerInterface $container
      */
-    protected $formOptionsAssembler;
-
-    /**
-     * @param ContainerInterface $container
-     * @param FormOptionsAssembler $formOptionsAssembler
-     */
-    public function __construct(ContainerInterface $container, FormOptionsAssembler $formOptionsAssembler)
+    public function __construct(ContainerInterface $container)
     {
         $this->container = $container;
-        $this->formOptionsAssembler = $formOptionsAssembler;
     }
 
     /**
@@ -71,8 +60,6 @@
 
     /**
      * @param WorkflowDefinition $workflowDefinition
-=======
->>>>>>> b7d43b31
      * @param array $configuration
      * @param Attribute[]|Collection $attributes
      * @return ArrayCollection
@@ -97,6 +84,8 @@
      * @param string $stepName
      * @param array $options
      * @return Step
+     * @throws InvalidParameterException
+     * @throws UnknownAttributeException
      */
     protected function assembleStep(WorkflowDefinition $workflowDefinition, $stepName, array $options)
     {
@@ -105,17 +94,11 @@
         $step = new Step();
         $step->setName($stepName)
             ->setLabel($options['label'])
+            ->setTemplate($this->getOption($options, 'template', null))
             ->setOrder($this->getOption($options, 'order', 0))
             ->setIsFinal($this->getOption($options, 'is_final', false))
-<<<<<<< HEAD
-            ->setAllowedTransitions($this->getOption($options, 'allowed_transitions', array()))
             ->setEntity($this->getStepEntity($workflowDefinition, $stepName))
-            ->setFormType($this->getOption($options, 'form_type', WorkflowStepType::NAME))
-            ->setFormOptions($this->assembleFormOptions($options, $stepName))
-            ->setViewAttributes($this->assembleViewAttributes($options, $stepName));
-=======
             ->setAllowedTransitions($this->getOption($options, 'allowed_transitions', array()));
->>>>>>> b7d43b31
 
         return $step;
     }
