--- conflicted
+++ resolved
@@ -82,16 +82,9 @@
 
         $workflow = $this->createWorkflow();
         $workflow
-<<<<<<< HEAD
             ->setName($definition->getName())
             ->setLabel($definition->getLabel())
-            ->setType($definition->getType())
             ->setEnabled($definition->isEnabled());
-=======
-            ->setName($workflowDefinition->getName())
-            ->setLabel($workflowDefinition->getLabel())
-            ->setEnabled($workflowDefinition->isEnabled());
->>>>>>> b7d43b31
 
         $workflow->getStepManager()->setSteps($steps);
         $workflow->getAttributeManager()->setAttributes($attributes);
