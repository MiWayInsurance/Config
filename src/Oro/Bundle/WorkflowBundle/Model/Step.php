--- conflicted
+++ resolved
@@ -27,29 +27,11 @@
     protected $isFinal = false;
 
     /**
-<<<<<<< HEAD
      * @var WorkflowStep
      */
     protected $entity;
 
     /**
-     * @var string
-     */
-    protected $formType;
-
-    /**
-     * @var array
-     */
-    protected $formOptions = array();
-
-    /**
-     * @var array[]
-     */
-    protected $viewAttributes = array();
-
-    /**
-=======
->>>>>>> b7d43b31
      * @var string[]
      */
     protected $allowedTransitions = array();
@@ -208,7 +190,6 @@
     {
         return $this->label;
     }
-<<<<<<< HEAD
 
     /**
      * @param WorkflowStep $entity
@@ -227,60 +208,4 @@
     {
         return $this->entity;
     }
-
-    /**
-     * @param string $formType
-     * @return Step
-     */
-    public function setFormType($formType)
-    {
-        $this->formType = $formType;
-        return $this;
-    }
-
-    /**
-     * @return string
-     */
-    public function getFormType()
-    {
-        return $this->formType;
-    }
-
-    /**
-     * @param array $formOptions
-     * @return Step
-     */
-    public function setFormOptions(array $formOptions)
-    {
-        $this->formOptions = $formOptions;
-        return $this;
-    }
-
-    /**
-     * @return array
-     */
-    public function getFormOptions()
-    {
-        return $this->formOptions;
-    }
-
-    /**
-     * @param array $viewAttributes
-     * @return Step
-     */
-    public function setViewAttributes(array $viewAttributes)
-    {
-        $this->viewAttributes = $viewAttributes;
-        return $this;
-    }
-
-    /**
-     * @return array
-     */
-    public function getViewAttributes()
-    {
-        return $this->viewAttributes;
-    }
-=======
->>>>>>> b7d43b31
 }