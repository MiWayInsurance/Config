--- conflicted
+++ resolved
@@ -67,11 +67,7 @@
         AttributeManager $attributeManager = null,
         TransitionManager $transitionManager = null
     ) {
-<<<<<<< HEAD
-        $this->stepManager       = $stepManager ? $stepManager : new StepManager();
-=======
         $this->stepManager = $stepManager ? $stepManager : new StepManager();
->>>>>>> e4fee85e
         $this->attributeManager  = $attributeManager ? $attributeManager : new AttributeManager();
         $this->transitionManager = $transitionManager ? $transitionManager : new TransitionManager();
 
