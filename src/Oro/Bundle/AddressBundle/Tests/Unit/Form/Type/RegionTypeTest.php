<?php

namespace Oro\Bundle\AddressBundle\Tests\Unit\Type;

use Symfony\Component\Form\FormView;

use Oro\Bundle\AddressBundle\Form\Type\RegionType;

class RegionTypeTest extends \PHPUnit_Framework_TestCase
{
    /**
     * @var RegionType
     */
    protected $type;

    /**
     * Setup test env
     */
    public function setUp()
    {
        $this->type = new RegionType(
            'Oro\Bundle\AddressBundle\Entity\Address',
            'Oro\Bundle\AddressBundle\Entity\Value\AddressValue'
        );
    }

    public function testSetDefaultOptions()
    {
        $resolver = $this->getMock('Symfony\Component\OptionsResolver\OptionsResolverInterface');
        $resolver->expects($this->once())
            ->method('setDefaults')
            ->with($this->isType('array'));
        $this->type->setDefaultOptions($resolver);
    }

    public function testGetParent()
    {
        $this->assertEquals('genemu_jqueryselect2_translatable_entity', $this->type->getParent());
    }

    public function testGetName()
    {
        $this->assertEquals('oro_region', $this->type->getName());
    }

    public function testBuildForm()
    {
        $builderMock = $this->getMock('Symfony\Component\Form\Test\FormBuilderInterface');
        $options = array(RegionType::COUNTRY_OPTION_KEY => 'test');

        $builderMock->expects($this->once())
            ->method('setAttribute')
            ->with($this->equalTo(RegionType::COUNTRY_OPTION_KEY), $this->equalTo('test'));


        $this->type->buildForm($builderMock, $options);
    }

    public function testFinishView()
    {
<<<<<<< HEAD
        $formViewMock = $this->getMock('Symfony\Component\Form\FormView');
        $formConfigMock = $this->getMock('Symfony\Component\Form\FormConfigInterface');
        $formConfigMock->expects($this->once())
            ->method('getAttribute')
            ->with($this->equalTo(RegionType::COUNTRY_OPTION_KEY))
            ->will($this->returnValue(''));
=======
        $optionKey = 'countryFieldName';

        $formConfigMock = $this->getMockBuilder('Symfony\Component\Form\FormConfigInterface')
            ->disableOriginalConstructor()
            ->setMethods(array('getAttribute'))
            ->getMockForAbstractClass();
        $formConfigMock->expects($this->once())
            ->method('getAttribute')
            ->with($this->equalTo(RegionType::COUNTRY_OPTION_KEY))
            ->will($this->returnValue($optionKey));
>>>>>>> 0290c82f

        $formMock = $this->getMockBuilder('Symfony\Component\Form\Form')
            ->disableOriginalConstructor()
            ->setMethods(array('getConfig'))
            ->getMock();
        $formMock->expects($this->once())
            ->method('getConfig')
            ->will($this->returnValue($formConfigMock));

        $formView = new FormView();
        $this->type->finishView($formView, $formMock, array());
        $this->assertArrayHasKey('country_field', $formView->vars);
        $this->assertEquals($optionKey, $formView->vars['country_field']);
    }
}<|MERGE_RESOLUTION|>--- conflicted
+++ resolved
@@ -58,25 +58,13 @@
 
     public function testFinishView()
     {
-<<<<<<< HEAD
-        $formViewMock = $this->getMock('Symfony\Component\Form\FormView');
+        $optionKey = 'countryFieldName';
+
         $formConfigMock = $this->getMock('Symfony\Component\Form\FormConfigInterface');
         $formConfigMock->expects($this->once())
             ->method('getAttribute')
             ->with($this->equalTo(RegionType::COUNTRY_OPTION_KEY))
-            ->will($this->returnValue(''));
-=======
-        $optionKey = 'countryFieldName';
-
-        $formConfigMock = $this->getMockBuilder('Symfony\Component\Form\FormConfigInterface')
-            ->disableOriginalConstructor()
-            ->setMethods(array('getAttribute'))
-            ->getMockForAbstractClass();
-        $formConfigMock->expects($this->once())
-            ->method('getAttribute')
-            ->with($this->equalTo(RegionType::COUNTRY_OPTION_KEY))
             ->will($this->returnValue($optionKey));
->>>>>>> 0290c82f
 
         $formMock = $this->getMockBuilder('Symfony\Component\Form\Form')
             ->disableOriginalConstructor()
