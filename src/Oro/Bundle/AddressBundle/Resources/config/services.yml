--- conflicted
+++ resolved
@@ -187,7 +187,6 @@
         tags:
             - { name: oro_flexibleentity.attributetype, alias: oro_address }
 
-<<<<<<< HEAD
 
     # Flexible attribute
     oro_address.attribute_type.address_collection:
@@ -198,9 +197,12 @@
         tags:
             - { name: oro_flexibleentity.attributetype, alias: oro_address_collection }
 
-=======
->>>>>>> a8ee20d3
     oro_address.twig.hasAddress.extension:
         class: %oro_address.twig.hasAddress.extension.class%
         tags:
+            - { name: twig.extension }
+
+    oro_address.twig.hasAddress.extension:
+        class: %oro_address.twig.hasAddress.extension.class%
+        tags:
             - { name: twig.extension }