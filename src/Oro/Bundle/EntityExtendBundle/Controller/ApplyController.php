<?php

namespace Oro\Bundle\EntityExtendBundle\Controller;

use Oro\Bundle\EntityExtendBundle\Extend\EntityProcessor;
use Symfony\Bundle\FrameworkBundle\Controller\Controller;

use Sensio\Bundle\FrameworkExtraBundle\Configuration\Route;
use Sensio\Bundle\FrameworkExtraBundle\Configuration\Template;

use Oro\Bundle\SecurityBundle\Annotation\Acl;

/**
 * EntityExtendBundle controller.
 * @Route("/entity/extend")
 * TODO: Discuss ACL impl., currently acl is disabled
 */
class ApplyController extends Controller
{
    /**
     * @Route(
     *      "/update/{id}",
     *      name="oro_entityextend_update",
     *      defaults={"id"=0}
     * )
     * Acl(
     *      id="oro_entityextend_update",
     *      label="oro.entity_extend.action.apply_changes",
     *      type="action",
     *      group_name=""
     * )
     */
    public function updateAction()
    {
<<<<<<< HEAD
        /** @var EntityProcessor $entityProcessor */
        $entityProcessor = $this->get('oro_entity_extend.extend.entity_processor');
=======
        set_time_limit(0);

        /** @var KernelInterface $kernel */
        $kernel = $this->get('kernel');

        $console = escapeshellarg($this->getPhp()) . ' ' . escapeshellarg($kernel->getRootDir() . '/console');
        $env     = $kernel->getEnvironment();

        $commands = array(
            'update'       => new Process($console . ' oro:entity-extend:update-config --env ' . $env),
            'schemaUpdate' => new Process($console . ' oro:entity-extend:update-schema --env ' . $env),
        );

        // put system in maintenance mode
        $this->get('oro_platform.maintenance')->on();

        register_shutdown_function(
            function ($mode) {
                $mode->off();
            },
            $this->get('oro_platform.maintenance')
        );

        $exitCode = 0;
        foreach ($commands as $command) {
            /** @var $command Process */
            $code = $command->run();
            if ($code !== 0) {
                $exitCode = $code;
            }
        }
>>>>>>> efe1f574

        $flashBag = $this->get('session')->getFlashBag();
        if ($entityProcessor->updateDatabase()) {
            $flashBag->add(
                'success',
                $this->get('translator')->trans('oro.entity_config.controller.config_entity.message.update')
            );
        }

        return $this->redirect($this->generateUrl('oro_entityconfig_index'));
    }
}<|MERGE_RESOLUTION|>--- conflicted
+++ resolved
@@ -2,13 +2,13 @@
 
 namespace Oro\Bundle\EntityExtendBundle\Controller;
 
-use Oro\Bundle\EntityExtendBundle\Extend\EntityProcessor;
 use Symfony\Bundle\FrameworkBundle\Controller\Controller;
 
 use Sensio\Bundle\FrameworkExtraBundle\Configuration\Route;
 use Sensio\Bundle\FrameworkExtraBundle\Configuration\Template;
 
 use Oro\Bundle\SecurityBundle\Annotation\Acl;
+use Oro\Bundle\EntityExtendBundle\Extend\EntityProcessor;
 
 /**
  * EntityExtendBundle controller.
@@ -32,42 +32,8 @@
      */
     public function updateAction()
     {
-<<<<<<< HEAD
         /** @var EntityProcessor $entityProcessor */
         $entityProcessor = $this->get('oro_entity_extend.extend.entity_processor');
-=======
-        set_time_limit(0);
-
-        /** @var KernelInterface $kernel */
-        $kernel = $this->get('kernel');
-
-        $console = escapeshellarg($this->getPhp()) . ' ' . escapeshellarg($kernel->getRootDir() . '/console');
-        $env     = $kernel->getEnvironment();
-
-        $commands = array(
-            'update'       => new Process($console . ' oro:entity-extend:update-config --env ' . $env),
-            'schemaUpdate' => new Process($console . ' oro:entity-extend:update-schema --env ' . $env),
-        );
-
-        // put system in maintenance mode
-        $this->get('oro_platform.maintenance')->on();
-
-        register_shutdown_function(
-            function ($mode) {
-                $mode->off();
-            },
-            $this->get('oro_platform.maintenance')
-        );
-
-        $exitCode = 0;
-        foreach ($commands as $command) {
-            /** @var $command Process */
-            $code = $command->run();
-            if ($code !== 0) {
-                $exitCode = $code;
-            }
-        }
->>>>>>> efe1f574
 
         $flashBag = $this->get('session')->getFlashBag();
         if ($entityProcessor->updateDatabase()) {
