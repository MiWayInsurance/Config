<?php

namespace Oro\Bundle\EntityExtendBundle\Controller;

use Oro\Bundle\EntityConfigBundle\Provider\PropertyConfigContainer;
use Symfony\Bundle\FrameworkBundle\Controller\Controller;

use Symfony\Component\HttpFoundation\JsonResponse;
use Symfony\Component\HttpFoundation\Response;

use FOS\Rest\Util\Codes;

use Sensio\Bundle\FrameworkExtraBundle\Configuration\Route;
use Sensio\Bundle\FrameworkExtraBundle\Configuration\Template;

use Oro\Bundle\SecurityBundle\Annotation\Acl;

use Oro\Bundle\EntityConfigBundle\Config\Id\FieldConfigIdInterface;
use Oro\Bundle\EntityConfigBundle\Config\ConfigManager;
use Oro\Bundle\EntityConfigBundle\Provider\ConfigProvider;
use Oro\Bundle\EntityConfigBundle\Entity\EntityConfigModel;

use Oro\Bundle\EntityExtendBundle\Extend\ExtendManager;
use Oro\Bundle\EntityExtendBundle\Form\Type\EntityType;
use Oro\Bundle\EntityExtendBundle\Form\Type\UniqueKeyCollectionType;

/**
 * Class ConfigGridController
 * @package Oro\Bundle\EntityExtendBundle\Controller
 * @Route("/entity/extend/entity")
 * TODO: Discuss ACL impl., currently acl is disabled
 */
class ConfigEntityGridController extends Controller
{
    /**
     * @Route(
     *      "/unique-key/{id}",
     *      name="oro_entityextend_entity_unique_key",
     *      requirements={"id"="\d+"},
     *      defaults={"id"=0}
     * )
     * Acl(
     *      id="oro_entityextend_entity_unique_key",
     *      label="Unique entity unique keys",
     *      type="action",
     *      group_name=""
     * )
     * @Template
     */
    public function uniqueAction(EntityConfigModel $entity)
    {
        /** @var ConfigProvider $configProvider */
        $configProvider = $this->get('oro_entity_config.provider.extend');
        $entityConfig   = $configProvider->getConfig($entity->getClassName());
        $fieldConfigIds = $configProvider->getIds($entity->getClassName());

        $data = $entityConfig->has('unique_key') ? $entityConfig->get('unique_key') : array();

        $request = $this->getRequest();

        $form = $this->createForm(
            new UniqueKeyCollectionType(
                array_filter(
                    $fieldConfigIds,
                    function (FieldConfigIdInterface $fieldConfigId) {
                        return $fieldConfigId->getFieldType() != 'ref-many';
                    }
                )
            ),
            $data
        );

        if ($request->getMethod() == 'POST') {
            $form->submit($request);

            if ($form->isValid()) {
                $data = $form->getData();

                $error = false;
                $names = array();
                foreach ($data['keys'] as $key) {
                    if (in_array($key['name'], $names)) {
                        $error = true;
                        $this->get('session')->getFlashBag()->add(
                            'error',
                            sprintf('Name for key should be unique, key "%s" is not unique.', $key['name'])
                        );

                        break;
                    }

                    if (empty($key['name'])) {
                        $error = true;
                        $this->get('session')->getFlashBag()->add('error', 'Name of key can\'t be empty.');

                        break;
                    }

                    $names[] = $key['name'];
                }

                if (!$error) {
                    $entityConfig->set('unique_key', $data);
                    $configProvider->persist($entityConfig);
                    $configProvider->flush();

                    return $this->redirect(
                        $this->generateUrl('oro_entityconfig_view', array('id' => $entity->getId()))
                    );
                }
            }
        }

        /** @var ConfigProvider $entityConfigProvider */
        $entityConfigProvider = $this->get('oro_entity_config.provider.entity');

        return array(
            'form'          => $form->createView(),
            'entity_id'     => $entity->getId(),
            'entity_config' => $entityConfigProvider->getConfig($entity->getClassName())
        );
    }

    /**
     * @Route("/create", name="oro_entityextend_entity_create")
     * Acl(
     *      id="oro_entityextend_entity_create",
     *      label="Create custom entity",
     *      type="action",
     *      group_name=""
     * )
     * @Template
     */
    public function createAction()
    {
        $request = $this->getRequest();

        /** @var ConfigManager $configManager */
        $configManager = $this->get('oro_entity_config.config_manager');

        $className = '';
        if ($request->getMethod() == 'POST') {
            $className = 'Extend\\Entity\\' . $request->request->get(
                'oro_entity_config_type[model][className]',
                null,
                true
            );
        }

        $entityModel  = $configManager->createConfigEntityModel($className);
        $extendConfig = $configManager->getProvider('extend')->getConfig($className);
        $extendConfig->set('owner', ExtendManager::OWNER_CUSTOM);
        $extendConfig->set('state', ExtendManager::STATE_NEW);
        $extendConfig->set('is_extend', true);

        $configManager->persist($extendConfig);

        $form = $this->createForm(
            'oro_entity_config_type',
            null,
            array(
                'config_model' => $entityModel,
            )
        );

        $cloneEntityModel = clone $entityModel;
        $cloneEntityModel->setClassName('');
        $form->add(
            'model',
            new EntityType,
            array(
                'data' => $cloneEntityModel,
            )
        );

        if ($request->getMethod() == 'POST') {
            $form->submit($request);

            if ($form->isValid()) {
                //persist data inside the form
                $this->get('session')->getFlashBag()->add('success', 'ConfigEntity successfully saved');

                return $this->get('oro_ui.router')->actionRedirect(
                    array(
                        'route'      => 'oro_entityconfig_update',
                        'parameters' => array('id' => $entityModel->getId()),
                    ),
                    array(
<<<<<<< HEAD
                        'route' => 'oro_entityconfig_view',
=======
                        'route'      => 'oro_entityconfig_view',
>>>>>>> b73655f4
                        'parameters' => array('id' => $entityModel->getId()),
                    )
                );
            }
        }

        return array(
            'form' => $form->createView(),
        );
    }

    /**
     * @Route(
     *      "/remove/{id}",
     *      name="oro_entityextend_entity_remove",
     *      requirements={"id"="\d+"},
     *      defaults={"id"=0}
     * )
     * Acl(
     *      id="oro_entityextend_entity_remove",
     *      label="Remove custom entity",
     *      type="action",
     *      group_name=""
     * )
     */
    public function removeAction(EntityConfigModel $entity)
    {
        if (!$entity) {
            throw $this->createNotFoundException('Unable to find EntityConfigModel entity.');
        }

        /** @var ExtendManager $extendManager */
        $extendManager = $this->get('oro_entity_extend.extend.extend_manager');
        /** @var ConfigManager $configManager */
        $configManager = $this->get('oro_entity_config.config_manager');

        $entityConfig = $extendManager->getConfigProvider()->getConfig($entity->getClassName());

        if ($entityConfig->get('owner') == ExtendManager::OWNER_SYSTEM) {
            return new Response('', Codes::HTTP_FORBIDDEN);
        }

        $entityConfig->set('state', ExtendManager::STATE_DELETED);

        $configManager->persist($entityConfig);
        $configManager->flush();

        return new JsonResponse(array('message' => 'Item was removed', 'successful' => true), Codes::HTTP_OK);
    }

    /**
     * @Route(
     *      "/unremove/{id}",
     *      name="oro_entityextend_entity_unremove",
     *      requirements={"id"="\d+"},
     *      defaults={"id"=0}
     * )
     * Acl(
     *      id="oro_entityextend_entity_unremove",
     *      label="Unremove custom entity",
     *      type="action",
     *      group_name=""
     * )
     */
    public function unremoveAction(EntityConfigModel $entity)
    {
        if (!$entity) {
            throw $this->createNotFoundException('Unable to find EntityConfigModel entity.');
        }

        /** @var ExtendManager $extendManager */
        $extendManager = $this->get('oro_entity_extend.extend.extend_manager');
        /** @var ConfigManager $configManager */
        $configManager = $this->get('oro_entity_config.config_manager');

        $entityConfig = $extendManager->getConfigProvider()->getConfig($entity->getClassName());

        if ($entityConfig->get('owner') == ExtendManager::OWNER_SYSTEM) {
            return new Response('', Codes::HTTP_FORBIDDEN);
        }

        $entityConfig->set('state', ExtendManager::STATE_UPDATED);

        $configManager->persist($entityConfig);
        $configManager->flush();

        return new JsonResponse(array('message' => 'Item was restored', 'successful' => true), Codes::HTTP_OK);
    }
}<|MERGE_RESOLUTION|>--- conflicted
+++ resolved
@@ -186,11 +186,7 @@
                         'parameters' => array('id' => $entityModel->getId()),
                     ),
                     array(
-<<<<<<< HEAD
-                        'route' => 'oro_entityconfig_view',
-=======
                         'route'      => 'oro_entityconfig_view',
->>>>>>> b73655f4
                         'parameters' => array('id' => $entityModel->getId()),
                     )
                 );
