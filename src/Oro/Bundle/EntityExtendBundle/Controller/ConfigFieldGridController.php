--- conflicted
+++ resolved
@@ -151,11 +151,7 @@
         $relationValues  = [];
         $relationOptions = explode('||', $fieldType);
         $relationName    = $relationOptions[0];
-<<<<<<< HEAD
-        $fieldName       = $relationOptions[1] ? : $fieldName;
-=======
         $fieldName       = isset($relationOptions[1]) ? $relationOptions[1] : $fieldName;
->>>>>>> acf7c003
         $relationOptions = explode('|', $relationOptions[0]);
 
         /**
