oro_entity_config:
    extend:
        entity:
            require_js:                     ['oro/init-entity-extend-apply', 'oro/init-entity-extend-relation']
            grid_action:
                -
                    name:                   'Remove'
                    route:                  'oro_entityextend_entity_remove'
                    type:                   'ajax'
                    icon:                   'trash'
                    filter:                 { owner: 'Custom', state: ['New', 'Requires update', 'Active']}
                    args:                   ['id']
                -
                    name:                   'Restore'
                    route:                  'oro_entityextend_entity_unremove'
                    type:                   'ajax'
                    icon:                   'backward'
                    filter:                 { owner: 'Custom', state: ['Deleted']}
                    args:                   ['id']
            layout_action:
                -
                    name:                   'Create Entity'
                    route:                  'oro_entityextend_entity_create'
            items:
                owner:
                    options:
                        priority:           40
                        auditable:          false
                        default_value:      'System'
                    grid:
                        type:               string
                        label:              'Type'
                        filter_type:        string
                        required:           true
                        sortable:           true
                        filterable:         true
                        show_filter:        true
                    form:
                        type:               text
                        block:              entity
                        options:
                            read_only:      true
                            required:       false
                            label:          'Type'

                is_extend:
                    options:
                        priority:           27
                        default_value:      false
                        auditable:          false
                    grid:
                        type:               boolean
                        label:              'Is Extend'
                        filter_type:        boolean
                        required:           true
                        sortable:           true
                        filterable:         true
                        show_filter:        false

                state:
                    options:
                        priority:           25
                        default_value:      'Active'
                        label:              'Schema status'
                    grid:
                        type:               string
                        label:              'Schema status'
                        filter_type:        choice
                        choices:            {system: '', new: 'New', active: 'Active', updated: 'Requires update', deleted: 'To be deleted'}
                        required:           true
                        sortable:           true
                        filterable:         false
                        show_filter:        false

                is_deleted:
                    options:
                        default_value:      false
                        auditable:          false
                    grid:
                        # TODO: remove/deprecate show_column key here with GridBundle
                        show_column:        false
                        renderable:         false
                        query:
                            operator:       '!='
                            value:          true

                unique_key:
                    options:
                        auditable:          false
                        serializable:       true

                index:
                    options:
                        auditable:          false
                        serializable:       true

                upgradeable:
                    options:
                        auditable:          false
                        default_value:      true

                relation:
                    options:
                        auditable:          false
                        serializable:       true
                        default_value:      []

                schema:
                    options:
                        auditable:          false
                        serializable:       true
                        default_value:      []

        field:
            grid_action:
                -
                    name:                   'Remove'
                    route:                  'oro_entityextend_field_remove'
                    type:                   'ajax'
                    icon:                   'trash'
                    filter:                 { owner: 'Custom', state: ['New', 'Requires update', 'Active'] }
                    args:                   ['id']
                -
                    name:                   'Restore'
                    route:                  'oro_entityextend_field_unremove'
                    type:                   'ajax'
                    icon:                   'backward'
                    filter:                 { owner: 'Custom', state: ['Deleted'] }
                    args:                   ['id']
            layout_action:
                -
                    name:                   'Manage unique keys'
                    route:                  'oro_entityextend_entity_unique_key'
                    entity_id:              true
                    filter:                 { is_extend: true, upgradeable: true }
                -
                    name:                   'Create field'
                    route:                  'oro_entityextend_field_create'
                    entity_id:              true
                    filter:                 { is_extend: true }
                -
                    name:                   'Update schema'
                    route:                  'oro_entityextend_update'
                    entity_id:              true
                    aClass:                 'btn-danger entity-extend-apply'
                    void:                   true
                    filter:                 { state: ['New', 'Requires update', 'Deleted'], upgradeable: true }
            items:
                owner:
                    options:
                        priority:           20
                        default_value:      'System'
                        auditable:          false
                    grid:
                        type:               string
                        label:              'Type'
                        filter_type:        string
                        required:           true
                        sortable:           true
                        filterable:         false
                        show_filter:        false

                state:
                    options:
                        priority:           25
                        default_value:      'Active'
                        label:              'Schema status'
                    grid:
                        type:               string
                        label:              'Schema status'
                        filter_type:        choice
                        choices:            { new: 'New', applied: 'Applied', updated: 'Requires update', deleted: 'To be deleted'}
                        required:           true
                        sortable:           true
                        filterable:         false
                        show_filter:        false

                is_extend:
                    options:
                        default_value:      false
                        auditable:          false

                extend:
                    options:
                        default_value:      false
                        auditable:          false

                length:
                    options:
                        default_value:      255
                        allowed_type:       [string]
                        required_property:
                            config_id:
                                scope:      extend
                            code:           owner
                            value:          Custom
                    constraints:
                        - Regex:            "/^[0-9]*$/"
                        - Range:
                            min:            1
                            max:            255
                    form:
                        type:               text
                        options:
                            required:       false
                            label:          'Length'
                            block:          entity
                            subblock:       properties

                precision:
                    options:
                        default_value:      2
                        allowed_type:       [decimal]
                        required_property:
                            config_id:
                                scope:      extend
                            code:           owner
                            value:          Custom
                    constraints:
                        - Regex:            "/^[0-9]*$/"
                        - Range:
                            min:            0
                    form:
                        type:               text
                        options:
                            required:       false
                            label:          'Precision'
                            block:          entity
                            subblock:       properties

                scale:
                    options:
                        default_value:      2
                        allowed_type:       [decimal]
                        required_property:
                            config_id:
                                scope:      extend
                            code:           owner
                            value:          Custom
                    constraints:
                        - Regex:            "/^[0-9]*$/"
                        - Range:
                            min:            0
                    form:
                        type:               text
                        options:
                            required:       false
                            label:          'Scale'
                            block:          entity
                            subblock:       properties

                is_deleted:
                    options:
                        default_value:      false
                        auditable:          false
                    grid:
                        # TODO: remove/deprecate show_column key here with GridBundle
                        show_column:        false
                        renderable:         false
                        query:
                            operator:       '!='
                            value:          true

                is_inverse:
                    options:
                        default_value:      false
                        auditable:          false

                #
                # Relations form type fields
                #
                relation:
                    options:
                        allowed_type:       [oneToMany, manyToOne, manyToMany]
                        required_property:
                            config_id:
                                field_name:  null
                                scope:      extend
                            code:           is_extend
                            value:          true
                    form:
                        type:               oro_entity_relation_type
                        options:
                            block:          entity
                            subblock:       properties

                target_entity:
                    options:
                        auditable:          false

                target_field:
                    options:
                        auditable:          false

                target_grid:
                    options:
                        auditable:          false
                        serializable:       true

                target_title:
                    options:
                        auditable:          false
                        serializable:       true

                target_detailed:
                    options:
                        auditable:          false
                        serializable:       true

                #
                # OptionSet form type fields
                #
                set_expanded:
                    options:
                        allowed_type:       [optionSet]
<<<<<<< HEAD
                        create_only:        true
=======
                        required_property:
                            config_id:
                                scope:      extend
                                field_name: null
                            code:           is_extend
                            value:          true
>>>>>>> cfa39e8c
                    form:
                        type:               choice
                        options:
                            required:       false
                            choices:        ['No', 'Yes']
                            empty_value:    false
                            label:          'Expanded'
                            attr:
                                class:      is-option-set-expanded
                            block:          entity
                            subblock:       properties
                set_options:
                    options:
                        allowed_type:       [optionSet]
                        auditable:          false
                    form:
                        type:               oro_entity_option_set_collection
                        options:
                            required:       false
                            label:          'Options'
                            block:          entity
                            subblock:       properties
                            type:           oro_entity_option_set
                            tooltip:        'Deleting an option will remove these values from related records.'<|MERGE_RESOLUTION|>--- conflicted
+++ resolved
@@ -313,16 +313,7 @@
                 set_expanded:
                     options:
                         allowed_type:       [optionSet]
-<<<<<<< HEAD
                         create_only:        true
-=======
-                        required_property:
-                            config_id:
-                                scope:      extend
-                                field_name: null
-                            code:           is_extend
-                            value:          true
->>>>>>> cfa39e8c
                     form:
                         type:               choice
                         options:
