parameters:
<<<<<<< HEAD
    oro_entity_extend.entity.cache.warmer.class:            Oro\Bundle\EntityExtendBundle\Cache\EntityCacheWarmer
    oro_entity_extend.extend.extend_manager.class:          Oro\Bundle\EntityExtendBundle\Extend\ExtendManager
    oro_entity_extend.extension.extend_entity.class:        Oro\Bundle\EntityExtendBundle\Form\Extension\ExtendEntityExtension
    oro_entity_extend.tools.dumper.class:                   Oro\Bundle\EntityExtendBundle\Tools\ExtendConfigDumper
    oro_entity_extend.listener.config_subscriber.class:     Oro\Bundle\EntityExtendBundle\EventListener\ConfigSubscriber
    oro_entity_extend.listener.entity_subscriber.class:     Oro\Bundle\EntityExtendBundle\EventListener\DoctrineSubscriber
    oro_entity_extend.extend.entity_processor.class:        Oro\Bundle\EntityExtendBundle\Extend\EntityProcessor
=======
    oro_entity_extend.migration.config_processor.options.path: %kernel.cache_dir%/oro_migration/extend_config_options.yml
    oro_entity_extend.entity.cache.warmer.class:              Oro\Bundle\EntityExtendBundle\Cache\EntityCacheWarmer
    oro_entity_extend.extension.extend_entity.class:          Oro\Bundle\EntityExtendBundle\Form\Extension\ExtendEntityExtension
    oro_entity_extend.tools.dumper.class:                     Oro\Bundle\EntityExtendBundle\Tools\ExtendConfigDumper
    oro_entity_extend.listener.config_subscriber.class:       Oro\Bundle\EntityExtendBundle\EventListener\ConfigSubscriber
    oro_entity_extend.listener.entity_subscriber.class:       Oro\Bundle\EntityExtendBundle\EventListener\DoctrineSubscriber
    oro_entity_extend.twig.view_extension.class:              Oro\Bundle\EntityExtendBundle\Twig\ViewExtension
    oro_entity_extend.migration.config_processor.class:       Oro\Bundle\EntityExtendBundle\Migration\ExtendConfigProcessor
    oro_entity_extend.migration.refresh_cache.post_up.listener.class: Oro\Bundle\EntityExtendBundle\EventListener\RefreshExtendCachePostUpMigrationListener
    oro_entity_extend.migration.update_config.post_up.listener.class: Oro\Bundle\EntityExtendBundle\EventListener\UpdateExtendConfigPostUpMigrationListener
    oro_entity_extend.migration.entity_metadata_helper.class: Oro\Bundle\EntityExtendBundle\Migration\EntityMetadataHelper
    oro_entity_extend.migration.options_manager.class:        Oro\Bundle\EntityExtendBundle\Migration\ExtendOptionsManager
    oro_entity_extend.migration.extension.extend.class:       Oro\Bundle\EntityExtendBundle\Migration\Extension\ExtendExtension
    oro_entity_extend.migration.extension.rename.class:       Oro\Bundle\EntityExtendBundle\Migration\Extension\RenameExtension
>>>>>>> efe1f574

services:
    oro_entity_extend.entity.cache.warmer:
        public: false
        class: %oro_entity_extend.entity.cache.warmer.class%
        arguments:
            - @oro_entity_extend.tools.dumper
        tags:
            - { name: kernel.cache_warmer,  priority: 30 }

    oro_entity_extend.extension.extend_entity:
        class: %oro_entity_extend.extension.extend_entity.class%
        arguments:
            - @oro_entity_config.config_manager
        tags:
            - { name: form.type_extension, alias: form }

    oro_entity_extend.tools.dumper:
        class: %oro_entity_extend.tools.dumper.class%
        arguments:
            - @doctrine.orm.entity_manager
            - @oro_entity_extend.db_id_name_generator
            - %kernel.cache_dir%

    oro_entity_extend.listener.config_subscriber:
        class: %oro_entity_extend.listener.config_subscriber.class%
        arguments:
            - @oro_entity_config.provider.extend
        tags:
            - { name: kernel.event_subscriber}

    oro_entity_extend.listener.entity_subscriber:
        class: %oro_entity_extend.listener.entity_subscriber.class%
        arguments:
            - @oro_entity_extend.db_id_name_generator
        tags:
            - { name: doctrine.event_subscriber, connection: default }

    oro_entity_extend.db_id_name_generator:
        alias: oro_migration.db_id_name_generator

    oro_entity_extend.migration.config_processor:
        class: %oro_entity_extend.migration.config_processor.class%
        arguments:
            - @oro_entity_config.config_manager

    oro_entity_extend.migration.refresh_cache_before_entity_config_update.post_up.listener:
        class: %oro_entity_extend.migration.refresh_cache.post_up.listener.class%
        arguments:
            - @oro_entity_config.tools.command_executor
        tags:
            - { name: kernel.event_listener, event: oro_migration.post_up, method: onPostUp, priority: -85 }

    oro_entity_extend.migration.update_config.post_up.listener:
        class: %oro_entity_extend.migration.update_config.post_up.listener.class%
        arguments:
            - @oro_entity_config.tools.command_executor
            - %oro_entity_extend.migration.config_processor.options.path%
        tags:
            - { name: kernel.event_listener, event: oro_migration.post_up, method: onPostUp, priority: -100 }

    oro_entity_extend.migration.entity_metadata_helper:
        class: %oro_entity_extend.migration.entity_metadata_helper.class%
        arguments:
            - @doctrine

    oro_entity_extend.migration.options_manager:
        class: %oro_entity_extend.migration.options_manager.class%
        arguments:
            - @oro_entity_extend.migration.entity_metadata_helper

    oro_entity_extend.migration.extension.extend:
        class: %oro_entity_extend.migration.extension.extend.class%
        arguments:
            - @oro_entity_extend.migration.options_manager
            - @oro_entity_extend.migration.entity_metadata_helper
        tags:
            - { name: oro_migration.extension, extension_name: extend }

    oro_entity_extend.migration.extension.rename:
        class: %oro_entity_extend.migration.extension.rename.class%
        arguments:
            - @oro_entity_extend.migration.options_manager
        tags:
<<<<<<< HEAD
            - { name: doctrine.event_subscriber, connection: default }

    oro_entity_extend.extend.entity_processor:
        class:                                              %oro_entity_extend.extend.entity_processor.class%
        arguments:
            - @kernel
            - @oro_platform.maintenance
            - @oro_entity_config.config_manager
=======
            - { name: oro_migration.extension, extension_name: rename, priority: -10 }
>>>>>>> efe1f574
<|MERGE_RESOLUTION|>--- conflicted
+++ resolved
@@ -1,13 +1,4 @@
 parameters:
-<<<<<<< HEAD
-    oro_entity_extend.entity.cache.warmer.class:            Oro\Bundle\EntityExtendBundle\Cache\EntityCacheWarmer
-    oro_entity_extend.extend.extend_manager.class:          Oro\Bundle\EntityExtendBundle\Extend\ExtendManager
-    oro_entity_extend.extension.extend_entity.class:        Oro\Bundle\EntityExtendBundle\Form\Extension\ExtendEntityExtension
-    oro_entity_extend.tools.dumper.class:                   Oro\Bundle\EntityExtendBundle\Tools\ExtendConfigDumper
-    oro_entity_extend.listener.config_subscriber.class:     Oro\Bundle\EntityExtendBundle\EventListener\ConfigSubscriber
-    oro_entity_extend.listener.entity_subscriber.class:     Oro\Bundle\EntityExtendBundle\EventListener\DoctrineSubscriber
-    oro_entity_extend.extend.entity_processor.class:        Oro\Bundle\EntityExtendBundle\Extend\EntityProcessor
-=======
     oro_entity_extend.migration.config_processor.options.path: %kernel.cache_dir%/oro_migration/extend_config_options.yml
     oro_entity_extend.entity.cache.warmer.class:              Oro\Bundle\EntityExtendBundle\Cache\EntityCacheWarmer
     oro_entity_extend.extension.extend_entity.class:          Oro\Bundle\EntityExtendBundle\Form\Extension\ExtendEntityExtension
@@ -15,6 +6,7 @@
     oro_entity_extend.listener.config_subscriber.class:       Oro\Bundle\EntityExtendBundle\EventListener\ConfigSubscriber
     oro_entity_extend.listener.entity_subscriber.class:       Oro\Bundle\EntityExtendBundle\EventListener\DoctrineSubscriber
     oro_entity_extend.twig.view_extension.class:              Oro\Bundle\EntityExtendBundle\Twig\ViewExtension
+    oro_entity_extend.extend.entity_processor.class:          Oro\Bundle\EntityExtendBundle\Extend\EntityProcessor
     oro_entity_extend.migration.config_processor.class:       Oro\Bundle\EntityExtendBundle\Migration\ExtendConfigProcessor
     oro_entity_extend.migration.refresh_cache.post_up.listener.class: Oro\Bundle\EntityExtendBundle\EventListener\RefreshExtendCachePostUpMigrationListener
     oro_entity_extend.migration.update_config.post_up.listener.class: Oro\Bundle\EntityExtendBundle\EventListener\UpdateExtendConfigPostUpMigrationListener
@@ -22,7 +14,6 @@
     oro_entity_extend.migration.options_manager.class:        Oro\Bundle\EntityExtendBundle\Migration\ExtendOptionsManager
     oro_entity_extend.migration.extension.extend.class:       Oro\Bundle\EntityExtendBundle\Migration\Extension\ExtendExtension
     oro_entity_extend.migration.extension.rename.class:       Oro\Bundle\EntityExtendBundle\Migration\Extension\RenameExtension
->>>>>>> efe1f574
 
 services:
     oro_entity_extend.entity.cache.warmer:
@@ -69,6 +60,13 @@
         arguments:
             - @oro_entity_config.config_manager
 
+    oro_entity_extend.extend.entity_processor:
+        class:                                              %oro_entity_extend.extend.entity_processor.class%
+        arguments:
+            - @kernel
+            - @oro_platform.maintenance
+            - @oro_entity_config.config_manager
+
     oro_entity_extend.migration.refresh_cache_before_entity_config_update.post_up.listener:
         class: %oro_entity_extend.migration.refresh_cache.post_up.listener.class%
         arguments:
@@ -107,15 +105,4 @@
         arguments:
             - @oro_entity_extend.migration.options_manager
         tags:
-<<<<<<< HEAD
-            - { name: doctrine.event_subscriber, connection: default }
-
-    oro_entity_extend.extend.entity_processor:
-        class:                                              %oro_entity_extend.extend.entity_processor.class%
-        arguments:
-            - @kernel
-            - @oro_platform.maintenance
-            - @oro_entity_config.config_manager
-=======
-            - { name: oro_migration.extension, extension_name: rename, priority: -10 }
->>>>>>> efe1f574
+            - { name: oro_migration.extension, extension_name: rename, priority: -10 }