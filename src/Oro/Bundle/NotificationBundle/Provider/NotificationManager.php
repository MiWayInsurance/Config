<?php

namespace Oro\Bundle\NotificationBundle\Provider;

<<<<<<< HEAD
=======
use Doctrine\Common\Persistence\ObjectManager;
use Oro\Bundle\NotificationBundle\Event\Handler\EventHandlerInterface;
>>>>>>> e40abf01
use Oro\Bundle\NotificationBundle\Event\NotificationEvent;
use Oro\Bundle\NotificationBundle\Event\Handler\EventHandlerInterface;

class NotificationManager
{
    /**
     * @var EventHandlerInterface[] handlers
     */
    protected $handlers;

    public function __construct()
    {
        $this->handlers = array();
    }

    /**
     * Add handler to list
     *
     * @param EventHandlerInterface $handler
     */
    public function addHandler(EventHandlerInterface $handler)
    {
        $this->handlers[] = $handler;
    }

    /**
     * Process events with handlers
     *
<<<<<<< HEAD
     * @param NotificationEvent $event
     * @return NotificationEvent
=======
     * @param \Symfony\Component\EventDispatcher\Event $event
     * @return Event
>>>>>>> e40abf01
     */
    public function process(NotificationEvent $event)
    {
        $className = 'Oro\Bundle\NotificationBundle\Entity\EmailNotification';
        $entity = $event->getEntity();

        // select rules by entity name and event name
        $em = $this->getEntityManager($event);
        $notificationRules = $em->getRepository($className)
            ->getRulesByCriteria(get_class($entity), $event->getName());

        if (!empty($rules)) {
            /** @var EventHandlerInterface $handler */
            foreach ($this->handlers as $handler) {
                $handler->handle($event, $notificationRules);

                if ($event->isPropagationStopped()) {
                    break;
                }
            }
        }

        return $event;
    }

    /**
     * Return list of handlers
     *
     * @return EventHandlerInterface[]
     */
    public function getHandlers()
    {
        return $this->handlers;
    }

    /**
     * Get entity manager
     *
     * @param NotificationEvent $event
     * @return ObjectManager
     */
    public function getEntityManager(NotificationEvent $event)
    {
        return $event->getEntityManager() ?: $this->em;
    }
}<|MERGE_RESOLUTION|>--- conflicted
+++ resolved
@@ -2,11 +2,8 @@
 
 namespace Oro\Bundle\NotificationBundle\Provider;
 
-<<<<<<< HEAD
-=======
 use Doctrine\Common\Persistence\ObjectManager;
-use Oro\Bundle\NotificationBundle\Event\Handler\EventHandlerInterface;
->>>>>>> e40abf01
+
 use Oro\Bundle\NotificationBundle\Event\NotificationEvent;
 use Oro\Bundle\NotificationBundle\Event\Handler\EventHandlerInterface;
 
@@ -17,9 +14,15 @@
      */
     protected $handlers;
 
-    public function __construct()
+    /**
+     * @var ObjectManager
+     */
+    protected $em;
+
+    public function __construct(ObjectManager $em)
     {
         $this->handlers = array();
+        $this->em = $em;
     }
 
     /**
@@ -35,13 +38,8 @@
     /**
      * Process events with handlers
      *
-<<<<<<< HEAD
      * @param NotificationEvent $event
      * @return NotificationEvent
-=======
-     * @param \Symfony\Component\EventDispatcher\Event $event
-     * @return Event
->>>>>>> e40abf01
      */
     public function process(NotificationEvent $event)
     {
@@ -49,8 +47,7 @@
         $entity = $event->getEntity();
 
         // select rules by entity name and event name
-        $em = $this->getEntityManager($event);
-        $notificationRules = $em->getRepository($className)
+        $notificationRules = $this->em->getRepository($className)
             ->getRulesByCriteria(get_class($entity), $event->getName());
 
         if (!empty($rules)) {
@@ -76,15 +73,4 @@
     {
         return $this->handlers;
     }
-
-    /**
-     * Get entity manager
-     *
-     * @param NotificationEvent $event
-     * @return ObjectManager
-     */
-    public function getEntityManager(NotificationEvent $event)
-    {
-        return $event->getEntityManager() ?: $this->em;
-    }
 }