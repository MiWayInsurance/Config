.sidebar {
    background: #e0e0e0 url("../images/divider.png") repeat-x 0 0;
    top: 66px;
    bottom: 0;
    width: 33px;
    position: absolute;
    z-index: 10;
    overflow-y: auto;

    -webkit-touch-callout: none;
    -webkit-user-select: none;
    -khtml-user-select: none;
    -moz-user-select: none;
    -ms-user-select: none;
    user-select: none;
}

.sidebar-maximized .sidebar-widget-close{
    display: none;
}
.sidebar-wrap {
    height: 100%;
    position: relative;
}

.sidebar-wrap-1 {
    overflow: hidden;
    padding-bottom: 22px;
}

.sidebar-wrap-2 {
    overflow-x: hidden;
    overflow-y: auto;
}

.sidebar-left {
    left: 0;
    margin-right: 7px;
}

.sidebar-right {
    right: 0;
    margin-left: 7px;
    width: 33px;
}

.sidebar-maximized {
    width: 200px;
}
.sidebar-right .sidebar-add{
    margin: 0 0 0 5px;
}
.sidebar-resize {
    background-color: #f1f1f1;
    border-left: 1px solid #c7c7c7;
    border-right: 1px solid #c7c7c7;
    height: 100%;
    position: absolute;
    width: 5px;
    z-index: 11;
}

.sidebar-resize a {
    position: absolute;
    height: 100%;
    width: 100%;
}

.sidebar-right .sidebar-content {
    margin: 0 0 0 3px;
}
.sidebar-left .sidebar-resize {
    right: 0;
}

.sidebar-right .sidebar-resize {
    left: 0;
}

.sidebar-add {
    display: block;
    width: 30px;
    height: 30px;
}

.sidebar-add i {
    height: 16px;
    width: 16px;
    margin-left: 8px;
    margin-top: 8px;
}

.sidebar-toggle {
    display: block;
    background-color: #e0e0e0;
    border-top: 1px solid #c3c3c3;
    border-bottom: 1px solid #c3c3c3;
    width: 100%;
    height: 22px;
    position: absolute;
    bottom: 0;
}

.sidebar-toggle-holder{
   border-top: 1px solid #d6d6d6;
}
.sidebar-toggle a {
    position: absolute;
    height: 22px;

    width: 30px;
    bottom: 0;
}

.sidebar-left .sidebar-toggle a {
    right: 5px;
    bottom: -1px;
}
.sidebar-left .sidebar-toggle a i{
    right: 7px;
    bottom: 4px;
}
.sidebar-right .sidebar-toggle a {
    bottom: -1px;
    left: 5px;
}
.sidebar-right .sidebar-toggle a i{
    left: 7px;
    bottom: 4px;
}
.sidebar-left i.icon-backward{
    display: none !important;
}
.sidebar-left i.icon-forward{
    display: block !important;
}
.sidebar-right i.icon-backward{
    display: block !important;
}
.sidebar-right i.icon-forward{
    display: none !important;
}
.sidebar-right.sidebar-maximized i.icon-backward{
    display: none !important;
}
.sidebar-right.sidebar-maximized i.icon-forward{
    display: block !important;
}
.sidebar-left.sidebar-maximized i.icon-backward{
    display: block !important;
}
.sidebar-left.sidebar-maximized i.icon-forward{
    display: none !important;
}
.sidebar-toggle i {
    position: absolute;
    bottom: 0;
}

.sidebar-left .sidebar-toggle i {
    right: 0px;
}

.sidebar-right .sidebar-toggle i {
    left: 0px;
}

.sidebar-widget, .sidebar-icon {
    background: #e0e0e0 url('../images/divider.png') repeat-x 0 100%;
    width: 100%;
    padding-bottom: 1px;
}

.sidebar-icon {
<<<<<<< HEAD
    height: 30px;
    cursor: pointer;
}
.sidebar-icon img{
    filter: url("data:image/svg+xml;utf8,<svg xmlns=\'http://www.w3.org/2000/svg\'><filter id=\'grayscale\'><feColorMatrix type=\'matrix\' values=\'0.3333 0.3333 0.3333 0 0 0.3333 0.3333 0.3333 0 0 0.3333 0.3333 0.3333 0 0 0 0 0 1 0\'/></filter></svg>#grayscale"); /* Firefox 3.5+ */
    -webkit-filter: grayscale(100%);
    -moz-filter: grayscale(100%);
    -o-filter: grayscale(100%);
    -ms-filter: grayscale(100%);
    filter: filter: url("../images/grayscale.svg");
    filter: grayscale(100%);
=======
    height: 28px;
    width: 28px;
}
>>>>>>> 2f70ae8c

}
.sidebar-icon img {
    height: 16px;
    width: 16px;
<<<<<<< HEAD
    margin: 7px;
}
.sidebar-widget-popup .sidebar-widget-header-toggle{
    display: none;
}
.sidebar-icon-active{
    background-color: #cccccc;
}
.sidebar-icon:hover img,
.sidebar-icon.sidebar-icon-active img,
.sidebar-widget-popup .sidebar-widget img{
    filter: none;
    -webkit-filter: grayscale(0%);
}
.sidebar-widget-popup .sidebar-widget{
    overflow: visible;
    background: #e0e0e0;
    position: relative;
    display: block;
}
#sidebar-left .sidebar-widget-popup .sidebar-widget:after{
    border-right: 8px solid #c4c4c4;
    border-top: 8px solid transparent;
    border-bottom: 8px solid transparent;
    content: "";
    display: inline-block;
    left: -8px;
    position: absolute;
    top: 8px;
    z-index: 99999;
}
#sidebar-left .sidebar-widget-popup .sidebar-widget,
#sidebar-right .sidebar-widget-popup .sidebar-widget{
    position: relative;
}
#sidebar-right .sidebar-widget-popup .sidebar-widget:after{
    border-left: 8px solid #c4c4c4;
    border-top: 8px solid transparent;
    border-bottom: 8px solid transparent;
    content: "";
    display: inline-block;
    right: -8px;
    position: absolute;
    top: 8px;
    z-index: 99999;
}
.sidebar-widget-header{
    background: #c4c4c4;
    border-bottom: 1px solid #aaaaaa;
}
.sidebar-widget-popup .sidebar-widget-header{
    margin: 0 0 10px;
    background: #c4c4c4;
    border-bottom: 1px solid #aaaaaa;
}
#sidebar-left .sidebar-widget-popup .sidebar-widget{
    border: 1px solid #aaaaaa;
    -webkit-box-shadow:  2px 3px 6px -2px rgba(0, 0, 0, 0.4);
    box-shadow:  2px 3px 6px -2px rgba(0, 0, 0, 0.4);
}
#sidebar-right .sidebar-widget-popup .sidebar-widget{
    border: 1px solid #aaaaaa;
    -webkit-box-shadow:  -2px 3px 6px -2px rgba(0, 0, 0, 0.4);
    box-shadow:  -2px 3px 6px -2px rgba(0, 0, 0, 0.4);
}
.sidebar-widget-popup .sidebar-widget-content{
    border: 0;
}
.sidebar-widget {
    z-index: 12;
=======
    margin: 6px;
>>>>>>> 2f70ae8c
}
.sidebar-widget-header{
    width: 100%;
    overflow: hidden;
    position: relative;
}
.sidebar-widget-header-title{
    float: left;
    text-align: left;
    line-height: 14px;
}
.sidebar-widget-header-title .sidebar-widget-header-toggle{
    width: 12px;
    overflow: hidden;
    float: left;
    margin-top: 3px;
}
.sidebar-widget-header-title > img{
    float: left;
    margin: 2px 5px 0 0;
}
.sidebar-widget-header-title .widget-title{
    display: inline-block;
    text-overflow: ellipsis;
    width: 100px;
    overflow: hidden;
    white-space: nowrap;
}
.sidebar-widget-header {
    color: #555;
    font-weight: bolder;
    padding: 3px 5px 5px;
}

.sidebar-widget-header img {
    height: 16px;
    width: 16px;
}

.sidebar-widget-header a, .sidebar-toggle a, .sidebar-add a {
    color: #fff;
}
.sidebar-widget-header a i{
    padding: 0;
    margin: 0;
}
.sidebar-widget-header-wrap {
    position: absolute;
    right: 7px;
}
.sidebar-maximized .sidebar-widget-header-wrap{
    right: 10px;
}
.sidebar-widget-header-wrap a{
    margin: 0 1px;
}
.sidebar .widget-title{
    color: #444;
    text-transform: uppercase;
    font-size: 11px;
    margin-top: 3px;
}
.sidebar-widget-header-toggle > i {
    height: 16px;
    width: 16px;
    color: #a9a8a8;
    text-align: center;
}
.sidebar i[class^="icon-"]:before,
.sidebar i[class*=" icon-"]:before{
    color: #444444;
}
.sidebar-add i[class^="icon-"]:before,
.sidebar-add i[class*=" icon-"]:before{
    text-shadow: 1px 1px 1px #fff;
}
.sidebar-toggle i[class^="icon-"]:before,
.sidebar-toggle i[class*=" icon-"]:before{
    font-size: 8px;
    line-height: 12px;

}
.sidebar-widget-header-wrap i[class^="icon-"]:before,
.sidebar-widget-header-wrap i[class*=" icon-"]:before{
    color: #444444;
}
.sidebar-widget-content {
    color: #444;
    margin: 0 8px 8px;
    padding: 10px;
    border: 1px solid #dbdbdb;
    -webkit-border-radius: 3px;
    border-radius: 3px;
    background-color: #f4f4f4;
}
.sidebar-widget-popup{
    bottom: 75px;
    position: fixed;
    width: 0;
    overflow: visible;
    z-index: 999999;
}
.sidebar-left .sidebar-widget-popup {
    left: 33px;
}
.sidebar-left .sidebar-widget-popup .sidebar-widget{
    left: 0;
}
.sidebar-right .sidebar-widget-popup {
    right: 33px;
}
.sidebar-right .sidebar-widget-popup .sidebar-widget{
    right: 0;
}
.sidebar-widget-popup .sidebar-widget {
    position: absolute;
    width: 200px;
    padding-bottom: 2px;
}
.sidebar-widget-popup .sidebar-widget-content {
    overflow: auto;
}
<<<<<<< HEAD
.sidebar-widget-popup{
    background-color: #cecece;
=======
.sidebar-widget-popup,
.sidebar-widget-popup .sidebar-widget {
    z-index: 12;
>>>>>>> 2f70ae8c
}<|MERGE_RESOLUTION|>--- conflicted
+++ resolved
@@ -172,102 +172,14 @@
 }
 
 .sidebar-icon {
-<<<<<<< HEAD
-    height: 30px;
-    cursor: pointer;
-}
-.sidebar-icon img{
-    filter: url("data:image/svg+xml;utf8,<svg xmlns=\'http://www.w3.org/2000/svg\'><filter id=\'grayscale\'><feColorMatrix type=\'matrix\' values=\'0.3333 0.3333 0.3333 0 0 0.3333 0.3333 0.3333 0 0 0.3333 0.3333 0.3333 0 0 0 0 0 1 0\'/></filter></svg>#grayscale"); /* Firefox 3.5+ */
-    -webkit-filter: grayscale(100%);
-    -moz-filter: grayscale(100%);
-    -o-filter: grayscale(100%);
-    -ms-filter: grayscale(100%);
-    filter: filter: url("../images/grayscale.svg");
-    filter: grayscale(100%);
-=======
     height: 28px;
     width: 28px;
 }
->>>>>>> 2f70ae8c
-
-}
+
 .sidebar-icon img {
     height: 16px;
     width: 16px;
-<<<<<<< HEAD
-    margin: 7px;
-}
-.sidebar-widget-popup .sidebar-widget-header-toggle{
-    display: none;
-}
-.sidebar-icon-active{
-    background-color: #cccccc;
-}
-.sidebar-icon:hover img,
-.sidebar-icon.sidebar-icon-active img,
-.sidebar-widget-popup .sidebar-widget img{
-    filter: none;
-    -webkit-filter: grayscale(0%);
-}
-.sidebar-widget-popup .sidebar-widget{
-    overflow: visible;
-    background: #e0e0e0;
-    position: relative;
-    display: block;
-}
-#sidebar-left .sidebar-widget-popup .sidebar-widget:after{
-    border-right: 8px solid #c4c4c4;
-    border-top: 8px solid transparent;
-    border-bottom: 8px solid transparent;
-    content: "";
-    display: inline-block;
-    left: -8px;
-    position: absolute;
-    top: 8px;
-    z-index: 99999;
-}
-#sidebar-left .sidebar-widget-popup .sidebar-widget,
-#sidebar-right .sidebar-widget-popup .sidebar-widget{
-    position: relative;
-}
-#sidebar-right .sidebar-widget-popup .sidebar-widget:after{
-    border-left: 8px solid #c4c4c4;
-    border-top: 8px solid transparent;
-    border-bottom: 8px solid transparent;
-    content: "";
-    display: inline-block;
-    right: -8px;
-    position: absolute;
-    top: 8px;
-    z-index: 99999;
-}
-.sidebar-widget-header{
-    background: #c4c4c4;
-    border-bottom: 1px solid #aaaaaa;
-}
-.sidebar-widget-popup .sidebar-widget-header{
-    margin: 0 0 10px;
-    background: #c4c4c4;
-    border-bottom: 1px solid #aaaaaa;
-}
-#sidebar-left .sidebar-widget-popup .sidebar-widget{
-    border: 1px solid #aaaaaa;
-    -webkit-box-shadow:  2px 3px 6px -2px rgba(0, 0, 0, 0.4);
-    box-shadow:  2px 3px 6px -2px rgba(0, 0, 0, 0.4);
-}
-#sidebar-right .sidebar-widget-popup .sidebar-widget{
-    border: 1px solid #aaaaaa;
-    -webkit-box-shadow:  -2px 3px 6px -2px rgba(0, 0, 0, 0.4);
-    box-shadow:  -2px 3px 6px -2px rgba(0, 0, 0, 0.4);
-}
-.sidebar-widget-popup .sidebar-widget-content{
-    border: 0;
-}
-.sidebar-widget {
-    z-index: 12;
-=======
     margin: 6px;
->>>>>>> 2f70ae8c
 }
 .sidebar-widget-header{
     width: 100%;
@@ -277,17 +189,15 @@
 .sidebar-widget-header-title{
     float: left;
     text-align: left;
-    line-height: 14px;
 }
 .sidebar-widget-header-title .sidebar-widget-header-toggle{
-    width: 12px;
+    width: 14px;
     overflow: hidden;
     float: left;
-    margin-top: 3px;
 }
 .sidebar-widget-header-title > img{
     float: left;
-    margin: 2px 5px 0 0;
+    margin: 2px 2px 0;
 }
 .sidebar-widget-header-title .widget-title{
     display: inline-block;
@@ -299,7 +209,10 @@
 .sidebar-widget-header {
     color: #555;
     font-weight: bolder;
-    padding: 3px 5px 5px;
+    padding-left: 5px;
+    padding-right: 5px;
+    padding-top: 3px;
+    padding-bottom: 3px;
 }
 
 .sidebar-widget-header img {
@@ -316,19 +229,14 @@
 }
 .sidebar-widget-header-wrap {
     position: absolute;
-    right: 7px;
-}
-.sidebar-maximized .sidebar-widget-header-wrap{
-    right: 10px;
-}
-.sidebar-widget-header-wrap a{
-    margin: 0 1px;
-}
+    right: 13px;
+}
+
 .sidebar .widget-title{
-    color: #444;
+    color: #777;
     text-transform: uppercase;
     font-size: 11px;
-    margin-top: 3px;
+    margin-top: 1px;
 }
 .sidebar-widget-header-toggle > i {
     height: 16px;
@@ -338,7 +246,7 @@
 }
 .sidebar i[class^="icon-"]:before,
 .sidebar i[class*=" icon-"]:before{
-    color: #444444;
+    color: #a9a8a8;
 }
 .sidebar-add i[class^="icon-"]:before,
 .sidebar-add i[class*=" icon-"]:before{
@@ -352,7 +260,7 @@
 }
 .sidebar-widget-header-wrap i[class^="icon-"]:before,
 .sidebar-widget-header-wrap i[class*=" icon-"]:before{
-    color: #444444;
+    color: #777;
 }
 .sidebar-widget-content {
     color: #444;
@@ -368,7 +276,6 @@
     position: fixed;
     width: 0;
     overflow: visible;
-    z-index: 999999;
 }
 .sidebar-left .sidebar-widget-popup {
     left: 33px;
@@ -390,12 +297,7 @@
 .sidebar-widget-popup .sidebar-widget-content {
     overflow: auto;
 }
-<<<<<<< HEAD
-.sidebar-widget-popup{
-    background-color: #cecece;
-=======
 .sidebar-widget-popup,
 .sidebar-widget-popup .sidebar-widget {
     z-index: 12;
->>>>>>> 2f70ae8c
 }