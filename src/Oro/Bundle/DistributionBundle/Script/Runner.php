--- conflicted
+++ resolved
@@ -76,16 +76,9 @@
      */
     protected function run($path)
     {
-        $finder = new PhpExecutableFinder();
-        $phpExec = $finder->find();
-
         if (file_exists($path)) {
             $process = (new ProcessBuilder())
-<<<<<<< HEAD
                 ->setPrefix($this->getPhpExecutablePath())
-=======
-                ->setPrefix($phpExec)
->>>>>>> 5c29d97d
                 ->setArguments([$path])
                 ->getProcess();
             $process->run();
