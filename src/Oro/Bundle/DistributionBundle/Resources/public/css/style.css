--- conflicted
+++ resolved
@@ -229,7 +229,6 @@
     font-size: 17px;
 }
 
-<<<<<<< HEAD
 #load-demo-data {
     display: none;
 }
@@ -243,7 +242,7 @@
 }
 #load-demo-data:checked + span:before {
     content: "\f046";
-=======
+}
 .form {
     width: 420px;
 }
@@ -274,5 +273,4 @@
 
 .form fieldset .field .validation-faled {
     padding-left: 95px;
->>>>>>> 7bacf9c2
-}+}
