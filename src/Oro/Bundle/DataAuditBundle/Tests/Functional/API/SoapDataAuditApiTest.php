<?php

namespace Oro\Bundle\DataAuditBundle\Tests\Functional\API;

use Oro\Bundle\TestFrameworkBundle\Test\WebTestCase;
use Oro\Bundle\TestFrameworkBundle\Test\ToolsAPI;
use Oro\Bundle\TestFrameworkBundle\Test\Client;

/**
 * @outputBuffering enabled
 * @db_isolation
 */
class SoapDataAuditApiTest extends WebTestCase
{
    /** @var Client  */
    protected $client = null;

    public function setUp()
    {
        $this->client = static::createClient(array(), ToolsAPI::generateWsseHeader());
        $this->client->soap(
            "http://localhost/api/soap",
            array(
                'location' => 'http://localhost/api/soap',
                'soap_version' => SOAP_1_2
            )
        );
    }

    /**
     * @return array
     */
    public function testPreconditions()
    {
        //create users
        $request = array(
            "username" => 'user_' . mt_rand(),
            "email" => 'test_'  . mt_rand() . '@test.com',
            "enabled" => '1',
            "plainPassword" => '1231231q',
            "namePrefix" => "Mr",
            "firstName" => "firstName",
            "middleName" => "middleName",
            "lastName" => "lastName",
<<<<<<< HEAD
            "nameSuffix" => "Sn.",
            "rolesCollection" => array("1"),
=======
            "rolesCollection" => array("2"),
>>>>>>> 7151059b
            "owner" => "1"
        );

        $id = $this->client->getSoap()->createUser($request);
        $this->assertInternalType('int', $id, $this->client->getSoap()->__getLastResponse());
        $this->assertGreaterThan(0, $id);

        return $request;
    }

    /**
     * @param $response
     * @return array
     * @depends testPreconditions
     */
    public function testGetAudits($response)
    {
        $this->markTestSkipped('Skipped till BAP-1979 will be fixed');
        $result = $this->client->getSoap()->getAudits();
        $result = ToolsAPI::classToArray($result);

        if (!is_array(reset($result['item']))) {
            $result[] = $result['item'];
            unset($result['item']);
        } else {
            $result = $result['item'];
        }

        $resultActual = reset($result);

        $this->assertEquals($response['username'], $resultActual['objectName']);
        $this->assertEquals('admin', $resultActual['username']);

        return $result;
    }

    /**
     * @param  array $response
     * @return array
     * @depends testGetAudits
     */
    public function testGetAudit($response)
    {
        foreach ($response as $audit) {
            $result = $this->client->getSoap()->getAudit($audit['id']);
            $result = ToolsAPI::classToArray($result);
            unset($result['loggedAt']);
            unset($audit['loggedAt']);
            $this->assertEquals($audit, $result);
        }
    }
}<|MERGE_RESOLUTION|>--- conflicted
+++ resolved
@@ -42,12 +42,8 @@
             "firstName" => "firstName",
             "middleName" => "middleName",
             "lastName" => "lastName",
-<<<<<<< HEAD
             "nameSuffix" => "Sn.",
-            "rolesCollection" => array("1"),
-=======
             "rolesCollection" => array("2"),
->>>>>>> 7151059b
             "owner" => "1"
         );
 
@@ -65,7 +61,6 @@
      */
     public function testGetAudits($response)
     {
-        $this->markTestSkipped('Skipped till BAP-1979 will be fixed');
         $result = $this->client->getSoap()->getAudits();
         $result = ToolsAPI::classToArray($result);
 
