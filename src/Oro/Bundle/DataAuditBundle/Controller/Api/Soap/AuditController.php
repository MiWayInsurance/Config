<?php

namespace Oro\Bundle\DataAuditBundle\Controller\Api\Soap;

use Symfony\Component\DependencyInjection\ContainerAware;
use Doctrine\Common\Persistence\ObjectManager;
use BeSimple\SoapBundle\ServiceDefinition\Annotation as Soap;
<<<<<<< HEAD
use Oro\Bundle\SecurityBundle\Annotation\AclAncestor;
=======
>>>>>>> 57ce9945

use Oro\Bundle\UserBundle\Annotation\AclAncestor;
use Oro\Bundle\DataAuditBundle\Entity\Audit;
use Oro\Bundle\UserBundle\Annotation\Acl;

/**
 * @Acl(
 *      id="oro_dataaudit_api_soap",
 *      name="Soap API for data audit",
 *      description="Soap API for data audit",
 *      parent="oro_dataaudit"
 * )
 */
class AuditController extends ContainerAware
{
    /**
     * @Soap\Method("getAudits")
     * @Soap\Result(phpType = "Oro\Bundle\DataAuditBundle\Entity\Audit[]")
     * @AclAncestor("oro_dataaudit_history")
     *
     * @Acl(
     *      id="oro_dataaudit_api_soap_list",
     *      name="Get logged entities",
     *      description="Get list of all logged entities",
     *      parent="oro_dataaudit_api_soap"
     * )
     */
    public function cgetAction()
    {
        return $this->getManager()->getRepository('OroDataAuditBundle:Audit')->findAll();
    }

    /**
     * @Soap\Method("getAudit")
     * @Soap\Param("id", phpType = "int")
     * @Soap\Result(phpType = "Oro\Bundle\DataAuditBundle\Entity\Audit")
     * @AclAncestor("oro_dataaudit_history")
     *
     * @Acl(
     *      id="oro_dataaudit_api_soap_get",
     *      name="Get audit entity",
     *      description="Get audit entity",
     *      parent="oro_dataaudit_api_soap"
     * )
     */
    public function getAction($id)
    {
        return $this->getEntity('OroDataAuditBundle:Audit', (int) $id);
    }

    /**
     * @Soap\Method("deleteAudit")
     * @Soap\Param("id", phpType = "int")
     * @Soap\Result(phpType = "boolean")
     *
     * @Acl(
     *      id="oro_dataaudit_api_soap_delete",
     *      name="Delete audit entity",
     *      description="Delete audit entity",
     *      parent="oro_dataaudit_api_soap"
     * )
     */
    public function deleteAction($id)
    {
        $em = $this->getManager();
        $entity = $this->getEntity('OroDataAuditBundle:Audit', (int) $id);

        $em->remove($entity);
        $em->flush();

        return true;
    }

    /**
     * Shortcut to get entity
     *
     * @param  string     $repo
     * @param  int|string $id
     * @throws \SoapFault
     * @return AuditSoap
     */
    protected function getEntity($repo, $id)
    {
        $entity = $this->getManager()->find($repo, $id);

        if (!$entity) {
            throw new \SoapFault('NOT_FOUND', sprintf('Record #%u can not be found', $id));
        }

        return $entity;
    }

    /**
     * @return ObjectManager
     */
    protected function getManager()
    {
        return $this->container->get('doctrine.orm.entity_manager');
    }
}<|MERGE_RESOLUTION|>--- conflicted
+++ resolved
@@ -5,36 +5,15 @@
 use Symfony\Component\DependencyInjection\ContainerAware;
 use Doctrine\Common\Persistence\ObjectManager;
 use BeSimple\SoapBundle\ServiceDefinition\Annotation as Soap;
-<<<<<<< HEAD
 use Oro\Bundle\SecurityBundle\Annotation\AclAncestor;
-=======
->>>>>>> 57ce9945
+use Oro\Bundle\DataAuditBundle\Entity\Audit;
 
-use Oro\Bundle\UserBundle\Annotation\AclAncestor;
-use Oro\Bundle\DataAuditBundle\Entity\Audit;
-use Oro\Bundle\UserBundle\Annotation\Acl;
-
-/**
- * @Acl(
- *      id="oro_dataaudit_api_soap",
- *      name="Soap API for data audit",
- *      description="Soap API for data audit",
- *      parent="oro_dataaudit"
- * )
- */
 class AuditController extends ContainerAware
 {
     /**
      * @Soap\Method("getAudits")
      * @Soap\Result(phpType = "Oro\Bundle\DataAuditBundle\Entity\Audit[]")
      * @AclAncestor("oro_dataaudit_history")
-     *
-     * @Acl(
-     *      id="oro_dataaudit_api_soap_list",
-     *      name="Get logged entities",
-     *      description="Get list of all logged entities",
-     *      parent="oro_dataaudit_api_soap"
-     * )
      */
     public function cgetAction()
     {
@@ -46,13 +25,6 @@
      * @Soap\Param("id", phpType = "int")
      * @Soap\Result(phpType = "Oro\Bundle\DataAuditBundle\Entity\Audit")
      * @AclAncestor("oro_dataaudit_history")
-     *
-     * @Acl(
-     *      id="oro_dataaudit_api_soap_get",
-     *      name="Get audit entity",
-     *      description="Get audit entity",
-     *      parent="oro_dataaudit_api_soap"
-     * )
      */
     public function getAction($id)
     {
@@ -63,13 +35,6 @@
      * @Soap\Method("deleteAudit")
      * @Soap\Param("id", phpType = "int")
      * @Soap\Result(phpType = "boolean")
-     *
-     * @Acl(
-     *      id="oro_dataaudit_api_soap_delete",
-     *      name="Delete audit entity",
-     *      description="Delete audit entity",
-     *      parent="oro_dataaudit_api_soap"
-     * )
      */
     public function deleteAction($id)
     {
