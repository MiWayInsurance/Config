query_designer:
    grouping:
        exclude: [{type: text}, {type: array}, {type: object}]

    filters:
        string:
            applicable: [{type: string}, {type: text}]
            type:       string
            query_type: [all]
        number:
            applicable: [{type: integer}, {type: smallint}, {type: bigint}, {type: decimal}, {type: float}, {type: money}]
            type:       number
            query_type: [all]
        date:
            applicable: [{type: date}]
            type:       date
            query_type: [all]
        datetime:
            applicable: [{type: datetime}]
            type:       datetime
            query_type: [all]
        boolean:
            applicable: [{type: boolean}]
            type:       boolean
            query_type: [all]
<<<<<<< HEAD

    aggregates:
        identifier:
            applicable: [{identifier: true}]
            functions:
                - { name: Count, expr: COUNT($column), return_type: integer }
            query_type: [all]
        string:
            applicable: [{type: string}]
            functions:
                - { name: Count, expr: COUNT($column), return_type: integer }
            query_type: [all]
        number:
            applicable: [{type: integer}, {type: smallint}, {type: bigint}, {type: decimal}, {type: float}]
            functions:
                - { name: Count, expr: COUNT($column), return_type: integer }
                - { name: Sum,   expr: SUM(CASE WHEN ($column IS NOT NULL) THEN $column ELSE 0 END) }
                - { name: Avg,   expr: AVG(CASE WHEN ($column IS NOT NULL) THEN $column ELSE 0 END) }
                - { name: Min,   expr: MIN($column) }
                - { name: Max,   expr: MAX($column) }
=======
        percent:
            applicable: [{type: percent}]
            type:       percent
>>>>>>> 7040a2a2
            query_type: [all]<|MERGE_RESOLUTION|>--- conflicted
+++ resolved
@@ -23,7 +23,10 @@
             applicable: [{type: boolean}]
             type:       boolean
             query_type: [all]
-<<<<<<< HEAD
+        percent:
+            applicable: [{type: percent}]
+            type:       percent
+            query_type: [all]
 
     aggregates:
         identifier:
@@ -37,16 +40,11 @@
                 - { name: Count, expr: COUNT($column), return_type: integer }
             query_type: [all]
         number:
-            applicable: [{type: integer}, {type: smallint}, {type: bigint}, {type: decimal}, {type: float}]
+            applicable: [{type: integer}, {type: smallint}, {type: bigint}, {type: decimal}, {type: float}, {type: money}, {type: percent}]
             functions:
                 - { name: Count, expr: COUNT($column), return_type: integer }
                 - { name: Sum,   expr: SUM(CASE WHEN ($column IS NOT NULL) THEN $column ELSE 0 END) }
                 - { name: Avg,   expr: AVG(CASE WHEN ($column IS NOT NULL) THEN $column ELSE 0 END) }
                 - { name: Min,   expr: MIN($column) }
                 - { name: Max,   expr: MAX($column) }
-=======
-        percent:
-            applicable: [{type: percent}]
-            type:       percent
->>>>>>> 7040a2a2
             query_type: [all]