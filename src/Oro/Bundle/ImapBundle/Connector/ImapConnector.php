--- conflicted
+++ resolved
@@ -60,14 +60,9 @@
     /**
      * @param Folder|string|null $parentFolder
      * @param SearchQuery|null $query
-<<<<<<< HEAD
-     * @param int $maxResults The maximum number of items returned by this method. Set -1 to unlimited
-     * @return Message[]
-=======
      * @return ImapMessageIterator
->>>>>>> 738e58b8
      */
-    public function findItems($parentFolder = null, $query = null, $maxResults = 100)
+    public function findItems($parentFolder = null, $query = null)
     {
         $this->ensureConnected();
 
@@ -80,31 +75,11 @@
             $searchString = $query->convertToSearchString();
         }
 
-<<<<<<< HEAD
-        $result = array();
-
-        if (empty($searchString)) {
-            for ($i = $this->imap->count(), $count = 1; $i > 0; $i--, $count++) {
-                $result[] = $this->imap->getMessage($i);
-                if ($count >= $maxResults) {
-                    break;
-                }
-            }
-        } else {
-            $ids = $this->imap->search(array($searchString));
-            for ($i = count($ids) - 1, $count = 1; $i >= 0; $i--, $count++) {
-                $result[] = $this->imap->getMessage($ids[$i]);
-                if ($count >= $maxResults) {
-                    break;
-                }
-            }
-=======
         if (empty($searchString)) {
             $result = new ImapMessageIterator($this->imap);
         } else {
             $ids = $this->imap->search(array($searchString));
             $result = new ImapMessageIterator($this->imap, $ids);
->>>>>>> 738e58b8
         }
 
         return $result;
