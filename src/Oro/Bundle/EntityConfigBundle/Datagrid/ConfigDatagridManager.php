<?php

namespace Oro\Bundle\EntityConfigBundle\Datagrid;

use Doctrine\ORM\Query;

use Oro\Bundle\EntityConfigBundle\Config\ConfigModelManager;
use Oro\Bundle\EntityConfigBundle\Config\ConfigManager;

use Oro\Bundle\EntityConfigBundle\Provider\PropertyConfigContainer;

use Oro\Bundle\GridBundle\Datagrid\ProxyQueryInterface;
use Oro\Bundle\GridBundle\Datagrid\DatagridManager;
use Oro\Bundle\GridBundle\Datagrid\ResultRecord;

use Oro\Bundle\GridBundle\Field\FieldDescription;
use Oro\Bundle\GridBundle\Field\FieldDescriptionCollection;
use Oro\Bundle\GridBundle\Field\FieldDescriptionInterface;

use Oro\Bundle\GridBundle\Filter\FilterInterface;

use Oro\Bundle\GridBundle\Property\TwigTemplateProperty;
use Oro\Bundle\GridBundle\Property\UrlProperty;
use Oro\Bundle\GridBundle\Property\ActionConfigurationProperty;

use Oro\Bundle\GridBundle\Action\ActionInterface;

class ConfigDatagridManager extends DatagridManager
{
    /**
     * @var FieldDescriptionCollection
     */
    protected $fieldsCollection;

    /**
     * @var ConfigManager
     */
    protected $configManager;

    public function __construct(ConfigManager $configManager)
    {
        $this->configManager = $configManager;
    }

    /**
     * @return array
     */
    public function getLayoutActions()
    {
        $actions = array();

        foreach ($this->configManager->getProviders() as $provider) {
            foreach ($provider->getPropertyConfig()->getLayoutActions() as $config) {
                $actions[] = $config;
            }
        }

        return $actions;
    }

    /**
     * {@inheritDoc}
     */
    protected function getProperties()
    {
        $properties = array(
            new UrlProperty('view_link', $this->router, 'oro_entityconfig_view', array('id')),
            new UrlProperty('update_link', $this->router, 'oro_entityconfig_update', array('id')),
        );

        $filters = array();
        $actions = array();

        foreach ($this->configManager->getProviders() as $provider) {
            foreach ($provider->getPropertyConfig()->getGridActions() as $config) {
                $properties[] = new UrlProperty(
                    strtolower($config['name']) . '_link',
                    $this->router,
                    $config['route'],
                    (isset($config['args']) ? $config['args'] : array())
                );

                if (isset($config['filter'])) {
                    $filters[strtolower($config['name'])] = $config['filter'];
                }

                $actions[strtolower($config['name'])] = true;
            }

            if ($provider->getPropertyConfig()->getUpdateActionFilter()) {
                $filters['update']   = $provider->getPropertyConfig()->getUpdateActionFilter();
            }
        }

        if (count($filters)) {
            $properties[] = new ActionConfigurationProperty(
                function (ResultRecord $record) use ($filters, $actions) {
                    if ($record->getValue('mode') == ConfigModelManager::MODE_READONLY) {
                        $actions = array_map(
                            function () {
                                return false;
                            },
                            $actions
                        );

                        $actions['update']   = false;
                    } else {
                        foreach ($filters as $action => $filter) {
                            foreach ($filter as $key => $value) {
                                if (is_array($value)) {
                                    $error = true;
                                    foreach ($value as $v) {
                                        if ($record->getValue($key) == $v) {
                                            $error = false;
                                        }
                                    }
                                    if ($error) {
                                        $actions[$action] = false;
                                        break;
                                    }
                                } else {
                                    if ($record->getValue($key) != $value) {
                                        $actions[$action] = false;
                                        break;
                                    }
                                }
                            }
                        }
                    }

                    return $actions;
                }
            );
        }

        return $properties;
    }

    /**
     * @param  string $scope
     * @return array
     */
    protected function getObjectName($scope = 'name')
    {
        $options = array('name' => array(), 'module' => array());

        $query = $this->createQuery()->getQueryBuilder()
            ->add('select', 'ce.className')
            ->distinct('ce.className');

        $result = $query->getQuery()->getArrayResult();

        foreach ((array) $result as $value) {
            $className = explode('\\', $value['className']);

            $options['name'][$value['className']]   = '';
            $options['module'][$value['className']] = '';

            if (count($className) > 1) {
                foreach ($className as $index => $name) {
                    if (count($className) - 1 == $index) {
                        $options['name'][$value['className']] = $name;
                    } elseif (!in_array($name, array('Bundle', 'Entity'))) {
                        $options['module'][$value['className']] .= $name;
                    }
                }
            } else {
                $options['name'][$value['className']]   = $value['className'];
                $options['module'][$value['className']] = 'System';
            }
        }

        return $options[$scope];
    }

    /**
     * @param FieldDescriptionCollection $fieldsCollection
     */
    protected function getDynamicFields(FieldDescriptionCollection $fieldsCollection)
    {
        $fields = array();
        foreach ($this->configManager->getProviders() as $provider) {
            foreach ($provider->getPropertyConfig()->getItems() as $code => $item) {
                if (isset($item['grid'])) {
<<<<<<< HEAD
                    $item['grid']        = $provider->getPropertyConfig()->initConfig($item['grid']);
=======
                    if (isset($item['grid']['choiceOptionsProvider'])) {
                        $choices = array();
                        list($class, $method) = explode('::', $item['grid']['choiceOptionsProvider']);
                        if (class_exists($class) && method_exists($class, $method)) {
                            $choices = call_user_func(array($class, $method));
                        }
                        if ($choices) {
                            $translator = $this->translator;
                            array_walk(
                                $choices,
                                function (&$c) use ($translator) {
                                    $c = $translator->trans($c);
                                }
                            );
                            $item['grid'] = array_merge($item['grid'], array('choices' => $choices));
                        }
                    }

>>>>>>> ecc8f737
                    $fieldObjectProvider = new FieldDescription();
                    $fieldObjectProvider->setName($code);
                    $fieldObjectProvider->setOptions(
                        array_merge(
                            $item['grid'],
                            array(
                                'expression' => 'cev' . $code . '.value',
                                'field_name' => $code,
                            )
                        )
                    );

                    if (isset($item['grid']['type'])
                        && $item['grid']['type'] == FieldDescriptionInterface::TYPE_HTML
                        && isset($item['grid']['template'])
                    ) {
                        $templateDataProperty = new TwigTemplateProperty(
                            $fieldObjectProvider,
                            $item['grid']['template']
                        );
                        $fieldObjectProvider->setProperty($templateDataProperty);
                    }

                    if (isset($item['options']['priority']) && !isset($fields[$item['options']['priority']])) {
                        $fields[$item['options']['priority']] = $fieldObjectProvider;
                    } else {
                        $fields[] = $fieldObjectProvider;
                    }
                }
            }
        }

        ksort($fields);
        foreach ($fields as $field) {
            $fieldsCollection->add($field);
        }
    }

    /**
     * {@inheritDoc}
     */
    protected function configureFields(FieldDescriptionCollection $fieldsCollection)
    {
        $this->getDynamicFields($fieldsCollection);

        $fieldObjectName = new FieldDescription();
        $fieldObjectName->setName('name');
        $fieldObjectName->setOptions(
            array(
                'type'        => FieldDescriptionInterface::TYPE_OPTIONS,
                'label'       => 'Name',
                'field_name'  => 'className',
                'filter_type' => FilterInterface::TYPE_CHOICE,
                'required'    => false,
                'sortable'    => true,
                'filterable'  => true,
                'show_filter' => true,
                'choices'     => $this->getObjectName(),
                'multiple'    => true,
            )
        );
        $fieldsCollection->add($fieldObjectName);

        $fieldObjectModule = new FieldDescription();
        $fieldObjectModule->setName('module');
        $fieldObjectModule->setOptions(
            array(
                'type'        => FieldDescriptionInterface::TYPE_OPTIONS,
                'label'       => 'Module',
                'field_name'  => 'className',
                'filter_type' => FilterInterface::TYPE_CHOICE,
                'required'    => false,
                'sortable'    => true,
                'filterable'  => true,
                'show_filter' => true,
                'choices'     => $this->getObjectName('module'),
                'multiple'    => true,
            )
        );
        $fieldsCollection->add($fieldObjectModule);

        $fieldObjectCreate = new FieldDescription();
        $fieldObjectCreate->setName('created');
        $fieldObjectCreate->setOptions(
            array(
                'type'        => FieldDescriptionInterface::TYPE_DATETIME,
                'label'       => 'Create At',
                'field_name'  => 'created',
                'filter_type' => FilterInterface::TYPE_DATETIME,
                'required'    => true,
                'sortable'    => true,
                'filterable'  => true,
                'show_filter' => true,
            )
        );
        $fieldsCollection->add($fieldObjectCreate);

        $fieldObjectUpdate = new FieldDescription();
        $fieldObjectUpdate->setName('updated');
        $fieldObjectUpdate->setOptions(
            array(
                'type'        => FieldDescriptionInterface::TYPE_DATETIME,
                'label'       => 'Update At',
                'field_name'  => 'updated',
                'filter_type' => FilterInterface::TYPE_DATETIME,
                'required'    => false,
                'sortable'    => true,
                'filterable'  => true,
                'show_filter' => true,
            )
        );
        $fieldsCollection->add($fieldObjectUpdate);
    }

    /**
     * {@inheritDoc}
     */
    protected function getRowActions()
    {
        $clickAction = array(
            'name'         => 'rowClick',
            'type'         => ActionInterface::TYPE_REDIRECT,
            'acl_resource' => 'root',
            'options'      => array(
                'label'         => 'View',
                'link'          => 'view_link',
                'runOnRowClick' => true,
            )
        );

        $viewAction = array(
            'name'         => 'view',
            'type'         => ActionInterface::TYPE_REDIRECT,
            'acl_resource' => 'root',
            'options'      => array(
                'label' => 'View',
                'icon'  => 'book',
                'link'  => 'view_link',
            )
        );

        $updateAction = array(
            'name'         => 'update',
            'type'         => ActionInterface::TYPE_REDIRECT,
            'acl_resource' => 'root',
            'options'      => array(
                'label' => 'Edit',
                'icon'  => 'edit',
                'link'  => 'update_link',
            )
        );

        $actions = array($clickAction, $viewAction, $updateAction);

        foreach ($this->configManager->getProviders() as $provider) {
            foreach ($provider->getPropertyConfig()->getGridActions() as $config) {
                $configItem = array(
                    'name'         => strtolower($config['name']),
                    'acl_resource' => isset($config['acl_resource']) ? $config['acl_resource'] : 'root',
                    'options'      => array(
                        'label' => ucfirst($config['name']),
                        'icon'  => isset($config['icon']) ? $config['icon'] : 'question-sign',
                        'link'  => strtolower($config['name']) . '_link'
                    )
                );

                if (isset($config['type'])) {
                    switch ($config['type']) {
                        case 'delete':
                            $configItem['type'] = ActionInterface::TYPE_DELETE;
                            break;
                        case 'redirect':
                            $configItem['type'] = ActionInterface::TYPE_REDIRECT;
                            break;
                        case 'ajax':
                            $configItem['type'] = ActionInterface::TYPE_AJAX;
                            break;
                    }
                } else {
                    $configItem['type'] = ActionInterface::TYPE_REDIRECT;
                }

                $actions[] = $configItem;
            }
        }

        return $actions;
    }

    /**
     * @param ProxyQueryInterface $query
     * @return ProxyQueryInterface
     */
    protected function prepareQuery(ProxyQueryInterface $query)
    {
        foreach ($this->configManager->getProviders() as $provider) {
            foreach ($provider->getPropertyConfig()->getItems() as $code => $item) {
                $alias = 'cev' . $code;

                if (isset($item['grid']['query'])) {
                    $query->andWhere($alias . '.value ' . $item['grid']['query']['operator'] . ' :' . $alias);
                    $query->setParameter($alias, $item['grid']['query']['value']);
                }

                $query->leftJoin(
                    'ce.values',
                    $alias,
                    'WITH',
                    $alias . ".code='" . $code . "' AND " . $alias . ".scope='" . $provider->getScope() . "'"
                );
                $query->addSelect($alias . '.value as ' . $code, true);
            }
        }

        return $query;
    }
}<|MERGE_RESOLUTION|>--- conflicted
+++ resolved
@@ -182,28 +182,8 @@
         foreach ($this->configManager->getProviders() as $provider) {
             foreach ($provider->getPropertyConfig()->getItems() as $code => $item) {
                 if (isset($item['grid'])) {
-<<<<<<< HEAD
                     $item['grid']        = $provider->getPropertyConfig()->initConfig($item['grid']);
-=======
-                    if (isset($item['grid']['choiceOptionsProvider'])) {
-                        $choices = array();
-                        list($class, $method) = explode('::', $item['grid']['choiceOptionsProvider']);
-                        if (class_exists($class) && method_exists($class, $method)) {
-                            $choices = call_user_func(array($class, $method));
-                        }
-                        if ($choices) {
-                            $translator = $this->translator;
-                            array_walk(
-                                $choices,
-                                function (&$c) use ($translator) {
-                                    $c = $translator->trans($c);
-                                }
-                            );
-                            $item['grid'] = array_merge($item['grid'], array('choices' => $choices));
-                        }
-                    }
-
->>>>>>> ecc8f737
+
                     $fieldObjectProvider = new FieldDescription();
                     $fieldObjectProvider->setName($code);
                     $fieldObjectProvider->setOptions(
