--- conflicted
+++ resolved
@@ -610,13 +610,8 @@
             $fieldModel = $this->modelManager->createFieldModel($className, $fieldName, $fieldType, $mode);
 
             foreach ($this->getProviders() as $provider) {
-<<<<<<< HEAD
-                $translatable = $provider->getPropertyConfig()->getTranslatableValues();
-
-                $defaultValues = array();
-=======
+                $translatable  = $provider->getPropertyConfig()->getTranslatableValues();
                 $defaultValues = [];
->>>>>>> b8837227
                 $metadata      = $this->getFieldMetadata($className, $fieldName);
                 if ($metadata && isset($metadata->defaultValues[$provider->getScope()])) {
                     $defaultValues = $metadata->defaultValues[$provider->getScope()];
