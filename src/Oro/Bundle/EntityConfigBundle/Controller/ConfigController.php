<?php

namespace Oro\Bundle\EntityConfigBundle\Controller;

use Symfony\Bundle\FrameworkBundle\Controller\Controller;
<<<<<<< HEAD
=======

use Symfony\Component\Form\Extension\Core\Type\FormType;
>>>>>>> 02440699
use Symfony\Component\HttpFoundation\Request;

use Sensio\Bundle\FrameworkExtraBundle\Configuration\Method;
use Sensio\Bundle\FrameworkExtraBundle\Configuration\Route;
use Sensio\Bundle\FrameworkExtraBundle\Configuration\Template;

use Oro\Bundle\GridBundle\Datagrid\Datagrid;
use Oro\Bundle\EntityConfigBundle\ConfigManager;
use Oro\Bundle\EntityConfigBundle\Datagrid\ConfigDatagridManager;
use Oro\Bundle\EntityConfigBundle\Entity\ConfigEntity;

/**
 * EntityConfig controller.
 * @Route("/oro_entityconfig")
 */
class ConfigController extends Controller
{
    /**
     * Lists all Flexible entities.
     * @Route("/", name="oro_entityconfig_index")
     * @Template()
     */
    public function indexAction(Request $request)
    {
        /** @var  ConfigDatagridManager $datagrid */
        $datagrid = $this->get('oro_entity_config.datagrid.manager')->getDatagrid();
        $view     = 'json' == $request->getRequestFormat()
            ? 'OroGridBundle:Datagrid:list.json.php'
            : 'OroEntityConfigBundle:Config:index.html.twig';

        return $this->render(
            $view,
            array(
                //'buttons' =>
                'datagrid' => $datagrid->createView()
            )
        );
    }

    /**
     * Lists Entity fields
     * @Route("/fields/{id}", name="oro_entityconfig_fields", requirements={"id"="\d+"}, defaults={"id"=0})
     * @Template()
     */
    public function fieldsAction($id, Request $request)
    {
        /** @var  ConfigDatagridManager $datagridManager */
        $datagridManager = $this->get('oro_entity_config.fieldsdatagrid.manager');
        $datagridManager->setEntityId($id);

        $datagrid = $datagridManager->getDatagrid();

        $datagridManager->getRouteGenerator()->setRouteParameters(
            array(
                'id' => $id
            )
        );

        $view = 'json' == $request->getRequestFormat()
            ? 'OroGridBundle:Datagrid:list.json.php'
            : 'OroEntityConfigBundle:Config:fields.html.twig';

        return $this->render(
            $view,
            array(
                //'buttons' =>
                'datagrid' => $datagrid->createView()
            )
        );
    }

    /**
     * View Entity
     * @Route("/view/{id}", name="oro_entityconfig_view")
     * @Template()
     */
    public function viewAction(ConfigEntity $entity)
    {
        return array(
            'entity' => $entity,
        );
    }

    /**
     * @Route("/update/{id}", name="oro_entityconfig_update")
     * @Template()
     */
    public function updateAction($id)
    {
        $entity = $this->getDoctrine()->getRepository(ConfigEntity::ENTITY_NAME)->find($id);
        $form    = $this->createForm(
            'oro_entity_config_config_entity_type',
            null,
            array('class_name' => $entity->getClassName())
        );
        $request = $this->getRequest();

        if ($request->getMethod() == 'POST') {
            $form->bind($request);

            if ($form->isValid()) {
                //persist data inside the form
                $this->get('session')->getFlashBag()->add('success', 'ConfigEntity successfully saved');

                return $this->redirect($this->generateUrl('oro_entityconfig_index'));
            }
        }

        return array(
            'form' => $form->createView(),           
        );
    }

    /**
     * Lists all Flexible entities.
     * @Route("/remove/{id}", name="oro_entityconfig_remove")
     * @Template()
     */
    public function removeAction($className)
    {
        var_dump($className);
        die;
    }
}<|MERGE_RESOLUTION|>--- conflicted
+++ resolved
@@ -3,11 +3,7 @@
 namespace Oro\Bundle\EntityConfigBundle\Controller;
 
 use Symfony\Bundle\FrameworkBundle\Controller\Controller;
-<<<<<<< HEAD
-=======
-
 use Symfony\Component\Form\Extension\Core\Type\FormType;
->>>>>>> 02440699
 use Symfony\Component\HttpFoundation\Request;
 
 use Sensio\Bundle\FrameworkExtraBundle\Configuration\Method;
@@ -120,15 +116,4 @@
             'form' => $form->createView(),           
         );
     }
-
-    /**
-     * Lists all Flexible entities.
-     * @Route("/remove/{id}", name="oro_entityconfig_remove")
-     * @Template()
-     */
-    public function removeAction($className)
-    {
-        var_dump($className);
-        die;
-    }
 }