--- conflicted
+++ resolved
@@ -64,12 +64,7 @@
         UI.attibuteRow('Plural Label', entity_config.get('plural_label')),
         UI.attibuteRow('Type', entity_extend.get('owner')),
         UI.attibuteRow('Description', entity_config.get('description')),
-<<<<<<< HEAD
-=======
         UI.attibuteRow('Ownership Type', entity_ownership.get('owner_type')),
-
-        UI.attibuteRow('Name', entity_name),
->>>>>>> ecc8f737
         UI.attibuteRow('Module', module_name),
     ]%}
 
