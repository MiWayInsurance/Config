--- conflicted
+++ resolved
@@ -11,16 +11,11 @@
 
 {% block navButtons %}
     {% if resource_granted('oro_entityconfig_manage') %}
-<<<<<<< HEAD
-        {{ UI.button({'path' : path('oro_entityconfig_update', { id: entity.id }), 'iClass' : 'icon-edit ', 'title' : 'Edit user', 'label' : 'Edit'}) }}
-=======
         {{ UI.editButton({
             'path': path('oro_entityconfig_update', { id: entity.id }),
-            'title': 'Edit user',
+            'title': 'Edit entity',
             'label': 'Edit'
         }) }}
-
->>>>>>> b8837227
         {% for button in button_config %}
             {{ UI.button({
                 'path'   : button.void is defined ? [ 'javascript:void(0);//', path(button.route, button.args|default({})) ]|join : path(button.route, button.args|default({})),
