<?php

namespace Oro\Bundle\DataGridBundle\Provider;

use Symfony\Component\DependencyInjection\ContainerAwareInterface;
use Symfony\Component\DependencyInjection\ContainerInterface;

class SystemAwareResolver implements ContainerAwareInterface
{
    /**
     * @var ContainerInterface
     */
    protected $container;

    public function __construct(ContainerInterface $container)
    {
        $this->setContainer($container);
    }

    /**
     * @param string $datagridName
     * @param array  $datagridDefinition
     *
     * @return array
     */
    public function resolve($datagridName, $datagridDefinition)
    {
        foreach ($datagridDefinition as $key => $val) {
            if (is_array($val)) {
                $datagridDefinition[$key] = $this->resolve($datagridName, $val);
                continue;
            }

<<<<<<< HEAD
            $val = $this->resolveSystemCall($datagridName, $key, $val);
            if ('extend' === $key) {
                // get parent grid definition, resolved
                $definition = $this->container
                    ->get('oro_grid.datagrid.manager')
                    ->getConfigurationForGrid($val);
=======
            switch (true) {
                case preg_match('#%([\w\._]+)%#', $val, $match):
                    $val = $this->container->getParameter($match[1]);
                    break;
                // static call class:method or class::const
                case preg_match('#%([\w\._]+)%::([\w\._]+)#', $val, $match):
                    // with class as param
                    $class = $this->container->getParameter($match[1]);
                    // fall-through
                case preg_match('#([^\'"%:\s]+)::([\w\._]+)#', $val, $match):
                    // with class real name
                    $class = isset($class) ? $class : $match[1];
>>>>>>> 75dd6ee6

                // merge them and remove extend directive
                $datagridDefinition = array_merge(
                    $datagridDefinition,
                    $definition
                );
                unset($datagridDefinition['extend']);

                // run resolve again on merged grid definition
                $datagridDefinition = $this->resolve($val, $datagridDefinition);

                // break current loop cause we've just extended grid definition
                break;
            }

            $datagridDefinition[$key] = $val;
        }

        return $datagridDefinition;
    }

    /**
     * Replace static call, service call or constant access notation to value they returned
     * while building datagrid
     *
     * @param string $datagridName
     * @param string $key key from datagrid definition (columns, filters, sorters, etc)
     * @param string $val value to be resolved/replaced
     *
     * @return string
     */
    public function resolveSystemCall($datagridName, $key, $val)
    {
        switch (true) {
            // static call class:method or class::const
            case preg_match('#%([\w\._]+)%::([\w\._]+)#', $val, $match):
                // with class as param
                $class = $this->container->getParameter($match[1]);
                // fall-through
            case preg_match('#([^\'"%:\s]+)::([\w\._]+)#', $val, $match):
                // with class real name
                $class = isset($class) ? $class : $match[1];

                $method = $match[2];
                if (is_callable(array($class, $method))) {
                    $val = $class::$method($datagridName, $key);
                }
                if (defined("$class::$method")) {
                    $_val = constant("$class::$method");
                    if (is_string($_val)) {
                        $val = str_replace($match[0], $_val, $val);
                    } else {
                        $val = $_val;
                    }
                }
                break;
            // service method call @service->method
            case preg_match('#@([\w\._]+)->([\w\._]+)#', $val, $match):
                $service = $match[1];
                $method  = $match[2];
                $val     = $this->container
                    ->get($service)
                    ->$method(
                        $datagridName,
                        $key
                    );
                break;
            default:
                break;
        }

        return $val;
    }

    /**
     * Sets the Container.
     *
     * @param ContainerInterface|null $container A ContainerInterface instance or null
     *
     * @api
     */
    public function setContainer(ContainerInterface $container = null)
    {
        $this->container = $container;
    }
}<|MERGE_RESOLUTION|>--- conflicted
+++ resolved
@@ -31,27 +31,12 @@
                 continue;
             }
 
-<<<<<<< HEAD
             $val = $this->resolveSystemCall($datagridName, $key, $val);
             if ('extend' === $key) {
                 // get parent grid definition, resolved
                 $definition = $this->container
                     ->get('oro_grid.datagrid.manager')
                     ->getConfigurationForGrid($val);
-=======
-            switch (true) {
-                case preg_match('#%([\w\._]+)%#', $val, $match):
-                    $val = $this->container->getParameter($match[1]);
-                    break;
-                // static call class:method or class::const
-                case preg_match('#%([\w\._]+)%::([\w\._]+)#', $val, $match):
-                    // with class as param
-                    $class = $this->container->getParameter($match[1]);
-                    // fall-through
-                case preg_match('#([^\'"%:\s]+)::([\w\._]+)#', $val, $match):
-                    // with class real name
-                    $class = isset($class) ? $class : $match[1];
->>>>>>> 75dd6ee6
 
                 // merge them and remove extend directive
                 $datagridDefinition = array_merge(
@@ -86,6 +71,9 @@
     public function resolveSystemCall($datagridName, $key, $val)
     {
         switch (true) {
+            case preg_match('#%([\w\._]+)%#', $val, $match):
+                $val = $this->container->getParameter($match[1]);
+                break;
             // static call class:method or class::const
             case preg_match('#%([\w\._]+)%::([\w\._]+)#', $val, $match):
                 // with class as param
