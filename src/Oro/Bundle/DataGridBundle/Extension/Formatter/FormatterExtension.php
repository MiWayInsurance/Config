<?php

namespace Oro\Bundle\DataGridBundle\Extension\Formatter;

use Oro\Bundle\DataGridBundle\Extension\AbstractExtension;
use Oro\Bundle\DataGridBundle\Extension\Formatter\Property\PropertyInterface;

class FormatterExtension extends AbstractExtension
{
    /**
     * Configuration tree paths
     */
    const COLUMNS_PATH    = '[columns]';
    const PROPERTIES_PATH = '[properties]';

    /** @var PropertyInterface[] */
    protected $properties = [];

    /**
     * {@inheritDoc}
     */
    public function isApplicable(array $config)
    {
        $columns    = $this->accessor->getValue($config, self::COLUMNS_PATH) ? : [];
        $properties = $this->accessor->getValue($config, self::PROPERTIES_PATH) ? : [];
        $applicable = $columns || $properties;

        // validate extension configuration
        $this->validateConfiguration(
            new Configuration(array_keys($this->properties)),
            ['columns_and_properties' => array_merge($columns, $properties)]
        );

        return $applicable;
    }

    /**
     * {@inheritDoc}
     */
    public function visitResult(array $config, \stdClass $result)
    {
        $rows       = (array)$result->rows;
        $results    = [];
        $columns    = $this->accessor->getValue($config, self::COLUMNS_PATH) ? : [];
        $properties = $this->accessor->getValue($config, self::PROPERTIES_PATH) ? : [];
        $toProcess  = array_merge($columns, $properties);

        foreach ($rows as $row) {
            $resultRecord = [];
            $record       = new ResultRecord($row);

            foreach ($toProcess as $name => $fieldConfig) {
                $property            = $this->getPropertyObject($name, $fieldConfig);
                $resultRecord[$name] = $property->getValue($record);
            }

            $results[] = $resultRecord;
        }

        $result->rows = $results;
    }

    /**
     * {@inheritDoc}
     */
    public function visitMetadata(array $config, \stdClass $data)
    {
<<<<<<< HEAD
        $data->columns          = array();
        $columns = $this->accessor->getValue($config, self::COLUMNS_PATH);

        foreach ($columns as $columnName => $column) {
            $data->columns[$columnName] = $this->accessor->getValue(
                $config,
                sprintf(self::COLUMNS_PATH.'[%s][frontend_type]', $columnName)
            ) ? : array();
        }
=======
        $result->columns = isset($result->columns) ? $result->columns : [];
        $columns         = $this->accessor->getValue($config, self::COLUMNS_PATH) ? : [];
        $columns         = array_filter(
            $columns,
            function ($item) {
                return strpos($item[PropertyInterface::TYPE_KEY], 'field') !== false;
            }
        );

        $result->columns = array_map(
            function ($item) {
                return array_intersect_key(
                    $item,
                    array_flip([PropertyInterface::TYPE_KEY, PropertyInterface::FRONTEND_OPTIONS_KEY])
                );
            },
            $columns1
        );
>>>>>>> 3d497320
    }

    /**
     * Add property to array of available properties
     *
     * @param string            $name
     * @param PropertyInterface $property
     *
     * @return $this
     */
    public function addProperty($name, PropertyInterface $property)
    {
        $this->properties[$name] = $property;

        return $this;
    }

    /**
     * Returns prepared property object
     *
     * @param string $name
     * @param array  $config
     *
     * @return PropertyInterface
     */
    protected function getPropertyObject($name, array $config)
    {
        $config[PropertyInterface::NAME_KEY] = $name;

        $type = $this->accessor->getValue($config, sprintf('[%s]', PropertyInterface::TYPE_KEY));

        $property = $this->properties[$type];
        $property->init($config);

        return $property;
    }
}<|MERGE_RESOLUTION|>--- conflicted
+++ resolved
@@ -65,18 +65,7 @@
      */
     public function visitMetadata(array $config, \stdClass $data)
     {
-<<<<<<< HEAD
-        $data->columns          = array();
-        $columns = $this->accessor->getValue($config, self::COLUMNS_PATH);
-
-        foreach ($columns as $columnName => $column) {
-            $data->columns[$columnName] = $this->accessor->getValue(
-                $config,
-                sprintf(self::COLUMNS_PATH.'[%s][frontend_type]', $columnName)
-            ) ? : array();
-        }
-=======
-        $result->columns = isset($result->columns) ? $result->columns : [];
+        $data->columns = isset($data->columns) ? $data->columns : [];
         $columns         = $this->accessor->getValue($config, self::COLUMNS_PATH) ? : [];
         $columns         = array_filter(
             $columns,
@@ -85,16 +74,15 @@
             }
         );
 
-        $result->columns = array_map(
+        $data->columns = array_map(
             function ($item) {
                 return array_intersect_key(
                     $item,
                     array_flip([PropertyInterface::TYPE_KEY, PropertyInterface::FRONTEND_OPTIONS_KEY])
                 );
             },
-            $columns1
+            $columns
         );
->>>>>>> 3d497320
     }
 
     /**
