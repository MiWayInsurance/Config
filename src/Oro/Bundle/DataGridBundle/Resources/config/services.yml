--- conflicted
+++ resolved
@@ -68,8 +68,4 @@
         arguments:
             - @oro_security.acl_helper
         tags:
-<<<<<<< HEAD
-            - { name: kernel.event_listener, event: oro_datagrid.datgrid.result.before, method: onResultBefore }
-=======
-            - { name: kernel.event_listener, event: oro_datagrid.orm_datasource.result.before, method: onResultBefore }
->>>>>>> 95cf9dca
+            - { name: kernel.event_listener, event: oro_datagrid.orm_datasource.result.before, method: onResultBefore }