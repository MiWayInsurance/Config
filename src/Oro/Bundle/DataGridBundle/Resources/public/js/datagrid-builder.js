/*jslint vars: true, nomen: true, browser: true*/
/*jshint browser: true*/
/*global define, require*/
define(function (require) {
    'use strict';

    var $ = require('jquery');
    var _ = require('underscore');
    var tools = require('oroui/js/tools');
    var mediator = require('oroui/js/mediator');
    var PageableCollection = require('./pageable-collection');
    var Grid = require('./datagrid/grid');
    var GridRouter = require('./datagrid/router');
    var GridViewsView = require('./datagrid/grid-views/view');
    var mapActionModuleName = require('./map-action-module-name');
    var mapCellModuleName = require('./map-cell-module-name');

    var gridSelector = '[data-type="datagrid"]:not([data-rendered])',
        gridGridViewsSelector = '.page-title > .navbar-extra .span9:last',
        collectionOptions = {},

        helpers = {
            cellType: function (type) {
                return type + 'Cell';
            },
            actionType: function (type) {
                return type + 'Action';
            }
        },

        methods = {
            /**
             * Reads data from grid container, collects required modules and runs grid builder
             *
             * @param {Function} initBuilders
             */
            initBuilder: function (initBuilders) {
                var self = this;

                self.metadata = _.extend({
                    columns: [],
                    options: {},
                    state: {},
                    rowActions: {},
                    massActions: {}
                }, self.$el.data('metadata'));

                self.modules = {};

                methods.collectModules.call(self);

                // load all dependencies and build grid
                tools.loadModules(self.modules, function () {
                    methods.buildGrid.call(self);
                    initBuilders();
                    methods.afterBuild.call(self);
                });
            },

            /**
             * Collects required modules
             */
            collectModules: function () {
                var modules = this.modules,
                    metadata = this.metadata;
                // cells
                _.each(metadata.columns, function (column) {
                    var type = column.type;
                    modules[helpers.cellType(type)] = mapCellModuleName(type);
                });
                // row actions
                _.each(_.values(metadata.rowActions), function (action) {
                    var type = action.frontend_type;
                    modules[helpers.actionType(type)] = mapActionModuleName(type);
                });
                // mass actions
                _.each(_.values(metadata.massActions), function (action) {
                    var type = action.frontend_type;
                    modules[helpers.actionType(type)] = mapActionModuleName(type);
                });
            },

            /**
             * Build grid
             */
            buildGrid: function () {
                var options, collection, grid, obj;

                // collection can be stored in the page cache
                mediator.trigger('datagrid_collection_set_before', obj = {});
                if (obj.collection) {
                    collection = obj.collection;
                } else {
                    // otherwise, create collection from metadata
                    options = methods.combineCollectionOptions.call(this);
                    collection = new PageableCollection(this.$el.data('data'), options);
                    collectionOptions = _.extend({}, options);
                }

                // create grid
                options = methods.combineGridOptions.call(this);
                mediator.trigger('datagrid_create_before', options, collection);
                grid = new Grid(_.extend({collection: collection}, options));
                mediator.trigger('datagrid_create_after', grid);
                this.grid = grid;
                this.$el.append(grid.render().$el);
                this.$el.data('datagrid', grid);

                if (options.routerEnabled !== false) {
                    // register router
                    new GridRouter({collection: collection});
                }

                // create grid view
                options = methods.combineGridViewsOptions.call(this);
                $(gridGridViewsSelector).append((new GridViewsView(_.extend({collection: collection}, options))).render().$el);
            },

            /**
             * After build
             */
            afterBuild: function () {
                mediator.trigger('datagrid_collection_set_after', this.grid.collection, this.$el);

<<<<<<< HEAD
                if (
                    this.metadata.hasOwnProperty('filters') && this.metadata.filters.length &&
                    this.grid.collection.length && !this.grid.noColumnsFlag
                ) {
=======
                if (this.metadata.hasOwnProperty('filters') && this.metadata.filters.length) {
>>>>>>> 7d726cdc
                    mediator.once('datagrid_filters:rendered', methods.showGrid);
                    this.$el.hide();
                }
            },

            /**
<<<<<<< HEAD
             * Show is already rendered grid
=======
             * Show grid
>>>>>>> 7d726cdc
             *
             * @param {Object} collection
             * @param {Object} $el
             */
            showGrid: function(collection, $el) {
                $el.show();
            },

            /**
             * Process metadata and combines options for collection
             *
             * @returns {Object}
             */
            combineCollectionOptions: function () {
                return _.extend({
                    inputName: this.metadata.options.gridName,
                    parse: true,
                    url: '\/user\/json',
                    state: _.extend({
                        filters: {},
                        sorters: {}
                    }, this.metadata.state)
                }, this.metadata.options);
            },

            /**
             * Process metadata and combines options for datagrid
             *
             * @returns {Object}
             */
            combineGridOptions: function () {
                var columns,
                    rowActions = {},
                    massActions = {},
                    defaultOptions = {
                        sortable: false
                    },
                    modules = this.modules,
                    metadata = this.metadata;

                // columns
                columns = _.map(metadata.columns, function (cell) {
                    var cellOptionKeys = ['name', 'label', 'renderable', 'editable', 'sortable'],
                        cellOptions = _.extend({}, defaultOptions, _.pick.apply(null, [cell].concat(cellOptionKeys))),
                        extendOptions = _.omit.apply(null, [cell].concat(cellOptionKeys.concat('type'))),
                        cellType = modules[helpers.cellType(cell.type)];
                    if (!_.isEmpty(extendOptions)) {
                        cellType = cellType.extend(extendOptions);
                    }
                    cellOptions.cell = cellType;
                    return cellOptions;
                });

                // row actions
                _.each(metadata.rowActions, function (options, action) {
                    rowActions[action] = modules[helpers.actionType(options.frontend_type)].extend(options);
                });

                // mass actions
                _.each(metadata.massActions, function (options, action) {
                    massActions[action] = modules[helpers.actionType(options.frontend_type)].extend(options);
                });

                return {
                    name: metadata.options.gridName,
                    columns: columns,
                    rowActions: rowActions,
                    massActions: massActions,
                    toolbarOptions: metadata.options.toolbarOptions || {},
                    multipleSorting: metadata.options.multipleSorting || false,
                    entityHint: metadata.options.entityHint,
                    exportOptions: metadata.options.export || {},
                    routerEnabled: _.isUndefined(metadata.options.routerEnabled) ? true : metadata.options.routerEnabled
                };
            },

            /**
             * Process metadata and combines options for datagrid views
             *
             * @returns {Object}
             */
            combineGridViewsOptions: function () {
                return this.metadata.gridViews || {};
            }
        };


    /**
     * Process datagirid's metadata and creates datagrid
     *
     * @export orodatagrid/js/datagrid-builder
     * @name   orodatagrid.datagridBuilder
     */
    return function (builders) {
        $(gridSelector).each(function (i, el) {
            var $el = $(el);
            var gridName = (($el.data('metadata') || {}).options || {}).gridName;
            if (!gridName) {
                return;
            }
            $el.attr('data-rendered', true);
            methods.initBuilder.call({ $el: $el }, function () {
                _.each(builders, function (builder) {
                    if (!_.has(builder, 'init') || !$.isFunction(builder.init)) {
                        throw new TypeError('Builder does not have init method');
                    }
                    builder.init($el, gridName);
                });
            });
        }).end();
    };
});<|MERGE_RESOLUTION|>--- conflicted
+++ resolved
@@ -122,25 +122,17 @@
             afterBuild: function () {
                 mediator.trigger('datagrid_collection_set_after', this.grid.collection, this.$el);
 
-<<<<<<< HEAD
                 if (
                     this.metadata.hasOwnProperty('filters') && this.metadata.filters.length &&
                     this.grid.collection.length && !this.grid.noColumnsFlag
                 ) {
-=======
-                if (this.metadata.hasOwnProperty('filters') && this.metadata.filters.length) {
->>>>>>> 7d726cdc
                     mediator.once('datagrid_filters:rendered', methods.showGrid);
                     this.$el.hide();
                 }
             },
 
             /**
-<<<<<<< HEAD
-             * Show is already rendered grid
-=======
              * Show grid
->>>>>>> 7d726cdc
              *
              * @param {Object} collection
              * @param {Object} $el
