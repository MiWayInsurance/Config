--- conflicted
+++ resolved
@@ -183,7 +183,6 @@
         var $container = $(document),
             $grids = ($container.is(gridSelector) && $container) || $container.find(gridSelector);
         $grids.each(function (i, el) {
-<<<<<<< HEAD
             var $el = $(el);
             _.each(builders, function (builder) {
                 if (!_.has(builder, 'init') || !$.isFunction(builder.init)) {
@@ -191,11 +190,7 @@
                 }
                 builder.init($el);
             });
-            methods.initBuilder.call({$el: $el});
-        }).data('rendered', true);
-=======
             methods.initBuilder.call({$el: $(el)});
         }).end().data('rendered', true);
->>>>>>> cef4958c
     };
 });