parameters:
    oro_filter.extension.orm.string_filter.class:       Oro\Bundle\FilterBundle\Extension\Orm\StringFilter
    oro_filter.extension.orm.select_row_filter.class:   Oro\Bundle\FilterBundle\Extension\Orm\SelectRowFilter
<<<<<<< HEAD
=======
    oro_filter.extension.orm.number_filter.class:       Oro\Bundle\FilterBundle\Extension\Orm\NumberFilter
    oro_filter.extension.orm.percent_filter.class:      Oro\Bundle\FilterBundle\Extension\Orm\PercentFilter
>>>>>>> 02b13dab

services:
    oro_filter.extension.orm.string_filter:
        class: %oro_filter.extension.orm.string_filter.class%
        arguments:
          - @form.factory

    oro_filter.extension.orm.select_row_filter:
        class: %oro_filter.extension.orm.select_row_filter.class%
        arguments:
<<<<<<< HEAD
=======
                  - @form.factory

    oro_filter.extension.orm.number_filter:
        class: %oro_filter.extension.orm.number_filter.class%
        arguments:
                  - @form.factory

    oro_filter.extension.orm.percent_filter:
        class: %oro_filter.extension.orm.percent_filter.class%
        arguments:
>>>>>>> 02b13dab
                  - @form.factory<|MERGE_RESOLUTION|>--- conflicted
+++ resolved
@@ -1,11 +1,8 @@
 parameters:
     oro_filter.extension.orm.string_filter.class:       Oro\Bundle\FilterBundle\Extension\Orm\StringFilter
     oro_filter.extension.orm.select_row_filter.class:   Oro\Bundle\FilterBundle\Extension\Orm\SelectRowFilter
-<<<<<<< HEAD
-=======
     oro_filter.extension.orm.number_filter.class:       Oro\Bundle\FilterBundle\Extension\Orm\NumberFilter
     oro_filter.extension.orm.percent_filter.class:      Oro\Bundle\FilterBundle\Extension\Orm\PercentFilter
->>>>>>> 02b13dab
 
 services:
     oro_filter.extension.orm.string_filter:
@@ -16,8 +13,6 @@
     oro_filter.extension.orm.select_row_filter:
         class: %oro_filter.extension.orm.select_row_filter.class%
         arguments:
-<<<<<<< HEAD
-=======
                   - @form.factory
 
     oro_filter.extension.orm.number_filter:
@@ -28,5 +23,4 @@
     oro_filter.extension.orm.percent_filter:
         class: %oro_filter.extension.orm.percent_filter.class%
         arguments:
->>>>>>> 02b13dab
                   - @form.factory