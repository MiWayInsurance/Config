<<<<<<< HEAD
/*jslint evil: true, white: false, undef: false, nomen: false */
/* global define */
=======
/*jslint evil: true, white: false, undef: false, nomen: true*/
/*global define*/
>>>>>>> b07eb464
define(['jquery', 'underscore', 'orotranslation/js/translator', 'oroui/js/layout', 'jquery-ui'],
    function ($, _, __, layout) {
        /*
         * Lets not redefine datevariables, Prevent "Uncaught RangeError: Maximum call stack size exceeded"
         */
        $.ui.datevariables = $.ui.datevariables || {};
        if ($.ui.datevariables.version) {
            return;
        }

        /*
         * Extend jQueryUI, get it started with our version number
         */
        $.extend($.ui, {
            datevariables: {
                version: "1.0"
            }
        });

        /*
         * Datevariables manager.
         * Use the singleton instance of this class, $.datevariables, to interact with the datevariables.
         * Settings are maintained in an instance object,
         * allowing multiple different settings on the same page.
         */
        var Datevariables = function () {
            this.variables = [];
        };

        $.extend(Datevariables.prototype, {
            $input: null,
            $altInput: null,
            inst: null,

            /*
             * Create a new Datevariables instance
             */
            _newInst: function ($input, o) {
                var dvInst = new Datevariables(),
                    fns = {};

                dvInst._defaults = $.extend({}, this._defaults, o, {
                    evnts: fns,
                    datevariables: dvInst // add datevariables as a property of datepicker: $.datepicker._get(dp_inst, 'datevariables');
                });

                dvInst.$input = $input;
                dvInst.$input.bind('focus', function () {
                    dvInst._onFocus();
                });

                return dvInst;
            },

            _addDatevariables: function () {
                if (!this.inst) {
                    this.inst = $.datepicker._getInst(this.$input[0]);
                }

                this._injectDateVariables();
            },

            _getDatevariablesByDatepart: function (datePart) {
                var dateVars = this.inst.settings.dateVars;
                return dateVars[datePart] ? dateVars[datePart] : dateVars['value'];
            },

            /*
             * generate and inject html for date variables into ui datepicker
             */
            _injectDateVariables: function () {
                var $dp = this.inst.dpDiv,
                    o = this.inst.settings,
                    dvInst = this,
                    currentDatePart = this.inst.settings.part,
                    dateVars = this._getDatevariablesByDatepart(currentDatePart),
                    tooltipTemplate = _.template('<i class="icon-info-sign" data-content="<%- content %>"' +
                        ' data-placement="top" data-toggle="popover" data-original-title="<%- title %>"></i>');

                // Prevent displaying twice
                if ($dp.find("div.ui-datevariables-div").length === 0 && o.showDatevariables) {
                    var htmlTemplate = _.template('<div class="ui-datevariables-div <%- attributes %>">' +
                        '<b><%- title %></b><%= tooltipHTML %><ul>' +
                        '<% _.each(dateVars, function(dateVariable, varCode) { %>' +
                        '<li><a class="ui_dvariable" href="#" data-code="<%- varCode %>"><%- dateVariable %></a></li>' +
                        '<% }); %>' +
                        '</ul></div>'
                    );

                    var $tp = $(htmlTemplate({
                        attributes:  o.isRTL ? ' ui-datevariables-rtl' : '',
                        title:       __('oro.filter.date.variable.title'),
                        tooltipHTML: tooltipTemplate({content: __('oro.filter.date.variable.tooltip'), title:__('oro.filter.date.variable.tooltip_title')}),
                        dateVars:    dateVars
                    }));

                    if (o.varsOnly === true) {
                        $tp.prepend('<div class="ui-widget-header ui-helper-clearfix ui-corner-all">' + '<div class="ui-datepicker-title">' + o.timeOnlyTitle + '</div>' + '</div>');
                        $dp.find('.ui-datepicker-header, .ui-datepicker-calendar').hide();
                    }

                    // inject datevariables into datepicker
                    var $buttonPanel = $dp.find('.ui-datepicker-buttonpane');
                    if ($buttonPanel.length) {
                        $buttonPanel.after($tp);
                    } else {
                        $dp.append($tp);
                    }
                    layout.initPopover($dp);

                    $(".ui-datevariables-div a.ui_dvariable").click(function (e) {
                        var variable = this.text;
                        dvInst.$input.val(variable);
                        dvInst.$input.trigger("change");
                        e.preventDefault();
                    });
                }
            },

            _onFocus: function () {
                if (!this.$input.val() && this._defaults.defaultValue) {
                    this.$input.val(this._defaults.defaultValue);
                    var inst = $.datepicker._getInst(this.$input.get(0)),
                        dvInst = $.datepicker._get(inst, 'datevariables');
                    if (dvInst) {
                        if (dvInst._defaults.timeOnly && (inst.input.val() != inst.lastVal)) {
                            try {
                                $.datepicker._updateDatepicker(inst);
                            } catch (err) {
                                $.datevariables.log(err);
                            }
                        }
                    }
                }
            }
        });

        $.fn.extend({
            /*
             * shorthand just to use datevariables.
             */
            datevariables: function (o) {
                o = o || {};
                var tmpArgs = Array.prototype.slice.call(arguments);

                if (typeof o == 'object') {
                    return this.each(function () {
                        var $t = $(this);
                        $t.datetimepicker($.datevariables._newInst($t, o)._defaults);
                    });
                }

                return $(this).each(function () {
                    $.fn.datetimepicker.apply($(this), tmpArgs);
                });
            }
        });

        $.datepicker._prev_updateDatepicker = $.datepicker._updateDatepicker;
        $.datepicker._updateDatepicker = function (inst) {
            // don't popup the datepicker if there is another instance already opened
            var input = inst.input[0];
            if ($.datepicker._curInst && $.datepicker._curInst != inst && $.datepicker._datepickerShowing && $.datepicker._lastInput != input) {
                return;
            }

            if (typeof(inst.stay_open) !== 'boolean' || inst.stay_open === false) {
                this._prev_updateDatepicker(inst);
                // Reload the control when changing something in the input text field.
                var dvInst = this._get(inst, 'datevariables');
                if (dvInst) {
                    dvInst._addDatevariables(inst);
                }
            }
        };

        /*
         * Create a Singleton Insance
         */
        $.datevariables = new Datevariables();

        /**
         * Log error or data to the console during error or debugging
         * @param  Object err pass any type object to log to the console during error or debugging
         * @return void
         */
        $.datevariables.log = function (err) {
            if (window.console) {
                console.log(err);
            }
        };

        $.datepicker.parseDate = function (format, value, settings) {
            var date;
            try {
                date = this._base_parseDate(format, value, settings);
            } catch (err) {
            }
            return date;
        };

        $.datevariables.version = "1.0";
    }
);<|MERGE_RESOLUTION|>--- conflicted
+++ resolved
@@ -1,10 +1,5 @@
-<<<<<<< HEAD
-/*jslint evil: true, white: false, undef: false, nomen: false */
-/* global define */
-=======
 /*jslint evil: true, white: false, undef: false, nomen: true*/
 /*global define*/
->>>>>>> b07eb464
 define(['jquery', 'underscore', 'orotranslation/js/translator', 'oroui/js/layout', 'jquery-ui'],
     function ($, _, __, layout) {
         /*
