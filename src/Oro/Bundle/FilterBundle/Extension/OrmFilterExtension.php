--- conflicted
+++ resolved
@@ -84,14 +84,7 @@
                 }
             }
 
-<<<<<<< HEAD
-            $data->filters['meta'][$filter->getName()] = $this->accessor->getValue(
-                $config,
-                sprintf(self::COLUMNS_PATH.'[%s][type]', $filter->getName())
-            ) ? : array();
-=======
             $list[$filter->getName()] = $filter->getMetadata();
->>>>>>> 85469f9e
         }
 
         $data->filters['state'] = array_merge(
