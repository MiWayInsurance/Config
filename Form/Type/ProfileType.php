--- conflicted
+++ resolved
@@ -120,13 +120,8 @@
      */
     public function addDynamicAttributesFields(FormBuilderInterface $builder)
     {
-<<<<<<< HEAD
         $builder->add('attributes', 'collection', array(
             'type'          => 'oro_user_profile_value',
-=======
-        $builder->add('values', 'collection', array(
-            'type'          => new FlexibleValueType($this->flexibleManager),
->>>>>>> afb22437
             'property_path' => 'values',
             'allow_add'     => true,
             'allow_delete'  => true,
