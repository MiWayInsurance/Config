<?php

namespace Oro\Bundle\UserBundle\Form\Type;

use Oro\Bundle\FlexibleEntityBundle\Manager\FlexibleManager;

use Symfony\Component\Form\FormBuilderInterface;
use Symfony\Component\Form\FormInterface;
use Symfony\Component\Form\FormView;
use Symfony\Component\OptionsResolver\OptionsResolverInterface;
use Symfony\Component\Security\Core\SecurityContextInterface;
use Doctrine\ORM\EntityRepository;
use Oro\Bundle\FlexibleEntityBundle\Form\Type\FlexibleType;
use Oro\Bundle\DataAuditBundle\Form\EventListener\AuditableSubscriber;
use Oro\Bundle\UserBundle\Acl\Manager as AclManager;
use Oro\Bundle\UserBundle\Form\EventListener\UserSubscriber;
use Oro\Bundle\UserBundle\Entity\User;
use Oro\Bundle\UserBundle\Form\Type\EmailType;

class UserType extends FlexibleType
{
    /**
     * @var AclManager
     */
    protected $aclManager;

    /**
     * @var SecurityContextInterface
     */
    protected $security;

    /**
     * @param FlexibleManager          $flexibleManager flexible manager
     * @param AclManager               $aclManager      ACL manager
     * @param SecurityContextInterface $security        Security context
     */
    public function __construct(
        FlexibleManager $flexibleManager,
        AclManager $aclManager,
        SecurityContextInterface $security
    ) {
        parent::__construct($flexibleManager, '');

        $this->aclManager = $aclManager;
        $this->security   = $security;
    }

    /**
     * {@inheritdoc}
     */
    public function addEntityFields(FormBuilderInterface $builder)
    {
        // add default flexible fields
        parent::addEntityFields($builder);

        // user fields
        $builder
            ->addEventSubscriber(new AuditableSubscriber())
            ->addEventSubscriber(new UserSubscriber($builder->getFormFactory(), $this->aclManager, $this->security))
            ->add(
                'username',
                'text',
                array(
                    'required'       => true,
                )
            )
            ->add(
                'email',
                'email',
                array(
                    'label'          => 'E-mail',
                    'required'       => true,
                )
            )
            ->add(
                'firstName',
                'text',
                array(
                    'label'          => 'First name',
                    'required'       => true,
                )
            )
            ->add(
                'lastName',
                'text',
                array(
                    'label'          => 'Last name',
                    'required'       => true,
                )
            )
            ->add(
                'birthday',
                'oro_date',
                array(
                    'label'          => 'Date of birth',
                    'required'       => false,
                )
            )
            ->add(
                'imageFile',
                'file',
                array(
                    'label'          => 'Avatar',
                    'required'       => false,
                )
            )
            ->add(
                'rolesCollection',
                'entity',
                array(
                    'label'          => 'Roles',
                    'class'          => 'OroUserBundle:Role',
                    'property'       => 'label',
                    'query_builder' => function (EntityRepository $er) {
                        return $er->createQueryBuilder('r')
                            ->where('r.role <> :anon')
                            ->setParameter('anon', User::ROLE_ANONYMOUS);
                    },
                    'multiple'       => true,
                    'expanded'       => true,
                    'required'       => true,
                )
            )
            ->add(
                'groups',
                'entity',
                array(
                    'class'          => 'OroUserBundle:Group',
                    'property'       => 'name',
                    'multiple'       => true,
                    'expanded'       => true,
                    'required'       => false,
                )
            )
            ->add(
                'plainPassword',
                'repeated',
                array(
                    'type'           => 'password',
                    'required'       => true,
                    'first_options'  => array('label' => 'Password'),
                    'second_options' => array('label' => 'Password again'),
                )
            )
            ->add(
                'emails',
                'collection',
                array(
                    'type'           => new EmailType(),
                    'allow_add'      => true,
                    'allow_delete'   => true,
                    'by_reference'   => false,
                    'prototype'      => true,
                    'prototype_name' => 'tag__name__',
                    'label'          => ' '
                )
            );
    }

    /**
     * Add entity fields to form builder
     *
     * @param FormBuilderInterface $builder
     */
    public function addDynamicAttributesFields(FormBuilderInterface $builder)
    {
        $builder->add(
            'values',
            'collection',
            array(
                'type'          => 'oro_user_user_value',
                'property_path' => 'values',
                'allow_add'     => true,
                'allow_delete'  => true,
                'by_reference'  => false,
                'attr'          => array(
                    'data-col'  => 2,
                )
            )
        );
    }

    /**
     * {@inheritdoc}
     */
    public function setDefaultOptions(OptionsResolverInterface $resolver)
    {
        $resolver->setDefaults(
            array(
                'data_class'           => $this->flexibleClass,
                'intention'            => 'user',
<<<<<<< HEAD
                'validation_groups'    => function (FormInterface $form) {
                    return $form->getData() && $form->getData()->getId()
                        ? array('User', 'Default')
                        : array('Registration', 'User', 'Default');
                },
                'extra_fields_message' => 'This form should not contain extra fields: "{{ extra_fields }}"',
=======
                'validation_groups'    => function ($form) {
                    if ($form instanceof FormInterface) {
                        $user = $form->getData();
                    } elseif ($form instanceof FormView) {
                        $user = $form->vars['value'];
                    } else {
                        $user = null;
                    }
                    return $user && $user->getId()
                        ? array('Profile', 'Default')
                        : array('Registration', 'Profile', 'Default');
                },
                'extra_fields_message' => 'This form should not contain extra fields: "{{ extra_fields }}"',
                'error_mapping' => array(
                    'roles' => 'rolesCollection'
                ),
>>>>>>> d9522cc0
            )
        );
    }

    /**
     * {@inheritdoc}
     */
    public function getName()
    {
        return 'oro_user_user';
    }
}<|MERGE_RESOLUTION|>--- conflicted
+++ resolved
@@ -189,14 +189,6 @@
             array(
                 'data_class'           => $this->flexibleClass,
                 'intention'            => 'user',
-<<<<<<< HEAD
-                'validation_groups'    => function (FormInterface $form) {
-                    return $form->getData() && $form->getData()->getId()
-                        ? array('User', 'Default')
-                        : array('Registration', 'User', 'Default');
-                },
-                'extra_fields_message' => 'This form should not contain extra fields: "{{ extra_fields }}"',
-=======
                 'validation_groups'    => function ($form) {
                     if ($form instanceof FormInterface) {
                         $user = $form->getData();
@@ -206,14 +198,14 @@
                         $user = null;
                     }
                     return $user && $user->getId()
-                        ? array('Profile', 'Default')
-                        : array('Registration', 'Profile', 'Default');
+                        ? array('User', 'Default')
+                        : array('Registration', 'User', 'Default');
                 },
                 'extra_fields_message' => 'This form should not contain extra fields: "{{ extra_fields }}"',
                 'error_mapping' => array(
                     'roles' => 'rolesCollection'
                 ),
->>>>>>> d9522cc0
+
             )
         );
     }
