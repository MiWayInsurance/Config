--- conflicted
+++ resolved
@@ -111,7 +111,7 @@
             'type'         => ActionInterface::TYPE_REDIRECT,
             'acl_resource' => 'root',
             'options'      => array(
-                'label'         => 'Edit',
+                'label'         => 'Update',
                 'link'          => 'update_link',
                 'runOnRowClick' => true,
             )
@@ -122,16 +122,9 @@
             'type'         => ActionInterface::TYPE_REDIRECT,
             'acl_resource' => 'root',
             'options'      => array(
-<<<<<<< HEAD
-                'label'   => 'Edit',
-                'icon'    => 'edit',
-                'link'    => 'update_link',
-//                'backUrl' => true,
-=======
                 'label' => 'Update',
                 'icon'  => 'edit',
                 'link'  => 'update_link',
->>>>>>> 3b6be572
             )
         );
 
