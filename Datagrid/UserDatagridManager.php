<?php

namespace Oro\Bundle\UserBundle\Datagrid;

use Oro\Bundle\FlexibleEntityBundle\Model\AbstractAttribute;
use Oro\Bundle\GridBundle\Datagrid\FlexibleDatagridManager;
use Oro\Bundle\GridBundle\Field\FieldDescription;
use Oro\Bundle\GridBundle\Field\FieldDescriptionCollection;
use Oro\Bundle\GridBundle\Field\FieldDescriptionInterface;
use Oro\Bundle\GridBundle\Filter\FilterInterface;
use Oro\Bundle\GridBundle\Action\ActionInterface;
use Oro\Bundle\GridBundle\Property\UrlProperty;

class UserDatagridManager extends FlexibleDatagridManager
{
    /**
     * {@inheritDoc}
     */
    protected function getProperties()
    {
        return array(
            new UrlProperty('view_link', $this->router, 'oro_user_view', array('id')),
            new UrlProperty('update_link', $this->router, 'oro_user_update', array('id')),
            new UrlProperty('delete_link', $this->router, 'oro_api_delete_user', array('id')),
        );
    }

    /**
     * {@inheritDoc}
     */
    protected function configureFields(FieldDescriptionCollection $fieldsCollection)
    {
        $fieldId = new FieldDescription();
        $fieldId->setName('id');
        $fieldId->setOptions(
            array(
                'type'        => FieldDescriptionInterface::TYPE_INTEGER,
                'label'       => 'ID',
                'field_name'  => 'id',
                'filter_type' => FilterInterface::TYPE_NUMBER,
                'required'    => false,
                'sortable'    => false,
                'filterable'  => false,
                'show_filter' => false,
                'show_column' => false,
            )
        );
        $fieldsCollection->add($fieldId);

        $fieldUsername = new FieldDescription();
        $fieldUsername->setName('username');
        $fieldUsername->setOptions(
            array(
                'type'        => FieldDescriptionInterface::TYPE_TEXT,
                'label'       => 'Username',
                'field_name'  => 'username',
                'filter_type' => FilterInterface::TYPE_STRING,
                'required'    => false,
                'sortable'    => true,
                'filterable'  => true,
                'show_filter' => true,
            )
        );
        $fieldsCollection->add($fieldUsername);

        $fieldEmail = new FieldDescription();
        $fieldEmail->setName('email');
        $fieldEmail->setOptions(
            array(
                'type'        => FieldDescriptionInterface::TYPE_TEXT,
                'label'       => 'Email',
                'field_name'  => 'email',
                'filter_type' => FilterInterface::TYPE_STRING,
                'required'    => false,
                'sortable'    => true,
                'filterable'  => true,
                'show_filter' => true,
            )
        );
        $fieldsCollection->add($fieldEmail);

        $fieldFirstName = new FieldDescription();
        $fieldFirstName->setName('firstName');
        $fieldFirstName->setOptions(
            array(
                'type'        => FieldDescriptionInterface::TYPE_TEXT,
                'label'       => 'First name',
                'field_name'  => 'firstName',
                'filter_type' => FilterInterface::TYPE_STRING,
                'required'    => false,
                'sortable'    => true,
                'filterable'  => true,
                'show_filter' => true,
            )
        );
        $fieldsCollection->add($fieldFirstName);

        $fieldLastName = new FieldDescription();
        $fieldLastName->setName('lastName');
        $fieldLastName->setOptions(
            array(
                'type'        => FieldDescriptionInterface::TYPE_TEXT,
                'label'       => 'Last name',
                'field_name'  => 'lastName',
                'filter_type' => FilterInterface::TYPE_STRING,
                'required'    => false,
                'sortable'    => true,
                'filterable'  => true,
                'show_filter' => true,
            )
        );
        $fieldsCollection->add($fieldLastName);

        $fieldCreated = new FieldDescription();
        $fieldCreated->setName('created');
        $fieldCreated->setOptions(
            array(
                'type'        => FieldDescriptionInterface::TYPE_DATETIME,
                'label'       => 'Created at',
                'field_name'  => 'created',
                'filter_type' => FilterInterface::TYPE_DATETIME,
                'required'    => false,
                'sortable'    => true,
                'filterable'  => true,
                'show_filter' => true,
            )
        );
        $fieldsCollection->add($fieldCreated);

        $fieldUpdated = new FieldDescription();
        $fieldUpdated->setName('updated');
        $fieldUpdated->setOptions(
            array(
                'type'        => FieldDescriptionInterface::TYPE_DATETIME,
                'label'       => 'Updated at',
                'field_name'  => 'updated',
                'filter_type' => FilterInterface::TYPE_DATETIME,
                'required'    => false,
                'sortable'    => true,
                'filterable'  => true,
                'show_filter' => true,
            )
        );
        $fieldsCollection->add($fieldUpdated);


        $fieldStatus = new FieldDescription();
        $fieldStatus->setName('enabled');
        $fieldStatus->setOptions(
            array(
                'type'        => FieldDescriptionInterface::TYPE_OPTIONS,
                'label'       => 'Status',
                'field_name'  => 'enabled',
                'filter_type' => FilterInterface::TYPE_CHOICE,
                'required'    => false,
                'sortable'    => true,
                'filterable'  => true,
                'show_filter' => true,
                'choices'     => array(
                    0  => $this->translator->trans('Inactive', array(), 'OroUserBundle'),
                    1  => $this->translator->trans('Active', array(), 'OroUserBundle'),
                ),
            )
        );
        $fieldsCollection->add($fieldStatus);
    }

    /**
     * {@inheritDoc}
     */
    protected function getRowActions()
    {
        $clickAction = array(
            'name'         => 'rowClick',
            'type'         => ActionInterface::TYPE_REDIRECT,
            'acl_resource' => 'root',
            'options'      => array(
                'label'         => 'View',
                'link'          => 'view_link',
                'route'         => 'oro_user_view',
                'runOnRowClick' => true,
            )
        );

        $viewAction = array(
            'name'         => 'view',
            'type'         => ActionInterface::TYPE_REDIRECT,
            'acl_resource' => 'root',
            'options'      => array(
                'label' => 'View',
                'icon'  => 'user',
                'link'  => 'view_link',
            )
        );

        $updateAction = array(
            'name'         => 'update',
            'type'         => ActionInterface::TYPE_REDIRECT,
            'acl_resource' => 'root',
            'options'      => array(
<<<<<<< HEAD
                'label'   => 'Edit',
                'icon'    => 'edit',
                'link'    => 'update_link',
//                'backUrl' => true,
=======
                'label' => 'Update',
                'icon'  => 'edit',
                'link'  => 'update_link',
>>>>>>> 3b6be572
            )
        );

        $deleteAction = array(
            'name'         => 'delete',
            'type'         => ActionInterface::TYPE_DELETE,
            'acl_resource' => 'root',
            'options'      => array(
                'label' => 'Delete',
                'icon'  => 'trash',
                'link'  => 'delete_link',
            )
        );

        return array($clickAction, $viewAction, $updateAction, $deleteAction);
    }
}<|MERGE_RESOLUTION|>--- conflicted
+++ resolved
@@ -198,16 +198,9 @@
             'type'         => ActionInterface::TYPE_REDIRECT,
             'acl_resource' => 'root',
             'options'      => array(
-<<<<<<< HEAD
-                'label'   => 'Edit',
-                'icon'    => 'edit',
-                'link'    => 'update_link',
-//                'backUrl' => true,
-=======
                 'label' => 'Update',
                 'icon'  => 'edit',
                 'link'  => 'update_link',
->>>>>>> 3b6be572
             )
         );
 
