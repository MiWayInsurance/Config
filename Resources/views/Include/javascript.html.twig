--- conflicted
+++ resolved
@@ -1,51 +1,5 @@
 {{ oro_filter_render_header_javascript() }}
 
-<<<<<<< HEAD
-=======
-{% javascripts
-    '@OroUIBundle/Resources/public/lib/backbone.bootstrap-modal.js'
-
-    '@OroGridBundle/Resources/public/lib/backbone-pageable.js'
-    '@OroGridBundle/Resources/public/lib/backgrid/backgrid.js'
-    '@OroGridBundle/Resources/public/lib/moment/moment.js'
-    '@OroGridBundle/Resources/public/lib/backgrid/extensions/moment-cell/backgrid-moment-cell.js'
-
-    '@OroGridBundle/Resources/public/js/app/datagrid/action/launcher.js'
-    '@OroGridBundle/Resources/public/js/app/datagrid/action/abstractaction.js'
-    '@OroGridBundle/Resources/public/js/app/datagrid/action/modelaction.js'
-    '@OroGridBundle/Resources/public/js/app/datagrid/action/navigateaction.js'
-    '@OroGridBundle/Resources/public/js/app/datagrid/action/deleteaction.js'
-    '@OroGridBundle/Resources/public/js/app/datagrid/action/refreshcollectionaction.js'
-    '@OroGridBundle/Resources/public/js/app/datagrid/action/resetcollectionaction.js'
-    '@OroGridBundle/Resources/public/js/app/datagrid/action/cell.js'
-    '@OroGridBundle/Resources/public/js/app/datagrid/actionspanel.js'
-
-    '@OroGridBundle/Resources/public/js/app/datagrid/headercell.js'
-    '@OroGridBundle/Resources/public/js/app/datagrid/header.js'
-    '@OroGridBundle/Resources/public/js/app/datagrid/body.js'
-
-    '@OroGridBundle/Resources/public/js/app/datagrid/pagination.js'
-    '@OroGridBundle/Resources/public/js/app/datagrid/pagination/input.js'
-    '@OroGridBundle/Resources/public/js/app/datagrid/pagesize.js'
-    '@OroGridBundle/Resources/public/js/app/datagrid/toolbar.js'
-
-    '@OroGridBundle/Resources/public/js/app/datagrid/filter/list.js'
-
-    '@OroGridBundle/Resources/public/js/app/backgrid-formatter.js'
-
-    '@OroGridBundle/Resources/public/js/app/loadingmask.js'
-    '@OroGridBundle/Resources/public/js/app/datagrid/grid.js'
-
-    '@OroGridBundle/Resources/public/js/app/datagrid/router.js'
-
-    '@OroGridBundle/Resources/public/js/app/pageablecollection.js'
-
-    output='js/oroapp.grid.js'
-%}
-    <script type="text/javascript" src="{{ asset_url }}"></script>
-{% endjavascripts %}
-
->>>>>>> 36edc221
 {% set datagrid = datagridView.datagrid %}
 {% set form     = datagridView.formView %}
 
@@ -59,7 +13,7 @@
 
     {% set datagridParameters = [] %}
     {% if datagrid.name in datagrid.parameters|keys %}
-        {% set datagridParameters = datagrid.parameters[datagrid.name] %}
+    {% set datagridParameters = datagrid.parameters[datagrid.name] %}
     {% endif %}
 
     {% set parametersSorterType = constant(parameterTypePrefix ~ 'SORT_PARAMETERS') %}
@@ -68,83 +22,83 @@
     {% set sortField = '' %}
     {% set sortDirection = '' %}
     {% if parametersSorterType in datagridParameters|keys %}
-        {% for field, direction in datagrid.parameters[datagrid.name][parametersSorterType]|slice(0,1) %}
-            {% set sortField = field %}
-            {% set sortDirection = direction %}
-        {% endfor %}
+    {% for field, direction in datagrid.parameters[datagrid.name][parametersSorterType]|slice(0,1) %}
+    {% set sortField = field %}
+    {% set sortDirection = direction %}
+    {% endfor %}
     {% endif %}
 
     {% set filterData = [] %}
     {% if parametersFilterType in datagridParameters|keys %}
-        {% set filterData = datagridParameters[parametersFilterType] %}
+    {% set filterData = datagridParameters[parametersFilterType] %}
     {% endif %}
 
     _.extend(OroApp, {
         scope: {
-            {{ datagridName|json_encode|raw }}: {
-                grid: {
-                    columns: [
-                        {% for column in datagrid.columns %}
-                        {
-                            name: {{ column.name|json_encode|raw }},
-                            label: {{ column.label|json_encode|raw }},
-                            sortable: {{ column.sortable|json_encode|raw }},
-                            editable: false,
-                            {% if column.type == constant(columnTypePrefix ~ 'TYPE_DATE') %}
-                                cell: Backgrid.Extension.MomentCell.extend({
-                                    modelFormat:   "YYYY-MM-DD",
-                                    displayFormat: "MM/DD/YYYY"
-                                })
-                            {% elseif column.type == constant(columnTypePrefix ~ 'TYPE_DATETIME') %}
-                                cell: Backgrid.Extension.MomentCell.extend({
-                                    modelFormat:   "YYYY-MM-DD hh:mm:ss",
-                                    displayFormat: "MM/DD/YYYY hh:mm a"
-                                })
-                            {% elseif column.type == constant(columnTypePrefix ~ 'TYPE_DECIMAL') %}
-                                cell: Backgrid.NumberCell
-                            {% elseif column.type == constant(columnTypePrefix ~ 'TYPE_INTEGER') %}
-                                cell: Backgrid.IntegerCell.extend({ orderSeparator: '' })
-                            {% else %}
-                                cell: Backgrid.StringCell
-                            {% endif %}
-                        }{% if not loop.last %},{% endif %}
-                        {% endfor %}
-                    ],
+    {{ datagridName|json_encode|raw }}: {
+        grid: {
+            columns: [
+                {% for column in datagrid.columns %}
+                {
+                    name: {{ column.name|json_encode|raw }},
+                    label: {{ column.label|json_encode|raw }},
+                    sortable: {{ column.sortable|json_encode|raw }},
+                    editable: false,
+                    {% if column.type == constant(columnTypePrefix ~ 'TYPE_DATE') %}
+                    cell: Backgrid.Extension.MomentCell.extend({
+                        modelFormat:   "YYYY-MM-DD",
+                        displayFormat: "MM/DD/YYYY"
+                    })
+                    {% elseif column.type == constant(columnTypePrefix ~ 'TYPE_DATETIME') %}
+                    cell: Backgrid.Extension.MomentCell.extend({
+                        modelFormat:   "YYYY-MM-DD hh:mm:ss",
+                        displayFormat: "MM/DD/YYYY hh:mm a"
+                    })
+                    {% elseif column.type == constant(columnTypePrefix ~ 'TYPE_DECIMAL') %}
+                    cell: Backgrid.NumberCell
+                    {% elseif column.type == constant(columnTypePrefix ~ 'TYPE_INTEGER') %}
+                    cell: Backgrid.IntegerCell.extend({ orderSeparator: '' })
+                    {% else %}
+                    cell: Backgrid.StringCell
+                    {% endif %}
+                }{% if not loop.last %},{% endif %}
+                {% endfor %}
+            ],
                     filters: {
-                        {% for filter in datagrid.filters %}
-                            {{ filter.name|json_encode|raw }} : {{ oro_filter_render_filter_javascript(form.children[filter.name]) }}
-                            {% if not loop.last %},{% endif %}
-                        {% endfor %}
+            {% for filter in datagrid.filters %}
+            {{ filter.name|json_encode|raw }} : {{ oro_filter_render_filter_javascript(form.children[filter.name]) }}
+            {% if not loop.last %},{% endif %}
+            {% endfor %}
+            },
+            actions: {
+            {% for action in datagrid.rowActions %}
+            {{ action.name|json_encode|raw }}:
+            {% if action.type == constant(actionTypePrefix ~ 'TYPE_DELETE') %}
+                OroApp.Datagrid.Action.DeleteAction.extend({{ action.options|json_encode|raw }})
+            {% else %}
+                OroApp.Datagrid.Action.NavigateAction.extend({{ action.options|json_encode|raw }})
+                        {% endif %}
+                        {% if not loop.last %},{% endif %}
+            {% endfor %}
+            },
+            entityHint : {{ datagrid.entityHint|capitalize|json_encode|raw }},
+        {% set entityHint = datagrid.entityHint ? datagrid.entityHint : 'records' %}
+            noDataHint : {{ 'oro_grid.no_data_hint %entityHint%'|trans({'%entityHint%': entityHint}, 'OroGridBundle')|json_encode|raw }}
                     },
-                    actions: {
-                        {% for action in datagrid.rowActions %}
-                            {{ action.name|json_encode|raw }}:
-                            {% if action.type == constant(actionTypePrefix ~ 'TYPE_DELETE') %}
-                                OroApp.Datagrid.Action.DeleteAction.extend({{ action.options|json_encode|raw }})
-                            {% else %}
-                                OroApp.Datagrid.Action.NavigateAction.extend({{ action.options|json_encode|raw }})
-                            {% endif %}
-                            {% if not loop.last %},{% endif %}
-                        {% endfor %}
-                    },
-                    entityHint : {{ datagrid.entityHint|capitalize|json_encode|raw }},
-                    {% set entityHint = datagrid.entityHint ? datagrid.entityHint : 'records' %}
-                    noDataHint : {{ 'oro_grid.no_data_hint %entityHint%'|trans({'%entityHint%': entityHint}, 'OroGridBundle')|json_encode|raw }}
-                },
-                collection: {
-                    inputName: {{ datagrid.name|json_encode|raw }},
-                    url: {{ datagrid.routeGenerator.generateUrl(null, {'_format': 'json'})|json_encode|raw }},
-                    state: {
-                        currentPage:  {{ datagrid.pager.page|json_encode|raw }},
-                        pageSize:     {{ datagrid.pager.maxPerPage|json_encode|raw }},
-                        totalRecords: {{ datagrid.pager.nbResults|json_encode|raw }},
-                        sortKey:      {{ sortField|json_encode|raw }},
-                        order:        OroApp.PageableCollection.prototype.getSortDirectionKey({{ sortDirection|json_encode|raw }}),
-                        filters:      {{ filterData ? filterData|json_encode|raw : '{}' }}
-                    }
+            collection: {
+                inputName: {{ datagrid.name|json_encode|raw }},
+                url: {{ datagrid.routeGenerator.generateUrl(null, {'_format': 'json'})|json_encode|raw }},
+                state: {
+                    currentPage:  {{ datagrid.pager.page|json_encode|raw }},
+                    pageSize:     {{ datagrid.pager.maxPerPage|json_encode|raw }},
+                    totalRecords: {{ datagrid.pager.nbResults|json_encode|raw }},
+                    sortKey:      {{ sortField|json_encode|raw }},
+                    order:        OroApp.PageableCollection.prototype.getSortDirectionKey({{ sortDirection|json_encode|raw }}),
+                            filters:      {{ filterData ? filterData|json_encode|raw : '{}' }}
                 }
             }
         }
+    }
     });
 
     $(function() {
@@ -156,12 +110,12 @@
         var datagridOptions = OroApp.scope[datagridName];
 
         var initDatagrid = function(
-            datagridOptions,
-            datagridTemplateSelector,
-            containerSelector,
-            datagridFiltersSelector,
-            datagridBodySelector
-        ) {
+                datagridOptions,
+                datagridTemplateSelector,
+                containerSelector,
+                datagridFiltersSelector,
+                datagridBodySelector
+                ) {
             // Initialize grid collection
             var datagridCollection = new OroApp.PageableCollection([], datagridOptions.collection);
 
@@ -192,7 +146,6 @@
             }, datagridOptions.grid);
             var filtersList = new OroApp.Datagrid.Filter.List(filterListParameters);
             $(datagridFiltersSelector).html(filtersList.render().$el);
-
             // Register router and start history
             var router = new OroApp.Datagrid.Router({
                 collection: datagridCollection
@@ -200,11 +153,11 @@
         };
 
         initDatagrid(
-            datagridOptions,
-            datagridTemplateSelector,
-            containerSelector,
-            datagridFiltersSelector,
-            datagridBodySelector
+                datagridOptions,
+                datagridTemplateSelector,
+                containerSelector,
+                datagridFiltersSelector,
+                datagridBodySelector
         );
         if (!Backbone.History.started) {
             Backbone.history.start();
