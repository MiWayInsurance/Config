--- conflicted
+++ resolved
@@ -8,15 +8,6 @@
 <div class="layout-content">
     <div class="navigation clearfix navbar-extra navbar-extra-right">
         <div class="row">
-<<<<<<< HEAD
-                <div class="pull-right">
-                    <div class="btn-group icons-holder">
-                        <a href="{{ app.session.get('back') ? app.session.get('back') : path('oro_user_index') }}" class="btn back icons-holder-text" title="{{ 'Back'|trans }}"><i class="icon-chevron-left hide-text" >{{ 'Back'|trans }}</i>{{ 'Back'|trans }}</a>
-                    </div>
-                    {% if resource_granted('oro_user_profile_update') %}
-                    <div class="btn-group icons-holder">
-                        <a href="{{ path('oro_user_update', { id: user.id, back: app.request.uri }) }}" class="btn icons-holder-text" title="{{ 'Edit profile'|trans }}"><i class="icon-edit hide-text">{{ 'Edit'|trans }}</i>{{ 'Edit'|trans }}</a>
-=======
             <div class="clearfix pull-right">
                 <div class="clearfix">
                     <div class="pull-right">
@@ -33,7 +24,6 @@
                             <a href="javascript: void(0);" class="btn icons-holder-text no-hash" id="btn-remove-profile" data-id="{{ user.id }}" data-message="{{ 'Are you sure you want to delete this profile?'|trans }}" title="{{ 'Delete profile'|trans }}"><i class="icon-trash hide-text">{{ 'Delete'|trans }}</i>{{ 'Delete'|trans }}</a>
                         </div>
                         {% endif %}
->>>>>>> 11b2bbc3
                     </div>
                 </div>
                 <div class="clearfix">
@@ -82,7 +72,7 @@
                     <ul class="nav">
                         <li class="active"><a href="#scroll-main">{{ 'Overview'|trans }}</a></li>
                         <li><a href="#scroll-api">{{ 'API'|trans }}</a></li>
-                        <li><a href="#scroll-attributes">{{ 'Additional Data'|trans }}</a></li>
+                        <li><a href="#scroll-attributes">{{ 'Additional data'|trans }}</a></li>
                     </ul>
                 </div>
             </div>
@@ -169,7 +159,7 @@
                 </div>
 
                 <div class="usser-row">
-                    <h4 id="scroll-attributes" class="scrollspy-title">{{ 'Additional Data'|trans }}</h4>
+                    <h4 id="scroll-attributes" class="scrollspy-title">{{ 'Additional data'|trans }}</h4>
                     <div class="row-fluid">
                         <div class="form-horizontal">
                             {% for attr in user.values %}
