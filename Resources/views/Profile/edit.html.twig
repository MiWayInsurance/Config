--- conflicted
+++ resolved
@@ -9,13 +9,8 @@
 {% block page_container %}
 <div class="container-fluid">
     {% block content %}
-<<<<<<< HEAD
-    <form action="{{ form.vars.value.id ? path('oro_user_edit', { id: form.vars.value.id }) : path('oro_user_create') }}" {{ form_enctype(form) }} method="post" data-collect="true">
+    <form action="{{ form.vars.value.id ? path('oro_user_edit', { id: form.vars.value.id, back: app.session.get('back') }) : path('oro_user_create', { back: app.session.get('back') }) }}" {{ form_enctype(form) }} method="post" data-collect="true">
         <div class="navigation clearfix navbar-extra">
-=======
-    <form action="{{ form.vars.value.id ? path('oro_user_edit', { id: form.vars.value.id, back: app.session.get('back') }) : path('oro_user_create', { back: app.session.get('back') }) }}" {{ form_enctype(form) }} method="post" data-collect="true">
-        <div class="navigation clearfix navbar-extra navbar-extra-right">
->>>>>>> d63db3d0
             <div class="row">
                 <div class="pull-right">
                     <div class="pull-right">
