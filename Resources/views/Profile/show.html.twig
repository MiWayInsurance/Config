{% extends bap.layout is defined ? bap.layout : 'OroUserBundle::layout.html.twig' %}
{% import 'OroUserBundle::macros.html.twig' as macros %}
{% set format = get_user_value('oro_user.name_format') %}

{% oro_title_set({params : {"%username%": user.fullname(format)|default('N/A') }}) %}

{% block content %}
<div class="layout-content">
    <div class="navigation clearfix navbar-extra navbar-extra-right">
        <div class="row">
            <div class="pull-right">
                <div class="btn-group icons-holder">
                    <a href="{{ app.session.get('back') ? app.session.get('back') : path('oro_user_index') }}" class="btn back"><i class="icon-chevron-left hide-text">{{ 'Back'|trans }}</i></a>
                    {% if resource_granted('oro_user_profile_edit') %}
                    <a href="{{ path('oro_user_edit', { id: user.id }) }}" class="btn"><i class="icon-edit hide-text">{{ 'Edit'|trans }}</i></a>
                    {% endif %}
                    {% if resource_granted('oro_user_profile_remove') %}
                    <a href="javascript: void(0);" class="btn" id="btn-remove-profile" data-id="{{ user.id }}" data-message="{{ 'Are you sure you want to delete this profile?'|trans }}"><i class="icon-trash hide-text">{{ 'Remove'|trans }}</i></a>
                    {% endif %}
                </div>
            </div>
            <div class="span9 ">
               <div class="customer-info well-small">
                   <div class="visual"><img src="{{ user.imagePath ? user.imagePath | imagine_filter('avatar_med') : asset('bundles/oroui/img/info-usser.png') }}" alt="{{ user.fullname(format) }}"/></div>
                   <div class="customer-content">
                       <div class="sub-title">{{ 'User'|trans }}</div>
                       <h1 class="usser-name">{{ user.fullname(format)|default('N/A') }}</h1>
                       <ul class="inline">
                           <li>{{ 'Created'|trans }}: {{ user.createdAt ? macros.time(user.createdAt) : 'N/A' }}</li>
                           <li>{{ 'Updated'|trans }}: {{ user.updatedAt ? macros.time(user.updatedAt) : 'N/A' }}</li>
                           <li>{{ 'Last logged in'|trans }}: {{ user.lastLogin ? macros.time(user.lastLogin) : 'N/A' }}</li>
                           <li>{{ 'Login count'|trans }}: {{ user.loginCount|default(0) }}</li>
                       </ul>
                   </div>
               </div>
            </div>
        </div>
    </div>
    <div class="layout-content">
        <div id="navbar-profile" class="navbar navbar-static scrollspy-nav">
            <div class="navbar-inner">
                <div class="container-fluid" style="width: auto;">
                    <ul class="nav">
                        <li class="active"><a href="#scroll-main">{{ 'Overview'|trans }}</a></li>
                        <li><a href="#scroll-api">{{ 'API'|trans }}</a></li>
                        <li><a href="#scroll-attributes">{{ 'Additional data'|trans }}</a></li>
                    </ul>
                </div>
            </div>
        </div>
        <div class="clearfix-oro">
            <div data-spy="scroll" data-target="#navbar-profile" data-offset="50" class="scrollspy container-fluid">
                <h4 id="scroll-main" class="scrollspy-title">{{ 'Overview'|trans }}</h4>
                <div class="row-fluid">
                    <div class="form-horizontal span6">
                        <div class="control-group">
                            <label class="control-label">{{ 'Account name'|trans }}</label>
                            <div class="controls">
                                <div class="clearfix-oro">
                                    <p class="control-label">{{ user.username }}</p>
                                </div>
                            </div>
                        </div>
                        <div class="control-group">
                            <label class="control-label">{{ 'First name'|trans }}</label>
                            <div class="controls">
                                <div class="clearfix-oro">
                                    <p class="control-label">{{ user.firstname|default('N/A') }}</p>
                                </div>
                            </div>
                        </div>
                        <div class="control-group">
                            <label class="control-label">{{ 'Last name'|trans }}</label>
                            <div class="controls">
                                <div class="clearfix-oro">
                                    <p class="control-label">{{ user.lastname|default('N/A') }}</p>
                                </div>
                            </div>
                        </div>
                        <div class="control-group">
                            <label class="control-label">{{ 'Birthday'|trans }}</label>
                            <div class="controls">
                                <div class="clearfix-oro">
                                    <p class="control-label">{{ user.birthday ? macros.date(user.birthday) : 'N/A' }}</p>
                                </div>
                            </div>
                        </div>
                    </div>
                    <div class="form-horizontal span6">
                        <div class="control-group">
                            <label class="control-label">{{ 'Email'|trans }}</label>
                            <div class="controls">
                                <div class="clearfix-oro">
                                    <p class="control-label">{{ user.email }} <strong>{{ 'Primary'|trans }}</strong></p>
                                </div>
                                {% for obj in user.emails %}
                                <div class="clearfix-oro">
                                    <p class="control-label">{{ obj.email }}</p>
                                </div>
                                {% endfor %}
                            </div>
                        </div>
                    </div>
                </div>

                <h4 id="scroll-api" class="scrollspy-title">{{ 'API'|trans }}</h4>
                <div class="row-fluid">
                    <div class="form-horizontal">
                        <div class="control-group">
                            <label class="control-label">{{ 'API key'|trans }}</label>
                            <div class="controls">
                                <div class="horizontal">
                                    <strong class="label label-info">{{ user.api ? user.api.apiKey : 'N/A' }}</strong>
                                    {% if resource_granted('oro_user_profile_apigen') %}
                                    <a class="btn btn-small no-hash" id="btn-apigen" href="{{ path('oro_user_apigen', { id: user.id }) }}">{{ 'Generate key'|trans }}</a>
                                    {% endif %}
                                </div>
                            </div>
                        </div>
                    </div>
                </div>

                <h4 id="scroll-attributes" class="scrollspy-title">{{ 'Additional data'|trans }}</h4>
                <div class="row-fluid">
                    <div class="form-horizontal">
                        {% for attr in user.values %}
                        <div class="control-group">
                            <label class="control-label">{{ attr.attribute.code|title }}</label>
                            <div class="controls">
                                <div class="clearfix-oro">
                                    <p class="control-label">{{ attr.__toString }}</p>
                                </div>
                            </div>
                        </div>
                        {% endfor %}
                    </div>
                </div>
            </div>
        </div>
    </div>
</div>
<<<<<<< HEAD
{% endblock content %}
=======
{% endblock content %}

{% block head_script %}
    {{ parent() }}

    {% javascripts
        '@OroUIBundle/Resources/public/lib/bootstrap/js/bootstrap-scrollspy.js'
        '@OroUIBundle/Resources/public/lib/backbone.bootstrap-modal.js'
        '@OroUserBundle/Resources/public/js/profile.js'

        filter='?yui_js'
        output='js/oro.profile.show.js'
    %}
    <script src="{{ asset_url }}" type="text/javascript"></script>
    {% endjavascripts %}
{% endblock %}
>>>>>>> 93e395be
<|MERGE_RESOLUTION|>--- conflicted
+++ resolved
@@ -139,23 +139,4 @@
         </div>
     </div>
 </div>
-<<<<<<< HEAD
-{% endblock content %}
-=======
-{% endblock content %}
-
-{% block head_script %}
-    {{ parent() }}
-
-    {% javascripts
-        '@OroUIBundle/Resources/public/lib/bootstrap/js/bootstrap-scrollspy.js'
-        '@OroUIBundle/Resources/public/lib/backbone.bootstrap-modal.js'
-        '@OroUserBundle/Resources/public/js/profile.js'
-
-        filter='?yui_js'
-        output='js/oro.profile.show.js'
-    %}
-    <script src="{{ asset_url }}" type="text/javascript"></script>
-    {% endjavascripts %}
-{% endblock %}
->>>>>>> 93e395be
+{% endblock content %}