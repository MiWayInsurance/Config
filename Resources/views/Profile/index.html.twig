--- conflicted
+++ resolved
@@ -2,13 +2,7 @@
 
 {% block head_script %}
     {{ parent() }}
-
-<<<<<<< HEAD
-    {% include 'OroGridBundle:Include:javascript.html.twig' with {'datagrid': datagrid, 'selector': '#users-grid'} %}
-=======
     {% include 'OroGridBundle:Include:javascript.html.twig' with {'datagridView': datagrid, 'selector': '#users-grid'} %}
-    {% include 'OroGridBundle:Include:stylesheet.html.twig' %}
->>>>>>> 0e7251b7
 {% endblock %}
 
 {% block page_container %}
