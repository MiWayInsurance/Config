--- conflicted
+++ resolved
@@ -35,17 +35,14 @@
             {% oro_js filter='?yui_js' output='js/oro.all.js' %}
             <script type="text/javascript" src="{{ asset_url }}"></script>
             {% endoro_js %}
-<<<<<<< HEAD
 
             {# Add translations, include only common domains translations until BAP-768 is not implemented #}
             <script type="text/javascript" src="{{ url('bazinga_exposetranslation_js', { 'domain_name': 'messages' }) }}"></script>
             <script type="text/javascript" src="{{ url('bazinga_exposetranslation_js', { 'domain_name': 'validators' }) }}"></script>
 
-=======
             <script type="text/javascript" src="{{ asset('bundles/oroui/lib/jstree/jquery.jstree.js') }}"></script>
             <script type="text/javascript" src="{{ asset('bundles/orosegmentationtree/js/lib/jstree/jquery.jstree.tree_selector.js') }}"></script>
             <script type="text/javascript" src="{{ asset('bundles/oroui/lib/jstree/jquery.hotkeys.js') }}"></script>
->>>>>>> 6408cb17
             {% if app.debug %}
                 <script src="{{ path('fos_js_routing_js', {"callback": "fos.Router.setData"}) }}"></script>
                 <script type="text/javascript">
