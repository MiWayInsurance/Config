{% if not oro_is_hash_navigation() %}
<!DOCTYPE html>
<html>
<head>
    {% block head %}
        <title>{{ oro_title_render() }}</title>
        <meta name="viewport" content="width=device-width, initial-scale=1.0">

        <script src="//ajax.googleapis.com/ajax/libs/jquery/1.9.1/jquery.min.js"></script>
        <script src="//ajax.googleapis.com/ajax/libs/jqueryui/1.10.2/jquery-ui.min.js"></script>

        {% block head_style %}
            {% if app.debug %}
                <script type="text/javascript">localStorage.clear();</script>
                <link rel="stylesheet/less" media="all" href="{{ asset('bundles/oroui/css/less/main.less') }}" />
                <script type="text/javascript" src="{{ asset('bundles/oroui/lib/less-1.3.1.min.js') }}"></script>
                <link rel="stylesheet" media="all" href="{{ asset('bundles/oroui/css/all.css') }}" />
                <link rel="stylesheet" media="all" href="{{ asset('bundles/oroui/css/jquery-ui.grid.css') }}" />
            {% else %}
                {% stylesheets
                    'bundles/oroui/css/all.css'
                    'bundles/oroui/css/less/main.less'

                    debug=false
                    filter='cssrewrite, lessphp, yui_css'
                    output='css/oroapp.all.css'
                %}
                <link rel="stylesheet" media="all" href="{{ asset_url }}" />
                {% endstylesheets %}
            {% endif %}
            {% oro_css filter='cssrewrite, lessphp, ?yui_css' output='css/oro_app.css' %}
                <link rel="stylesheet" media="all" href="{{ asset_url }}" />
            {% endoro_css %}
        {% endblock %}

<<<<<<< HEAD
        {% block script %}
=======
        {% block head_script %}
            {# JS assetics #}
            {% javascripts
                '@OroUIBundle/Resources/public/lib/base64.js'
                '@OroUIBundle/Resources/public/lib/underscore.js'
                '@OroUIBundle/Resources/public/lib/backbone.js'
                '@OroUIBundle/Resources/public/lib/jquery/jquery.mousewheel.min.js'
                '@OroUIBundle/Resources/public/lib/jquery/jquery.numeric.js'
                '@OroUIBundle/Resources/public/lib/jquery/jquery.uniform.min.js'
                '@OroUIBundle/Resources/public/lib/bootstrap.min.js'
                '@OroUIBundle/Resources/public/lib/bootstrap/js/bootstrap-tooltip.js'
                '@OroUIBundle/Resources/public/lib/bootstrap/js/bootstrap-popover.js'
                '@OroUIBundle/Resources/public/lib/bootstrap/js/bootstrap.switch.js'

                '@OroUIBundle/Resources/public/js/layout.js'
                '@OroUIBundle/Resources/public/js/csrf.js'
                '@OroUIBundle/Resources/public/js/backbone/app.js'
                '@OroUIBundle/Resources/public/js/backbone/app/model.js'
                '@OroUIBundle/Resources/public/js/backbone/app/view.js'
                '@OroUIBundle/Resources/public/js/backbone/app/router.js'
                '@OroUIBundle/Resources/public/js/backbone/app/collection.js'
                '@OroUIBundle/Resources/public/js/backbone/setup.js'

                '@OroUIBundle/Resources/public/lib/backbone.bootstrap-modal.js'
                '@OroUIBundle/Resources/public/js/backbone/bootstrap-modal.js'

                '@FOSJsRoutingBundle/Resources/public/js/router.js'
                'js/routes.js'
>>>>>>> 8ab5e299

            {# JS assetics #}
            {% oro_js filter='?yui_js' output='js/oro_app.all.js' %}
                <script type="text/javascript" src="{{ asset_url }}"></script>
            {% endoro_js %}

            {% if app.debug %}
                <script src="{{ path('fos_js_routing_js', {"callback": "fos.Router.setData"}) }}"></script>
            {% endif %}
            <!--[if lte IE 9]>
                <script src="http://html5shiv.googlecode.com/svn/trunk/html5.js"></script>
                <link href="{{ asset('bundles/oroui/css/ie.css') }}" rel="stylesheet" media="all" />
                <script src="{{ asset('bundles/oroui/lib/jquery/jquery.placeholder.js') }}"></script>
                <script type="text/javascript">
                    jQuery(document).ready(function() {
                        jQuery('input[placeholder], textarea[placeholder]').placeholder();
                    });
                </script>
            <![endif]-->
            <!--[if lte IE 7]>
                <script src="{{ asset ('bundles/oroui/js/ie.js') }}"></script>
            <![endif]-->
            <script type="text/javascript">
                $(function() {
                    if (OroApp.hashNavigationEnabled()) {
                        new OroApp.Navigation({baseUrl : '{{ app.request.getSchemeAndHttpHost() }}'});
                        Backbone.history.start();
                    }
                })
            </script>
            {% block head_script %}
            {% endblock %}
        {% endblock %}
    {% endblock %}
</head>
<body class="{% block bodyClass %}{% endblock %}">
<div id="page">
    <div id="top-page">
        {% block header %}
        <header class="navbar">
            <div class="navbar-inner"><div class="container">

            {% block logo %}
            <h1 class="logo "><a href="{{ path('oro_default') }}">{{ get_user_value('oro_ui.product_caption') }}</a></h1>
            {% endblock logo %}
            <div class="navbar-responsive-collapse">
            {% block shortcuts %}
            <ul class="nav pull-left shortcuts">
                <li class="divider-vertical extra-divider"></li>
                <li class="dropdown">
                    <a href="#" class="dropdown-toggle" data-toggle="dropdown">Shortcuts</a>
                    <ul class="dropdown-menu">
                        <li class="nav-header nav-header-title">Shortcuts</li>
                        <li class="divider"></li>
                        <li class="dark">
                            <form class="form-inline">
                                <input type="text" placeholder="Enter shortcut action" class="input-large">
                                <button class="btn btn-primary" type="submit">Go</button>
                                <div class="clearfix">
                                    <div class="extra-small">Example: Create New Customer, Search 'John Doe' <a href="#">Learn more</a></div>
                                </div>
                            </form>
                        </li>
                        <li class="divider"></li>
                        <div class="nav-header">Your custom actions</div>
                        <li><a href="#">New Customer</a></li>
                        <li class="border-t"><a href="#">New Order</a></li>
                        <li class="border-t"><a href="#">New Lead</a></li>
                        <li class="border-t"><a href="#">New Calendar Event</a></li>
                        <li class="border-t"><a href="#">New Task</a></li>
                    </ul>
                </li>
            </ul>
            {% endblock shortcuts %}
            {% block searchbar %}
            <div class="input-append input-prepend pull-left header-search">
                <div class="btn-group">
                    <button data-toggle="dropdown" class="btn dropdown-toggle">
                        All
                        <span class="caret"></span>
                    </button>
                    <ul class="dropdown-menu">
                        <li><a href="#">category</a></li>
                        <li><a href="#">just project</a></li>
                    </ul>
                </div>
                <input type="text" id="appendedDropdownButton" class="span2" />
                <button type="button" class="btn btn-search">Search</button>
            </div>
            <script type="text/javascript">
                jQuery(document).ready(function() {
                    jQuery('div.header-search > input:text').focusin(function(){
                        jQuery(this).parent().addClass('header-search-focused');
                    }).focusout(function(){
                        jQuery(this).parent().removeClass('header-search-focused');
                    });
                });
            </script>
            {% endblock searchbar %}
            {% block section_top_right %}
            <ul class="nav pull-right">
                {% block user_menu %}
                    <li class="dropdown">
                        <a href="#" class="dropdown-toggle" data-toggle="dropdown">bettyusser <b class="caret"></b></a>
                        <ul class="dropdown-menu">
                            <li><a href="#">Account</a></li>
                            <li><a href="#">Admin</a></li>
                            <li><a href="#">Settings</a></li>
                            <li class="divider"></li>
                            <li><a href="#">Log out</a></li>
                        </ul>
                    </li>
                {% endblock user_menu %}
                {% block notifications %}
                <li class="divider-vertical small-divider"></li>
                <li><a class="notifications" href="#"><i class="icon-bullhorn"></i><span class="badge badge-important">1</span></a></li>
                {% endblock notifications %}
                {% block help %}
                <li class="divider-vertical small-divider"></li>
                <li><a class="help" href="#"><i class="icon-question-sign">help</i></a></li>
                {% endblock help %}
            </ul>
            {% endblock section_top_right %}

            </div>
            </div>
            </div>

        </header>
        {% endblock header %}
<<<<<<< HEAD
        {% block top_action_box %}{% endblock %}
        <div id="flash-messages">
            {% block messages %}
                {% if app.session.flashbag.peekAll|length > 0 %}
                    <div class="row-fluid">
                        <div class="span12">
                            {% for type, messages in app.session.flashbag.all %}
                                {% for message in messages %}
                                    <div class="alert{{ type ? ' alert-'~type : '' }} fade in top-messages">
                                        <a class="close" data-dismiss="alert" href="#">&times;</a>
                                        {{ message|trans|raw }}
                                    </div>
                                {% endfor %}
                            {% endfor %}
                        </div>
                    </div>
                {% endif %}
            {% endblock messages %}
        </div>
=======
>>>>>>> 8ab5e299

        {% block main %}
        <div id="main" >
            {% block right_panel %}{% endblock right_panel %}
            {% block left_panel %}{% endblock left_panel %}
                {% block pin_bar %}
                    <div class="clearfix">
                        <div class="pin-bar clearfix">
                            <div class="pin-menus dropdown dropdown-close-prevent">
                                <span class="oro-dropdown-toggle hide-text">...</span>
                                <div class="dropdown-menu pull-right">
                                    <div class="tabbable tabs-left">
                                        <ul class="nav nav-tabs">
                                            <li class="active" id="tabs-tab"><a data-toggle="tab" href="#tabs-content"><i class="icon-folder-close"></i>Tabs</a></li>
                                            <li id="history-tab"><a data-toggle="tab"  href="#history-content"><i class="icon-time"></i>History</a></li>
                                            <li id="favorites-tab"><a data-toggle="tab"  href="#favorites-content"><i class="icon-star-empty"></i>Favorites</a></li>
                                            <li id="most-viewed-tab"><a data-toggle="tab"  href="#most-viewed-content"><i class="icon-flag"></i>Most Viewed</a></li>
                                        </ul>
                                        <div class="tab-content">
                                            <div id="tabs-content" class="tab-pane active">
                                                <ul class="extra-list">
                                                    <li><button data-dismiss="alert" class="close" type="button">&times;</button><a href="#">Sales filtered Wednesday</a></li>
                                                    <li><button data-dismiss="alert" class="close" type="button">&times;</button><a href="#">Sales filtered Tuesday</a></li>
                                                    <li><button data-dismiss="alert" class="close" type="button">&times;</button><a href="#">Sales filtered Thursday</a></li>
                                                    <li><button data-dismiss="alert" class="close" type="button">&times;</button><a href="#">Sales filtered Friday</a></li>
                                                    <li><button data-dismiss="alert" class="close" type="button">&times;</button><a href="#">Sales filtered Friday</a></li>
                                                    <li><button data-dismiss="alert" class="close" type="button">&times;</button><a href="#">Sales filtered Friday</a></li>
                                                    <li><button data-dismiss="alert" class="close" type="button">&times;</button><a href="#">Sales filtered Friday</a></li>
                                                    <li><button data-dismiss="alert" class="close" type="button">&times;</button><a href="#">Sales filtered Friday</a></li>
                                                    <li><button data-dismiss="alert" class="close" type="button">&times;</button><a href="#">Sales filtered Friday</a></li>
                                                    <li><button data-dismiss="alert" class="close" type="button">&times;</button><a href="#">Sales filtered Friday</a></li>
                                                    <li><button data-dismiss="alert" class="close" type="button">&times;</button><a href="#">Sales filtered Friday</a></li>
                                                    <li><button data-dismiss="alert" class="close" type="button">&times;</button><a href="#">Sales filtered Saturday</a></li>
                                                    <li><button data-dismiss="alert" class="close" type="button">&times;</button><a href="#">Sales filtered Tuesday</a></li>
                                                    <li><button data-dismiss="alert" class="close" type="button">&times;</button><a href="#">Sales filtered Thursday</a></li>
                                                    <li><button data-dismiss="alert" class="close" type="button">&times;</button><a href="#">Sales filtered Friday</a></li>
                                                    <li><button data-dismiss="alert" class="close" type="button">&times;</button><a href="#">Sales filtered Saturday</a></li>
                                                </ul>
                                            </div>
                                            <div id="history-content" class="tab-pane">
                                                {{ oro_menu_render('history', {'maxItems': 10}) }}
                                            </div>
                                            <div id="favorites-content" class="tab-pane">
                                                <ul class="extra-list">
                                                    <li>Favorites item</li>
                                                </ul>
                                            </div>
                                            <div id="most-viewed-content" class="tab-pane">
                                                {{ oro_menu_render('mostviewed', {'maxItems': 10}) }}
                                            </div>
                                        </div>
                                    </div>
                                </div>
                            </div>
                            <div class="list-bar">
                                <ul class="">
                                    <li>
                                        <div class="pin-holder">
                                            <a class="btn-close" href="#">close</a>
                                            <div><a href="#" title="Yoav asked to do this">Yoav asked to do this</a></div>
                                        </div>
                                    </li>
                                    <li class="active">
                                        <div class="pin-holder">
                                            <a class="btn-close" href="#">close</a>
                                            <div><a href="#" title="Finish this before lea">Finish this before lea</a></div>
                                        </div>
                                    </li>
                                    <li>
                                        <div class="pin-holder">
                                            <a class="btn-close" href="#">close</a>
                                            <div><a href="#" title="Jary asked to do this">Jary asked to do this</a></div>
                                        </div>
                                    </li>
                                    <li>
                                        <div class="pin-holder">
                                            <a class="btn-close" href="#">close</a>
                                            <div><a href="#" title="Yoav asked to do this">Yoav asked to do this</a></div>
                                        </div>
                                    </li>
                                    <li>
                                        <div class="pin-holder">
                                            <a class="btn-close" href="#">close</a>
                                            <div><a href="#" title="Portland Office">Portland Office</a></div>
                                        </div>
                                    </li>
                                    <li>
                                        <div class="pin-holder">
                                            <a class="btn-close" href="#">close</a>
                                            <div><a href="#" title="Yoav asked to do this">Yoav asked to do this</a></div>
                                        </div>
                                    </li>
                                    <li>
                                        <div class="pin-holder">
                                            <a class="btn-close" href="#">close</a>
                                            <div><a href="#" title="Finish this before lea">Finish this before lea</a></div>
                                        </div>
                                    </li>
                                    <li>
                                        <div class="pin-holder">
                                            <a class="btn-close" href="#">close</a>
                                            <div><a href="#" title="Yoav asked to do this">Yoav asked to do this</a></div>
                                        </div>
                                    </li>
                                    <li>
                                        <div class="pin-holder">
                                            <a class="btn-close" href="#">close</a>
                                            <div><a href="#" title="Portland Office">Portland Office</a></div>
                                        </div>
                                    </li>
                                    <li>
                                        <div class="pin-holder">
                                            <a class="btn-close" href="#">close</a>
                                            <div><a href="#" title="Yoav asked to do this">Yoav asked to do this</a></div>
                                        </div>
                                    </li>
                                    <li>
                                        <div class="pin-holder">
                                            <a class="btn-close" href="#">close</a>
                                            <div><a href="#" title="Portland Office">Portland Office</a></div>
                                        </div>
                                    </li>


                                </ul>
                                <script type="text/javascript">
                                    $(document).ready(function() {
                                        function trueWidthPinBar(){
                                            jQuery('div.list-bar li').each(function(){
                                                var _tempWidth = "auto";
                                                jQuery(this).find('div.pin-holder div').width(_tempWidth);
                                            });
                                            var _sizeStart = jQuery(window).width() -30 - 55;
                                            var _sizeEnd = jQuery('div.list-bar').width();
                                            if(_sizeStart < _sizeEnd){
                                                var _qty = jQuery('div.list-bar li').size();
                                                var _sizePaddings = (23 + 15) * _qty;
                                                var _mainPadding = jQuery('#main').innerWidth() - jQuery('#main').width();
                                                if(jQuery(window).width() < 980){
                                                    var _size = 980 -30 - _mainPadding  - _sizePaddings;
                                                }else{
                                                    var _size = jQuery(window).width() -30 - _mainPadding  - _sizePaddings;
                                                }
                                                var _tempWidth = _size / _qty;
                                                _tempWidth = _tempWidth < 40 ? 40 : _tempWidth;
                                                jQuery('div.list-bar li').each(function(){
                                                    jQuery(this).find('div.pin-holder div').width(_tempWidth);
                                                    jQuery(this).find('div.pin-holder div').addClass('pin-frame');
                                                });
                                            }
                                        }
                                        trueWidthPinBar()
                                        jQuery(window).resize(function() {
                                            trueWidthPinBar()
                                        });
                                    });
                                </script>
                            </div>
                        </div>
                    </div>
                {% endblock pin_bar %}
                {% block application_menu %}
                {% endblock application_menu %}
<<<<<<< HEAD
            <div class="hash-loading-mask"></div>
            <div id="container">
=======
                {% if app.session.flashbag.peekAll|length > 0 %}

                    {% for type, messages in app.session.flashbag.all %}
                        {% for message in messages %}
                            <div class="alert{{ type ? ' alert-'~type : '' }} fade in top-messages ">
                                <a class="close" data-dismiss="alert" href="#">&times;</a>
                                {{ message|trans|raw }}
                            </div>
                        {% endfor %}
                    {% endfor %}

                {% endif %}
>>>>>>> 8ab5e299
                {% block page_container %}



                {% block content %}
                    <div class="container" style="background: #fff">
                        <div class="row">
                            <div class="span4">
                                <hr />
                                <h3>Layout pages</h3>
                                <ul>
                                    <li><a href="{{ path('oro_ui_1column') }}">1 column </a></li>
                                    <li><a href="{{ path('oro_ui_1column_toolbar') }}">1 column with toolbar</a></li>
                                    <li><a href="{{ path('oro_ui_1column_menu') }}">1 column with menu</a></li>
                                    <li><a href="{{ path('oro_ui_grid_page') }}">grid page</a></li>
                                    <li><a href="{{ path('oro_ui_grid_without_bar_page') }}">grid page without bar</a></li>
                                    <li><a href="{{ path('oro_ui_2columns_left') }}">2 columns - left</a></li>
                                    <li><a href="{{ path('oro_ui_2columns_right') }}">2 columns - right</a></li>
                                    <li><a href="{{ path('oro_ui_3columns') }}">3 columns</a></li>
                                </ul>
                                <h3>Static pages</h3>
                                <ul>
                                    <li><a href="{{ path('oro_ui_forgot_password') }}">Forgot password</a></li>
                                    <li><a href="{{ path('oro_ui_login') }}">Login page</a></li>
                                    <li><a href="{{ path('oro_ui_registration') }}">Registration page</a></li>
                                    <li><a href="{{ path('oro_ui_404') }}">404</a></li>
                                    <li><a href="{{ path('oro_ui_503') }}">503</a></li>
                                </ul>
                                <h3>Example pages</h3>
                                <ul>
                                    <li><a href="{{ path('oro_ui_form_elements') }}">Form elements</a></li>
                                    <li><a href="{{ path('oro_ui_messages') }}">System messages</a></li>
                                    <li><a href="{{ path('oro_ui_title_bar') }}">Entity Title Bar</a></li>
                                    <li><a href="{{ path('oro_ui_buttons') }}">Buttons</a></li>
                                    <li><a href="#">Print page</a></li>
                                    <li><a href="{{ path('oro_ui_tables') }}">Tables</a></li>
                                    <li><a href="{{ path('oro_ui_general_elements') }}">General elements</a></li>
                                </ul>
                                <h3>Js use page</h3>
                                <ul>
                                    <li><a href="{{ path('oro_ui_dialog_styled') }}">jQuery Dialog styled</a></li>
                                </ul>
                            </div>
                        </div>
                    </div>
                {% endblock content %}
                {% endblock page_container %}
            </div>
        </div>
        {% endblock main %}
    </div>
</div>
</body>
</html>
{% else %}
{# Template for hash tag navigation#}
{% include 'OroNavigationBundle:HashNav:hashNavAjax.html.twig'
    with {'script': block('head_script'), 'messages':block('messages'), 'content': block('page_container')}
%}
{% endif %}<|MERGE_RESOLUTION|>--- conflicted
+++ resolved
@@ -33,38 +33,7 @@
             {% endoro_css %}
         {% endblock %}
 
-<<<<<<< HEAD
         {% block script %}
-=======
-        {% block head_script %}
-            {# JS assetics #}
-            {% javascripts
-                '@OroUIBundle/Resources/public/lib/base64.js'
-                '@OroUIBundle/Resources/public/lib/underscore.js'
-                '@OroUIBundle/Resources/public/lib/backbone.js'
-                '@OroUIBundle/Resources/public/lib/jquery/jquery.mousewheel.min.js'
-                '@OroUIBundle/Resources/public/lib/jquery/jquery.numeric.js'
-                '@OroUIBundle/Resources/public/lib/jquery/jquery.uniform.min.js'
-                '@OroUIBundle/Resources/public/lib/bootstrap.min.js'
-                '@OroUIBundle/Resources/public/lib/bootstrap/js/bootstrap-tooltip.js'
-                '@OroUIBundle/Resources/public/lib/bootstrap/js/bootstrap-popover.js'
-                '@OroUIBundle/Resources/public/lib/bootstrap/js/bootstrap.switch.js'
-
-                '@OroUIBundle/Resources/public/js/layout.js'
-                '@OroUIBundle/Resources/public/js/csrf.js'
-                '@OroUIBundle/Resources/public/js/backbone/app.js'
-                '@OroUIBundle/Resources/public/js/backbone/app/model.js'
-                '@OroUIBundle/Resources/public/js/backbone/app/view.js'
-                '@OroUIBundle/Resources/public/js/backbone/app/router.js'
-                '@OroUIBundle/Resources/public/js/backbone/app/collection.js'
-                '@OroUIBundle/Resources/public/js/backbone/setup.js'
-
-                '@OroUIBundle/Resources/public/lib/backbone.bootstrap-modal.js'
-                '@OroUIBundle/Resources/public/js/backbone/bootstrap-modal.js'
-
-                '@FOSJsRoutingBundle/Resources/public/js/router.js'
-                'js/routes.js'
->>>>>>> 8ab5e299
 
             {# JS assetics #}
             {% oro_js filter='?yui_js' output='js/oro_app.all.js' %}
@@ -195,29 +164,7 @@
 
         </header>
         {% endblock header %}
-<<<<<<< HEAD
         {% block top_action_box %}{% endblock %}
-        <div id="flash-messages">
-            {% block messages %}
-                {% if app.session.flashbag.peekAll|length > 0 %}
-                    <div class="row-fluid">
-                        <div class="span12">
-                            {% for type, messages in app.session.flashbag.all %}
-                                {% for message in messages %}
-                                    <div class="alert{{ type ? ' alert-'~type : '' }} fade in top-messages">
-                                        <a class="close" data-dismiss="alert" href="#">&times;</a>
-                                        {{ message|trans|raw }}
-                                    </div>
-                                {% endfor %}
-                            {% endfor %}
-                        </div>
-                    </div>
-                {% endif %}
-            {% endblock messages %}
-        </div>
-=======
->>>>>>> 8ab5e299
-
         {% block main %}
         <div id="main" >
             {% block right_panel %}{% endblock right_panel %}
@@ -380,27 +327,25 @@
                 {% endblock pin_bar %}
                 {% block application_menu %}
                 {% endblock application_menu %}
-<<<<<<< HEAD
+                <div id="flash-messages">
+                    {% block messages %}
+                        {% if app.session.flashbag.peekAll|length > 0 %}
+
+                            {% for type, messages in app.session.flashbag.all %}
+                                {% for message in messages %}
+                                    <div class="alert{{ type ? ' alert-'~type : '' }} fade in top-messages ">
+                                        <a class="close" data-dismiss="alert" href="#">&times;</a>
+                                        {{ message|trans|raw }}
+                                    </div>
+                                {% endfor %}
+                            {% endfor %}
+
+                        {% endif %}
+                    {% endblock messages %}
+                </div>
             <div class="hash-loading-mask"></div>
             <div id="container">
-=======
-                {% if app.session.flashbag.peekAll|length > 0 %}
-
-                    {% for type, messages in app.session.flashbag.all %}
-                        {% for message in messages %}
-                            <div class="alert{{ type ? ' alert-'~type : '' }} fade in top-messages ">
-                                <a class="close" data-dismiss="alert" href="#">&times;</a>
-                                {{ message|trans|raw }}
-                            </div>
-                        {% endfor %}
-                    {% endfor %}
-
-                {% endif %}
->>>>>>> 8ab5e299
                 {% block page_container %}
-
-
-
                 {% block content %}
                     <div class="container" style="background: #fff">
                         <div class="row">
