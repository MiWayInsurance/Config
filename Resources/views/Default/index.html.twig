<!DOCTYPE html>
<html>
<head>
    {% block head %}
        <title>{% block title %}Dashboard{% endblock %}</title>
        <meta name="viewport" content="width=device-width, initial-scale=1.0">
        <script type="text/javascript"> localStorage.clear();</script>
        <link rel="stylesheet/less" href="{{ asset('bundles/oroui/css/less/main.less') }}" media="all" />
        <script src="{{ asset('bundles/oroui/lib/less-1.3.1.min.js') }}"></script>
        <link href="{{ asset('bundles/oroui/css/all.css') }}" rel="stylesheet" media="all">
        {% block head_script %}
        <script src="//ajax.googleapis.com/ajax/libs/jquery/1.8.3/jquery.min.js"></script>
        <script type="text/javascript" src="{{ asset('bundles/oroui/lib/bootstrap.min.js') }}"></script>
        <script type="text/javascript" src="{{ asset('bundles/oroui/js/layout.js') }}"></script>
        <script type="text/javascript" src="{{ asset('bundles/oroui/lib/bootstrap/js/bootstrap-tooltip.js') }}"></script>
        <script type="text/javascript" src="{{ asset('bundles/oroui/lib/bootstrap/js/bootstrap-popover.js') }}"></script>
        <!--[if lte IE 9]>
        <script src="http://html5shiv.googlecode.com/svn/trunk/html5.js"></script>
        <link href="{{ asset('bundles/oroui/css/ie.css') }}" rel="stylesheet" media="all" />
        <script src="{{ asset ('bundles/oroui/js/jquery.placeholder.js') }}"></script>
        <script type="text/javascript">
            jQuery(document).ready(function() {
                jQuery('input[placeholder], textarea[placeholder]).placeholder();
            });
        </script>
        <![endif]-->
        <!--[if lte IE 7]>
            <script src="{{ asset ('bundles/oroui/js/ie.js') }}"></script>
        <![endif]-->
        {% endblock %}
    {% endblock %}
</head>
<body class="{% block bodyClass %}{% endblock %}">
<div id="page">
    <div id="top-page">
        {% block header %}
        <header class="navbar">
            <div class="navbar-inner"><div class="container">

            {% block logo %}
            <h1 class="logo "><a href="#">ORO</a></h1>
            {% endblock logo %}
            <div class="navbar-responsive-collapse">
            {% block shortcuts %}
            <ul class="nav pull-left shortcuts">
                <li class="divider-vertical extra-divider"></li>
                <li class="dropdown">
                    <a href="#" class="dropdown-toggle" data-toggle="dropdown">Shortcuts</a>
                    <ul class="dropdown-menu">
                        <li class="nav-header nav-header-title">Shortcuts</li>
                        <li class="divider"></li>
                        <li class="dark">
                            <form class="form-inline">
                                <input type="text" placeholder="Enter shortcut action" class="input-large">
                                <button class="btn btn-primary" type="submit">Go</button>
                                <div class="clearfix">
                                    <div class="extra-small">Example: Create New Customer, Search 'John Doe' <a href="#">Learn more</a></div>
                                </div>
                            </form>
                        </li>
                        <li class="divider"></li>
                        <div class="nav-header">Your custom actions</div>
                        <li><a href="#">New Customer</a></li>
                        <li class="border-t"><a href="#">New Order</a></li>
                        <li class="border-t"><a href="#">New Lead</a></li>
                        <li class="border-t"><a href="#">New Calendar Event</a></li>
                        <li class="border-t"><a href="#">New Task</a></li>
                    </ul>
                </li>
            </ul>
            {% endblock shortcuts %}
            {% block searchbar %}
            <div class="input-append input-prepend pull-left header-search">
                <div class="btn-group">
                    <button data-toggle="dropdown" class="btn dropdown-toggle">
                        All
                        <span class="caret"></span>
                    </button>
                    <ul class="dropdown-menu">
                        <li><a href="#">category</a></li>
                        <li><a href="#">just project</a></li>
                    </ul>
                </div>
                <input type="text" id="appendedDropdownButton" class="span2" />
                <button type="button" class="btn btn-search">Search</button>
                <div class="custom-dropdown">
                    <ul>
                        <li>
                            <span class="name">John Doe</span>
                            <img class="avatar" src="{{ asset('bundles/oroui/img/person.png') }}" alt="">
                        </li>
                        <li>
                            <span class="name">John Smith</span>
                            <img class="avatar" src="{{ asset('bundles/oroui/img/person.png') }}" alt="">
                        </li>
                    </ul>
                </div>
            </div>
            <script type="text/javascript">
                jQuery(document).ready(function() {
                    jQuery('div.header-search > input:text').focusin(function(){
                        jQuery(this).parent().addClass('header-search-focused');
                    }).focusout(function(){
                        jQuery(this).parent().removeClass('header-search-focused');
                    });
                });
            </script>
            {% endblock searchbar %}
            {% block section_top_right %}
            <ul class="nav pull-right">
                {% block user_menu %}
                    <li class="dropdown">
                        <a href="#" class="dropdown-toggle" data-toggle="dropdown">bettyusser <b class="caret"></b></a>
                        <ul class="dropdown-menu">
                            <li><a href="#">Account</a></li>
                            <li><a href="#">Admin</a></li>
                            <li><a href="#">Settings</a></li>
                            <li class="divider"></li>
                            <li><a href="#">Log out</a></li>
                        </ul>
                    </li>
                {% endblock user_menu %}
                {% block notifications %}
                <li class="divider-vertical small-divider"></li>
                <li><a class="notifications" href="#"><i class="icon-bullhorn"></i><span class="badge badge-important">1</span></a></li>
                {% endblock notifications %}
                {% block help %}
                <li class="divider-vertical small-divider"></li>
                <li><a class="help" href="#"><i class="icon-question-sign">help</i></a></li>
                {% endblock help %}
            </ul>
            {% endblock section_top_right %}

            </div>
            </div>
            </div>

        </header>
        {% endblock header %}
        {% block main %}
        <div id="main" class="container-fluid">
            {% block right_panel %}{% endblock right_panel %}
            {% block left_panel %}{% endblock left_panel %}
                {% block pin_bar %}
                    <div class="clearfix">
                        <div class="pin-bar clearfix">
                            <div class="pin-menus oro-drop oro-drop-right">
                                <span class="oro-drop-opener">...</span>
                                <div class="drop-down oro-drop-holder">
                                    <div class="tabbable tabs-left">
                                        <ul class="nav nav-tabs">
<<<<<<< HEAD
                                            <li class="active" id="tabs-tab"><a data-toggle="tab" href="#tabs-content"><i class="icon-folder-close"></i>Tabs</a></li>
                                            <li id="history-tab"><a data-toggle="tab"  href="#lB"><i class="icon-time"></i>History</a></li>
                                            <li id="most-viewed-tab"><a data-toggle="tab"  href="#lC"><i class="icon-star-empty"></i>Most Viewed</a></li>
=======
                                            <li class="active" ><a data-toggle="tab"href="#lA"><i class="icon-folder-close"></i>Tabs</a></li>
                                            <li><a data-toggle="tab"  href="#lB"><i class="icon-time"></i>History</a></li>
                                            <li><a data-toggle="tab"  href="#lC"><i class="icon-star-empty"></i>Favorites</a></li>
                                            <li><a data-toggle="tab"  href="#lD"><i class="icon-flag"></i>Most Viewed</a></li>
>>>>>>> fcb45a3c
                                        </ul>
                                        <div class="tab-content">
                                            <div id="tabs-content" class="tab-pane active">
                                                <ul class="extra-list">
                                                    <li><button data-dismiss="alert" class="close" type="button">&times;</button><a href="#">Sales filtered Wednesday</a></li>
                                                    <li><button data-dismiss="alert" class="close" type="button">&times;</button><a href="#">Sales filtered Tuesday</a></li>
                                                    <li><button data-dismiss="alert" class="close" type="button">&times;</button><a href="#">Sales filtered Thursday</a></li>
                                                    <li><button data-dismiss="alert" class="close" type="button">&times;</button><a href="#">Sales filtered Friday</a></li>
                                                    <li><button data-dismiss="alert" class="close" type="button">&times;</button><a href="#">Sales filtered Saturday</a></li>
                                                    <li><button data-dismiss="alert" class="close" type="button">&times;</button><a href="#">Sales filtered Tuesday</a></li>
                                                    <li><button data-dismiss="alert" class="close" type="button">&times;</button><a href="#">Sales filtered Thursday</a></li>
                                                    <li><button data-dismiss="alert" class="close" type="button">&times;</button><a href="#">Sales filtered Friday</a></li>
                                                    <li><button data-dismiss="alert" class="close" type="button">&times;</button><a href="#">Sales filtered Saturday</a></li>
                                                </ul>
                                            </div>
                                            <div id="lB" class="tab-pane">
                                                <p>I'm in History tab content.</p>
                                            </div>
                                            <div id="lC" class="tab-pane">
                                                <p>Favorites tab</p>
                                            </div>
                                            <div id="lD" class="tab-pane">
                                                <p>Most Viewed</p>
                                            </div>
                                        </div>
                                    </div>
                                </div>
                            </div>
                            <div class="list-bar">
                                <ul class="">
                                    <li>
                                        <div class="pin-holder">
                                            <a class="btn-close" href="#">close</a>
                                            <div><a href="#" title="Yoav asked to do this">Yoav asked to do this</a></div>
                                        </div>
                                    </li>
                                    <li class="active">
                                        <div class="pin-holder">
                                            <a class="btn-close" href="#">close</a>
                                            <div><a href="#" title="Finish this before lea">Finish this before lea</a></div>
                                        </div>
                                    </li>
                                    <li>
                                        <div class="pin-holder">
                                            <a class="btn-close" href="#">close</a>
                                            <div><a href="#" title="Jary asked to do this">Jary asked to do this</a></div>
                                        </div>
                                    </li>
                                    <li>
                                        <div class="pin-holder">
                                            <a class="btn-close" href="#">close</a>
                                            <div><a href="#" title="Yoav asked to do this">Yoav asked to do this</a></div>
                                        </div>
                                    </li>
                                    <li>
                                        <div class="pin-holder">
                                            <a class="btn-close" href="#">close</a>
                                            <div><a href="#" title="Portland Office">Portland Office</a></div>
                                        </div>
                                    </li>
                                    <li>
                                        <div class="pin-holder">
                                            <a class="btn-close" href="#">close</a>
                                            <div><a href="#" title="Yoav asked to do this">Yoav asked to do this</a></div>
                                        </div>
                                    </li>
                                    <li>
                                        <div class="pin-holder">
                                            <a class="btn-close" href="#">close</a>
                                            <div><a href="#" title="Finish this before lea">Finish this before lea</a></div>
                                        </div>
                                    </li>
                                    <li>
                                        <div class="pin-holder">
                                            <a class="btn-close" href="#">close</a>
                                            <div><a href="#" title="Yoav asked to do this">Yoav asked to do this</a></div>
                                        </div>
                                    </li>
                                    <li>
                                        <div class="pin-holder">
                                            <a class="btn-close" href="#">close</a>
                                            <div><a href="#" title="Portland Office">Portland Office</a></div>
                                        </div>
                                    </li>
                                    <li>
                                        <div class="pin-holder">
                                            <a class="btn-close" href="#">close</a>
                                            <div><a href="#" title="Yoav asked to do this">Yoav asked to do this</a></div>
                                        </div>
                                    </li>
                                    <li>
                                        <div class="pin-holder">
                                            <a class="btn-close" href="#">close</a>
                                            <div><a href="#" title="Portland Office">Portland Office</a></div>
                                        </div>
                                    </li>


                                </ul>
                                <script type="text/javascript">
                                    $(document).ready(function() {
                                        function trueWidthPinBar(){
                                            jQuery('div.list-bar li').each(function(){
                                                var _tempWidth = "auto";
                                                jQuery(this).find('div.pin-holder div').width(_tempWidth);
                                            });
                                            var _sizeStart = jQuery(window).width() -30 - 55;
                                            var _sizeEnd = jQuery('div.list-bar').width();
                                            if(_sizeStart < _sizeEnd){
                                                var _qty = jQuery('div.list-bar li').size();
                                                var _sizePaddings = (23 + 15) * _qty;
                                                var _mainPadding = jQuery('#main').innerWidth() - jQuery('#main').width();
                                                if(jQuery(window).width() < 980){
                                                    var _size = 980 -30 - _mainPadding  - _sizePaddings;
                                                }else{
                                                    var _size = jQuery(window).width() -30 - _mainPadding  - _sizePaddings;
                                                }
                                                var _tempWidth = _size / _qty;
                                                _tempWidth = _tempWidth < 40 ? 40 : _tempWidth;
                                                jQuery('div.list-bar li').each(function(){
                                                    jQuery(this).find('div.pin-holder div').width(_tempWidth);
                                                    jQuery(this).find('div.pin-holder div').addClass('pin-frame');
                                                });
                                            }
                                        }
                                        trueWidthPinBar()
                                        jQuery(window).resize(function() {
                                            trueWidthPinBar()
                                        });
                                    });
                                </script>
                            </div>
                        </div>
                    </div>
                {% endblock pin_bar %}
                {% block application_menu %}
                {% endblock application_menu %}
                {% block page_container %}
                {% block content %}
                    <div class="container" style="background: #fff">
                        <div class="row">
                            <div class="span4">
                                <hr />
                                <h3>Layout pages</h3>
                                <ul>
                                    <li><a href="{{ path('oro_ui_1column') }}">1 column </a></li>
                                    <li><a href="{{ path('oro_ui_1column_toolbar') }}">1 column with toolbar</a></li>
                                    <li><a href="{{ path('oro_ui_1column_menu') }}">1 column with menu</a></li>
                                    <li><a href="{{ path('oro_ui_grid_page') }}">grid page</a></li>
                                    <li><a href="{{ path('oro_ui_grid_without_bar_page') }}">grid page without bar</a></li>
                                    <li><a href="{{ path('oro_ui_2columns_left') }}">2 columns - left</a></li>
                                    <li><a href="{{ path('oro_ui_2columns_right') }}">2 columns - right</a></li>
                                    <li><a href="{{ path('oro_ui_3columns') }}">3 columns</a></li>
                                </ul>
                                <h3>Static pages</h3>
                                <ul>
                                    <li><a href="{{ path('oro_ui_forgot_password') }}">Forgot password</a></li>
                                    <li><a href="{{ path('oro_ui_login') }}">Login page</a></li>
                                    <li><a href="{{ path('oro_ui_registration') }}">Registration page</a></li>
                                    <li><a href="{{ path('oro_ui_404') }}">404</a></li>
                                    <li><a href="{{ path('oro_ui_503') }}">503</a></li>
                                </ul>
                                <h3>Example pages</h3>
                                <ul>
                                    <li><a href="{{ path('oro_ui_form_elements') }}">Form elements</a></li>
                                    <li><a href="{{ path('oro_ui_messages') }}">System messages</a></li>
                                    <li><a href="{{ path('oro_ui_buttons') }}">Buttons</a></li>
                                    <li><a href="#">Print page</a></li>
                                    <li><a href="{{ path('oro_ui_tables') }}">Tables</a></li>
                                    <li><a href="{{ path('oro_ui_general_elements') }}">General elements</a></li>
                                </ul>
                                <h3>Js use page</h3>
                                <ul>
                                    <li><a href="{{ path('oro_ui_dialog') }}">jQuery DialogExtend</a></li>
                                    <li><a href="{{ path('oro_ui_dialog_styled') }}">jQuery DialogExtend styled</a></li>
                                </ul>
                            </div>
                        </div>
                    </div>
                {% endblock content %}
                {% endblock page_container %}
        </div>
        {% endblock main %}
    </div>
</div>

</body>
</html><|MERGE_RESOLUTION|>--- conflicted
+++ resolved
@@ -149,16 +149,10 @@
                                 <div class="drop-down oro-drop-holder">
                                     <div class="tabbable tabs-left">
                                         <ul class="nav nav-tabs">
-<<<<<<< HEAD
-                                            <li class="active" id="tabs-tab"><a data-toggle="tab" href="#tabs-content"><i class="icon-folder-close"></i>Tabs</a></li>
-                                            <li id="history-tab"><a data-toggle="tab"  href="#lB"><i class="icon-time"></i>History</a></li>
-                                            <li id="most-viewed-tab"><a data-toggle="tab"  href="#lC"><i class="icon-star-empty"></i>Most Viewed</a></li>
-=======
-                                            <li class="active" ><a data-toggle="tab"href="#lA"><i class="icon-folder-close"></i>Tabs</a></li>
-                                            <li><a data-toggle="tab"  href="#lB"><i class="icon-time"></i>History</a></li>
-                                            <li><a data-toggle="tab"  href="#lC"><i class="icon-star-empty"></i>Favorites</a></li>
-                                            <li><a data-toggle="tab"  href="#lD"><i class="icon-flag"></i>Most Viewed</a></li>
->>>>>>> fcb45a3c
+                                            <li class="active" id="tabs-tab"><a data-toggle="tab"href="#lA"><i class="icon-folder-close"></i>Tabs</a></li>
+                                            <li id="history-tab"><a data-toggle="tab"  href="#history-content"><i class="icon-time"></i>History</a></li>
+                                            <li id="favorites-tab"><a data-toggle="tab"  href="#favorites-content"><i class="icon-star-empty"></i>Favorites</a></li>
+                                            <li id="most-viewed-tab"><a data-toggle="tab"  href="#most-viewed-content"><i class="icon-flag"></i>Most Viewed</a></li>
                                         </ul>
                                         <div class="tab-content">
                                             <div id="tabs-content" class="tab-pane active">
@@ -174,13 +168,15 @@
                                                     <li><button data-dismiss="alert" class="close" type="button">&times;</button><a href="#">Sales filtered Saturday</a></li>
                                                 </ul>
                                             </div>
-                                            <div id="lB" class="tab-pane">
+                                            <div id="history-content" class="tab-pane">
                                                 <p>I'm in History tab content.</p>
                                             </div>
-                                            <div id="lC" class="tab-pane">
-                                                <p>Favorites tab</p>
+                                            <div id="favorites-content" class="tab-pane">
+                                                <ul class="extra-list">
+                                                    <li>Favorites item</li>
+                                                </ul>
                                             </div>
-                                            <div id="lD" class="tab-pane">
+                                            <div id="most-viewed-content" class="tab-pane">
                                                 <p>Most Viewed</p>
                                             </div>
                                         </div>
