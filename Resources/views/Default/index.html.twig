<!DOCTYPE html>
<html>
<head>
    {% block head %}
        <title>{{ oro_title_render() }}</title>
        <meta name="viewport" content="width=device-width, initial-scale=1.0">

        <script src="//ajax.googleapis.com/ajax/libs/jquery/1.9.1/jquery.min.js"></script>
        <script src="//ajax.googleapis.com/ajax/libs/jqueryui/1.10.2/jquery-ui.min.js"></script>

        {% block head_style %}
            {% if app.debug %}
                <script type="text/javascript">localStorage.clear();</script>
                <link rel="stylesheet/less" media="all" href="{{ asset('bundles/oroui/css/less/main.less') }}" />
                <script type="text/javascript" src="{{ asset('bundles/oroui/lib/less-1.3.1.min.js') }}"></script>
                <link rel="stylesheet" media="all" href="{{ asset('bundles/oroui/css/all.css') }}" />
                <link rel="stylesheet" media="all" href="{{ asset('bundles/oroui/css/jquery-ui.grid.css') }}" />
            {% else %}
                {% stylesheets
                    'bundles/oroui/css/all.css'
                    'bundles/oroui/css/less/main.less'

                    debug=false
                    filter='cssrewrite, lessphp, yui_css'
                    output='css/oroapp.all.css'
                %}
                <link rel="stylesheet" media="all" href="{{ asset_url }}" />
                {% endstylesheets %}
            {% endif %}
            {% oro_css filter='cssrewrite, lessphp, ?yui_css' output='css/oro_app.css' %}
                <link rel="stylesheet" media="all" href="{{ asset_url }}" />
            {% endoro_css %}
        {% endblock %}

        {% block head_script %}
            {# JS assetics #}
            {% oro_js filter='?yui_js' output='js/oro_app.all.js' %}
                <script type="text/javascript" src="{{ asset_url }}"></script>
            {% endoro_js %}

<<<<<<< HEAD
                '@OroUIBundle/Resources/public/js/layout.js'
                '@OroUIBundle/Resources/public/js/backbone/app.js'
                '@OroUIBundle/Resources/public/js/backbone/app/model.js'
                '@OroUIBundle/Resources/public/js/backbone/app/view.js'
                '@OroUIBundle/Resources/public/js/backbone/app/router.js'
                '@OroUIBundle/Resources/public/js/backbone/app/events.js'
                '@OroUIBundle/Resources/public/js/backbone/app/collection.js'
                '@OroUIBundle/Resources/public/js/backbone/setup.js'

                '@OroUIBundle/Resources/public/js/hash.navigation.js'
                '@OroUIBundle/Resources/public/js/url.min.js'


                '@OroUIBundle/Resources/public/lib/backbone.bootstrap-modal.js'

                '@OroGridBundle/Resources/public/lib/backbone-pageable.js'
                '@OroGridBundle/Resources/public/lib/backgrid/backgrid.js'
                '@OroGridBundle/Resources/public/lib/moment/moment.js'
                '@OroGridBundle/Resources/public/lib/backgrid/extensions/moment-cell/backgrid-moment-cell.js'

                '@OroGridBundle/Resources/public/lib/multiselect/jquery.multiselect.js'
                '@OroGridBundle/Resources/public/lib/multiselect/jquery.multiselect.filter.js'

                '@OroGridBundle/Resources/public/lib/jquery-ui-timepicker-addon.js'

                '@OroGridBundle/Resources/public/js/app/datagrid/action/datagrid-action-launcher.js'
                '@OroGridBundle/Resources/public/js/app/datagrid/action/datagrid-action.js'
                '@OroGridBundle/Resources/public/js/app/datagrid/action/datagrid-action-navigate.js'
                '@OroGridBundle/Resources/public/js/app/datagrid/action/datagrid-action-delete.js'
                '@OroGridBundle/Resources/public/js/app/datagrid/action/datagrid-action.js'
                '@OroGridBundle/Resources/public/js/app/datagrid/action/datagrid-action-cell.js'

                '@OroGridBundle/Resources/public/js/app/datagrid/datagrid-header-cell.js'
                '@OroGridBundle/Resources/public/js/app/datagrid/datagrid-header.js'
                '@OroGridBundle/Resources/public/js/app/datagrid/datagrid-body.js'

                '@OroGridBundle/Resources/public/js/app/datagrid/datagrid-pagination.js'
                '@OroGridBundle/Resources/public/js/app/datagrid/pagination/datagrid-pagination-input.js'
                '@OroGridBundle/Resources/public/js/app/datagrid/datagrid-pagesize.js'
                '@OroGridBundle/Resources/public/js/app/datagrid/datagrid-toolbar.js'

                '@OroGridBundle/Resources/public/js/app/datagrid/filter/datagrid-filter-list.js'
                '@OroGridBundle/Resources/public/js/app/datagrid/filter/datagrid-filter.js'
                '@OroGridBundle/Resources/public/js/app/datagrid/filter/datagrid-filter-text.js'
                '@OroGridBundle/Resources/public/js/app/datagrid/filter/datagrid-filter-choice.js'
                '@OroGridBundle/Resources/public/js/app/datagrid/filter/datagrid-filter-number.js'
                '@OroGridBundle/Resources/public/js/app/datagrid/filter/datagrid-filter-date.js'
                '@OroGridBundle/Resources/public/js/app/datagrid/filter/datagrid-filter-datetime.js'
                '@OroGridBundle/Resources/public/js/app/datagrid/filter/datagrid-filter-select.js'
                '@OroGridBundle/Resources/public/js/app/datagrid/filter/datagrid-filter-multiselect.js'

                '@OroGridBundle/Resources/public/js/app/backgrid-formatter.js'

                '@OroGridBundle/Resources/public/js/app/loadingmask.js'
                '@OroGridBundle/Resources/public/js/app/datagrid.js'

                '@OroGridBundle/Resources/public/js/app/datagrid/datagrid-router.js'

                '@OroGridBundle/Resources/public/js/app/pageablecollection.js'

                '@OroGridBundle/Resources/public/js/app/multiselect-decorator.js'
            %}
                <script type="text/javascript" src="{{ asset_url }}"></script>
            {% endjavascripts %}
=======
            {% if app.debug %}
                <script src="{{ path('fos_js_routing_js', {"callback": "fos.Router.setData"}) }}"></script>
            {% endif %}

>>>>>>> 62256464
            <!--[if lte IE 9]>
                <script src="http://html5shiv.googlecode.com/svn/trunk/html5.js"></script>
                <link href="{{ asset('bundles/oroui/css/ie.css') }}" rel="stylesheet" media="all" />
                <script src="{{ asset('bundles/oroui/js/lib/jquery/jquery.placeholder.js') }}"></script>
                <script type="text/javascript">
                    jQuery(document).ready(function() {
                        jQuery('input[placeholder], textarea[placeholder]').placeholder();
                    });
                </script>
            <![endif]-->
            <!--[if lte IE 7]>
                <script src="{{ asset ('bundles/oroui/js/ie.js') }}"></script>
            <![endif]-->
            <script type="text/javascript">
                $(function() {
                    new OroApp.hashNavigation({baseUrl : '{{ app.request.getSchemeAndHttpHost() }}'});
                    Backbone.history.start();
                })
            </script>
        {% endblock %}
    {% endblock %}
</head>
<body class="{% block bodyClass %}{% endblock %}">
<div id="page">
    <div id="top-page">
        {% block header %}
        <header class="navbar">
            <div class="navbar-inner"><div class="container">

            {% block logo %}
            <h1 class="logo "><a href="{{ path('oro_default') }}">{{ get_user_value('oro_ui.product_caption') }}</a></h1>
            {% endblock logo %}
            <div class="navbar-responsive-collapse">
            {% block shortcuts %}
            <ul class="nav pull-left shortcuts">
                <li class="divider-vertical extra-divider"></li>
                <li class="dropdown">
                    <a href="#" class="dropdown-toggle" data-toggle="dropdown">Shortcuts</a>
                    <ul class="dropdown-menu">
                        <li class="nav-header nav-header-title">Shortcuts</li>
                        <li class="divider"></li>
                        <li class="dark">
                            <form class="form-inline">
                                <input type="text" placeholder="Enter shortcut action" class="input-large">
                                <button class="btn btn-primary" type="submit">Go</button>
                                <div class="clearfix">
                                    <div class="extra-small">Example: Create New Customer, Search 'John Doe' <a href="#">Learn more</a></div>
                                </div>
                            </form>
                        </li>
                        <li class="divider"></li>
                        <div class="nav-header">Your custom actions</div>
                        <li><a href="#">New Customer</a></li>
                        <li class="border-t"><a href="#">New Order</a></li>
                        <li class="border-t"><a href="#">New Lead</a></li>
                        <li class="border-t"><a href="#">New Calendar Event</a></li>
                        <li class="border-t"><a href="#">New Task</a></li>
                    </ul>
                </li>
            </ul>
            {% endblock shortcuts %}
            {% block searchbar %}
            <div class="input-append input-prepend pull-left header-search">
                <div class="btn-group">
                    <button data-toggle="dropdown" class="btn dropdown-toggle">
                        All
                        <span class="caret"></span>
                    </button>
                    <ul class="dropdown-menu">
                        <li><a href="#">category</a></li>
                        <li><a href="#">just project</a></li>
                    </ul>
                </div>
                <input type="text" id="appendedDropdownButton" class="span2" />
                <button type="button" class="btn btn-search">Search</button>
            </div>
            <script type="text/javascript">
                jQuery(document).ready(function() {
                    jQuery('div.header-search > input:text').focusin(function(){
                        jQuery(this).parent().addClass('header-search-focused');
                    }).focusout(function(){
                        jQuery(this).parent().removeClass('header-search-focused');
                    });
                });
            </script>
            {% endblock searchbar %}
            {% block section_top_right %}
            <ul class="nav pull-right">
                {% block user_menu %}
                    <li class="dropdown">
                        <a href="#" class="dropdown-toggle" data-toggle="dropdown">bettyusser <b class="caret"></b></a>
                        <ul class="dropdown-menu">
                            <li><a href="#">Account</a></li>
                            <li><a href="#">Admin</a></li>
                            <li><a href="#">Settings</a></li>
                            <li class="divider"></li>
                            <li><a href="#">Log out</a></li>
                        </ul>
                    </li>
                {% endblock user_menu %}
                {% block notifications %}
                <li class="divider-vertical small-divider"></li>
                <li><a class="notifications" href="#"><i class="icon-bullhorn"></i><span class="badge badge-important">1</span></a></li>
                {% endblock notifications %}
                {% block help %}
                <li class="divider-vertical small-divider"></li>
                <li><a class="help" href="#"><i class="icon-question-sign">help</i></a></li>
                {% endblock help %}
            </ul>
            {% endblock section_top_right %}

            </div>
            </div>
            </div>

        </header>
        {% endblock header %}

        {% if app.session.flashbag.peekAll|length > 0 %}
        <div class="row-fluid">
            <div class="span12">
                {% for type, messages in app.session.flashbag.all %}
                    {% for message in messages %}
                    <div class="alert{{ type ? ' alert-'~type : '' }} fade in top-messages">
                        <a class="close" data-dismiss="alert" href="#">&times;</a>
                        {{ message|trans|raw }}
                    </div>
                    {% endfor %}
                {% endfor %}
            </div>
        </div>
        {% endif %}

        {% block main %}
        <div id="main" >
            {% block right_panel %}{% endblock right_panel %}
            {% block left_panel %}{% endblock left_panel %}
                {% block pin_bar %}
                    <div class="clearfix">
                        <div class="pin-bar clearfix">
                            <div class="pin-menus dropdown dropdown-close-prevent">
                                <span class="oro-dropdown-toggle hide-text">...</span>
                                <div class="dropdown-menu pull-right">
                                    <div class="tabbable tabs-left">
                                        <ul class="nav nav-tabs">
                                            <li class="active" id="tabs-tab"><a data-toggle="tab" href="#tabs-content"><i class="icon-folder-close"></i>Tabs</a></li>
                                            <li id="history-tab"><a data-toggle="tab"  href="#history-content"><i class="icon-time"></i>History</a></li>
                                            <li id="favorites-tab"><a data-toggle="tab"  href="#favorites-content"><i class="icon-star-empty"></i>Favorites</a></li>
                                            <li id="most-viewed-tab"><a data-toggle="tab"  href="#most-viewed-content"><i class="icon-flag"></i>Most Viewed</a></li>
                                        </ul>
                                        <div class="tab-content">
                                            <div id="tabs-content" class="tab-pane active">
                                                <ul class="extra-list">
                                                    <li><button data-dismiss="alert" class="close" type="button">&times;</button><a href="#">Sales filtered Wednesday</a></li>
                                                    <li><button data-dismiss="alert" class="close" type="button">&times;</button><a href="#">Sales filtered Tuesday</a></li>
                                                    <li><button data-dismiss="alert" class="close" type="button">&times;</button><a href="#">Sales filtered Thursday</a></li>
                                                    <li><button data-dismiss="alert" class="close" type="button">&times;</button><a href="#">Sales filtered Friday</a></li>
                                                    <li><button data-dismiss="alert" class="close" type="button">&times;</button><a href="#">Sales filtered Friday</a></li>
                                                    <li><button data-dismiss="alert" class="close" type="button">&times;</button><a href="#">Sales filtered Friday</a></li>
                                                    <li><button data-dismiss="alert" class="close" type="button">&times;</button><a href="#">Sales filtered Friday</a></li>
                                                    <li><button data-dismiss="alert" class="close" type="button">&times;</button><a href="#">Sales filtered Friday</a></li>
                                                    <li><button data-dismiss="alert" class="close" type="button">&times;</button><a href="#">Sales filtered Friday</a></li>
                                                    <li><button data-dismiss="alert" class="close" type="button">&times;</button><a href="#">Sales filtered Friday</a></li>
                                                    <li><button data-dismiss="alert" class="close" type="button">&times;</button><a href="#">Sales filtered Friday</a></li>
                                                    <li><button data-dismiss="alert" class="close" type="button">&times;</button><a href="#">Sales filtered Saturday</a></li>
                                                    <li><button data-dismiss="alert" class="close" type="button">&times;</button><a href="#">Sales filtered Tuesday</a></li>
                                                    <li><button data-dismiss="alert" class="close" type="button">&times;</button><a href="#">Sales filtered Thursday</a></li>
                                                    <li><button data-dismiss="alert" class="close" type="button">&times;</button><a href="#">Sales filtered Friday</a></li>
                                                    <li><button data-dismiss="alert" class="close" type="button">&times;</button><a href="#">Sales filtered Saturday</a></li>
                                                </ul>
                                            </div>
                                            <div id="history-content" class="tab-pane">
                                                <ul class="extra-list">
                                                    {{ oro_menu_render('history', {'maxItems': 10}) }}
                                                </ul>
                                            </div>
                                            <div id="favorites-content" class="tab-pane">
                                                <ul class="extra-list">
                                                    <li>Favorites item</li>
                                                </ul>
                                            </div>
                                            <div id="most-viewed-content" class="tab-pane">
                                                {{ oro_menu_render('mostviewed', {'maxItems': 10}) }}
                                            </div>
                                        </div>
                                    </div>
                                </div>
                            </div>
                            <div class="list-bar">
                                <ul class="">
                                    <li>
                                        <div class="pin-holder">
                                            <a class="btn-close" href="#">close</a>
                                            <div><a href="#" title="Yoav asked to do this">Yoav asked to do this</a></div>
                                        </div>
                                    </li>
                                    <li class="active">
                                        <div class="pin-holder">
                                            <a class="btn-close" href="#">close</a>
                                            <div><a href="#" title="Finish this before lea">Finish this before lea</a></div>
                                        </div>
                                    </li>
                                    <li>
                                        <div class="pin-holder">
                                            <a class="btn-close" href="#">close</a>
                                            <div><a href="#" title="Jary asked to do this">Jary asked to do this</a></div>
                                        </div>
                                    </li>
                                    <li>
                                        <div class="pin-holder">
                                            <a class="btn-close" href="#">close</a>
                                            <div><a href="#" title="Yoav asked to do this">Yoav asked to do this</a></div>
                                        </div>
                                    </li>
                                    <li>
                                        <div class="pin-holder">
                                            <a class="btn-close" href="#">close</a>
                                            <div><a href="#" title="Portland Office">Portland Office</a></div>
                                        </div>
                                    </li>
                                    <li>
                                        <div class="pin-holder">
                                            <a class="btn-close" href="#">close</a>
                                            <div><a href="#" title="Yoav asked to do this">Yoav asked to do this</a></div>
                                        </div>
                                    </li>
                                    <li>
                                        <div class="pin-holder">
                                            <a class="btn-close" href="#">close</a>
                                            <div><a href="#" title="Finish this before lea">Finish this before lea</a></div>
                                        </div>
                                    </li>
                                    <li>
                                        <div class="pin-holder">
                                            <a class="btn-close" href="#">close</a>
                                            <div><a href="#" title="Yoav asked to do this">Yoav asked to do this</a></div>
                                        </div>
                                    </li>
                                    <li>
                                        <div class="pin-holder">
                                            <a class="btn-close" href="#">close</a>
                                            <div><a href="#" title="Portland Office">Portland Office</a></div>
                                        </div>
                                    </li>
                                    <li>
                                        <div class="pin-holder">
                                            <a class="btn-close" href="#">close</a>
                                            <div><a href="#" title="Yoav asked to do this">Yoav asked to do this</a></div>
                                        </div>
                                    </li>
                                    <li>
                                        <div class="pin-holder">
                                            <a class="btn-close" href="#">close</a>
                                            <div><a href="#" title="Portland Office">Portland Office</a></div>
                                        </div>
                                    </li>


                                </ul>
                                <script type="text/javascript">
                                    $(document).ready(function() {
                                        function trueWidthPinBar(){
                                            jQuery('div.list-bar li').each(function(){
                                                var _tempWidth = "auto";
                                                jQuery(this).find('div.pin-holder div').width(_tempWidth);
                                            });
                                            var _sizeStart = jQuery(window).width() -30 - 55;
                                            var _sizeEnd = jQuery('div.list-bar').width();
                                            if(_sizeStart < _sizeEnd){
                                                var _qty = jQuery('div.list-bar li').size();
                                                var _sizePaddings = (23 + 15) * _qty;
                                                var _mainPadding = jQuery('#main').innerWidth() - jQuery('#main').width();
                                                if(jQuery(window).width() < 980){
                                                    var _size = 980 -30 - _mainPadding  - _sizePaddings;
                                                }else{
                                                    var _size = jQuery(window).width() -30 - _mainPadding  - _sizePaddings;
                                                }
                                                var _tempWidth = _size / _qty;
                                                _tempWidth = _tempWidth < 40 ? 40 : _tempWidth;
                                                jQuery('div.list-bar li').each(function(){
                                                    jQuery(this).find('div.pin-holder div').width(_tempWidth);
                                                    jQuery(this).find('div.pin-holder div').addClass('pin-frame');
                                                });
                                            }
                                        }
                                        trueWidthPinBar()
                                        jQuery(window).resize(function() {
                                            trueWidthPinBar()
                                        });
                                    });
                                </script>
                            </div>
                        </div>
                    </div>
                {% endblock pin_bar %}
                {% block application_menu %}
                {% endblock application_menu %}

            <div id="container">
                {% block page_container %}
                {% block content %}
                    <div class="container" style="background: #fff">
                        <div class="row">
                            <div class="span4">
                                <hr />
                                <h3>Layout pages</h3>
                                <ul>
                                    <li><a href="{{ path('oro_ui_1column') }}">1 column </a></li>
                                    <li><a href="{{ path('oro_ui_1column_toolbar') }}">1 column with toolbar</a></li>
                                    <li><a href="{{ path('oro_ui_1column_menu') }}">1 column with menu</a></li>
                                    <li><a href="{{ path('oro_ui_grid_page') }}">grid page</a></li>
                                    <li><a href="{{ path('oro_ui_grid_without_bar_page') }}">grid page without bar</a></li>
                                    <li><a href="{{ path('oro_ui_2columns_left') }}">2 columns - left</a></li>
                                    <li><a href="{{ path('oro_ui_2columns_right') }}">2 columns - right</a></li>
                                    <li><a href="{{ path('oro_ui_3columns') }}">3 columns</a></li>
                                </ul>
                                <h3>Static pages</h3>
                                <ul>
                                    <li><a href="{{ path('oro_ui_forgot_password') }}">Forgot password</a></li>
                                    <li><a href="{{ path('oro_ui_login') }}">Login page</a></li>
                                    <li><a href="{{ path('oro_ui_registration') }}">Registration page</a></li>
                                    <li><a href="{{ path('oro_ui_404') }}">404</a></li>
                                    <li><a href="{{ path('oro_ui_503') }}">503</a></li>
                                </ul>
                                <h3>Example pages</h3>
                                <ul>
                                    <li><a href="{{ path('oro_ui_form_elements') }}">Form elements</a></li>
                                    <li><a href="{{ path('oro_ui_messages') }}">System messages</a></li>
                                    <li><a href="{{ path('oro_ui_buttons') }}">Buttons</a></li>
                                    <li><a href="#">Print page</a></li>
                                    <li><a href="{{ path('oro_ui_tables') }}">Tables</a></li>
                                    <li><a href="{{ path('oro_ui_general_elements') }}">General elements</a></li>
                                </ul>
                                <h3>Js use page</h3>
                                <ul>
                                    <li><a href="{{ path('oro_ui_dialog_styled') }}">jQuery Dialog styled</a></li>
                                </ul>
                            </div>
                        </div>
                    </div>
                {% endblock content %}
                {% endblock page_container %}
            </div>
        </div>
        {% endblock main %}
    </div>
</div>

</body>
</html><|MERGE_RESOLUTION|>--- conflicted
+++ resolved
@@ -38,77 +38,9 @@
                 <script type="text/javascript" src="{{ asset_url }}"></script>
             {% endoro_js %}
 
-<<<<<<< HEAD
-                '@OroUIBundle/Resources/public/js/layout.js'
-                '@OroUIBundle/Resources/public/js/backbone/app.js'
-                '@OroUIBundle/Resources/public/js/backbone/app/model.js'
-                '@OroUIBundle/Resources/public/js/backbone/app/view.js'
-                '@OroUIBundle/Resources/public/js/backbone/app/router.js'
-                '@OroUIBundle/Resources/public/js/backbone/app/events.js'
-                '@OroUIBundle/Resources/public/js/backbone/app/collection.js'
-                '@OroUIBundle/Resources/public/js/backbone/setup.js'
-
-                '@OroUIBundle/Resources/public/js/hash.navigation.js'
-                '@OroUIBundle/Resources/public/js/url.min.js'
-
-
-                '@OroUIBundle/Resources/public/lib/backbone.bootstrap-modal.js'
-
-                '@OroGridBundle/Resources/public/lib/backbone-pageable.js'
-                '@OroGridBundle/Resources/public/lib/backgrid/backgrid.js'
-                '@OroGridBundle/Resources/public/lib/moment/moment.js'
-                '@OroGridBundle/Resources/public/lib/backgrid/extensions/moment-cell/backgrid-moment-cell.js'
-
-                '@OroGridBundle/Resources/public/lib/multiselect/jquery.multiselect.js'
-                '@OroGridBundle/Resources/public/lib/multiselect/jquery.multiselect.filter.js'
-
-                '@OroGridBundle/Resources/public/lib/jquery-ui-timepicker-addon.js'
-
-                '@OroGridBundle/Resources/public/js/app/datagrid/action/datagrid-action-launcher.js'
-                '@OroGridBundle/Resources/public/js/app/datagrid/action/datagrid-action.js'
-                '@OroGridBundle/Resources/public/js/app/datagrid/action/datagrid-action-navigate.js'
-                '@OroGridBundle/Resources/public/js/app/datagrid/action/datagrid-action-delete.js'
-                '@OroGridBundle/Resources/public/js/app/datagrid/action/datagrid-action.js'
-                '@OroGridBundle/Resources/public/js/app/datagrid/action/datagrid-action-cell.js'
-
-                '@OroGridBundle/Resources/public/js/app/datagrid/datagrid-header-cell.js'
-                '@OroGridBundle/Resources/public/js/app/datagrid/datagrid-header.js'
-                '@OroGridBundle/Resources/public/js/app/datagrid/datagrid-body.js'
-
-                '@OroGridBundle/Resources/public/js/app/datagrid/datagrid-pagination.js'
-                '@OroGridBundle/Resources/public/js/app/datagrid/pagination/datagrid-pagination-input.js'
-                '@OroGridBundle/Resources/public/js/app/datagrid/datagrid-pagesize.js'
-                '@OroGridBundle/Resources/public/js/app/datagrid/datagrid-toolbar.js'
-
-                '@OroGridBundle/Resources/public/js/app/datagrid/filter/datagrid-filter-list.js'
-                '@OroGridBundle/Resources/public/js/app/datagrid/filter/datagrid-filter.js'
-                '@OroGridBundle/Resources/public/js/app/datagrid/filter/datagrid-filter-text.js'
-                '@OroGridBundle/Resources/public/js/app/datagrid/filter/datagrid-filter-choice.js'
-                '@OroGridBundle/Resources/public/js/app/datagrid/filter/datagrid-filter-number.js'
-                '@OroGridBundle/Resources/public/js/app/datagrid/filter/datagrid-filter-date.js'
-                '@OroGridBundle/Resources/public/js/app/datagrid/filter/datagrid-filter-datetime.js'
-                '@OroGridBundle/Resources/public/js/app/datagrid/filter/datagrid-filter-select.js'
-                '@OroGridBundle/Resources/public/js/app/datagrid/filter/datagrid-filter-multiselect.js'
-
-                '@OroGridBundle/Resources/public/js/app/backgrid-formatter.js'
-
-                '@OroGridBundle/Resources/public/js/app/loadingmask.js'
-                '@OroGridBundle/Resources/public/js/app/datagrid.js'
-
-                '@OroGridBundle/Resources/public/js/app/datagrid/datagrid-router.js'
-
-                '@OroGridBundle/Resources/public/js/app/pageablecollection.js'
-
-                '@OroGridBundle/Resources/public/js/app/multiselect-decorator.js'
-            %}
-                <script type="text/javascript" src="{{ asset_url }}"></script>
-            {% endjavascripts %}
-=======
             {% if app.debug %}
                 <script src="{{ path('fos_js_routing_js', {"callback": "fos.Router.setData"}) }}"></script>
             {% endif %}
-
->>>>>>> 62256464
             <!--[if lte IE 9]>
                 <script src="http://html5shiv.googlecode.com/svn/trunk/html5.js"></script>
                 <link href="{{ asset('bundles/oroui/css/ie.css') }}" rel="stylesheet" media="all" />
