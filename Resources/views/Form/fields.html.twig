--- conflicted
+++ resolved
@@ -78,7 +78,6 @@
     <label{% for attrname, attrvalue in label_attr %} {{ attrname }}="{{ attrvalue }}"{% endfor %}>{% if required %}<em>*</em>{% endif %}{{ label|trans({}, translation_domain)|capitalize }}</label>
 {% endspaceless %}
 {% endblock form_label %}
-<<<<<<< HEAD
 
 {% block oro_flexibleentity_email_collection_widget %}
     {% import 'OroUIBundle::macros.html.twig' as macros %}
@@ -103,5 +102,3 @@
         <a class="btn add-list-item" href="javascript: void(0);"><i class="icon-plus"></i>{{ 'Add'|trans }}</a>
     </div>
 {%  endblock oro_flexibleentity_phone_collection_widget %}
-=======
->>>>>>> da17176d
