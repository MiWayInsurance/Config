--- conflicted
+++ resolved
@@ -1,29 +1,11 @@
-<<<<<<< HEAD
 {% extends 'form_div_layout.html.twig' %}
-{% import 'OroUIBundle::macros.html.twig' as macros %}
-
-{% block form_row %}
-{% spaceless %}
-    {% if form|is_flexible %}
-        {{ block('form_row_flex') }}
-    {% else %}
-		<div class="control-group{% if attr.class is defined %} {{ attr.class }}{% endif %}">
-		    {{ form_label(form, '' , { label_attr: label_attr|merge({ class: 'control-label' })}) }}
-		    <div class="controls{% if errors|length > 0 %} validation-error{% endif %}">
-		        {{ form_widget(form) }}
-		        {{ form_errors(form) }}
-		    </div>
-		</div>
-    {% endif %}
-{% endspaceless %}
-=======
 
 {% block form_row %}
     {% spaceless %}
         {% if form|is_flexible %}
             {{ block('form_row_flex') }}
         {% else %}
-            <div class="control-group{% if errors|length > 0 %} error{% endif %}{% if attr.class is defined %} {{ attr.class }}{% endif %}">
+            <div class="control-group{% if attr.class is defined %} {{ attr.class }}{% endif %}">
                 {{ form_label(form, '' , { label_attr: label_attr|merge({ class: 'control-label' })}) }}
                 <div class="controls">
                     {{ form_widget(form) }}
@@ -32,7 +14,6 @@
             </div>
         {% endif %}
     {% endspaceless %}
->>>>>>> 4c68efdd
 {% endblock form_row %}
 
 {% block form_row_flex %}
@@ -43,33 +24,14 @@
             {# calculate Bootstrap class for 12-columns grid system #}
             {% set class = 'span' ~ (12 // col) %}
 
-<<<<<<< HEAD
-        {% for attribute in form %}
-            {% if loop.first %}
-            	<div class="{{ class }}">
-            {% endif %}
-=======
             {% for attribute in form %}
                 {% if loop.first %}
                     <div class="{{ class }}">
                 {% endif %}
->>>>>>> 4c68efdd
 
                 {{ form_widget(attribute) }}
                 {{ form_errors(attribute) }}
 
-<<<<<<< HEAD
-            {% if loop.index % (loop.length / col) == 0  and not loop.last %}
-		        </div>
-		        <div class="{{ class }}">
-            {% endif %}
-
-            {% if loop.last %}
-            	</div>
-            {% endif %}
-        {% endfor %}
-    {% else %}
-=======
                 {% if loop.index % (loop.length / col) == 0  and not loop.last %}
                     </div>
                     <div class="{{ class }}">
@@ -86,7 +48,6 @@
             {% endfor %}
         {% endif %}
 
->>>>>>> 4c68efdd
         {% for attribute in form %}
             {% if (attribute.values is defined) %}
                 {{ form_row(attribute.values) }}
@@ -136,22 +97,22 @@
 {% endblock widget_container_attributes %}
 
 {% block form_errors %}
-{%- spaceless -%}
-    {% if errors|length > 0 %}
-        {% if form.parent %}
-            {% set combinedError = '' %}
-            {% for error in errors %}
-                {% set error = error.messagePluralization is null
-		            ? error.messageTemplate|trans(error.messageParameters, 'validators')
-		            : error.messageTemplate|transchoice(error.messagePluralization, error.messageParameters, 'validators') %}
-                {% set combinedError = (combinedError != '') ? combinedError ~ '; ' ~ error : error %}
-            {% endfor %}
-            <a class="validation-tooltip" data-placement="top" data-toggle="tooltip" data-original-title="{{ combinedError }}">{{ combinedError }}</a>
-        {% else %}
-            {{ parent() }}
-        {% endif %}
-    {% endif %}
-{% endspaceless %}
+    {%- spaceless -%}
+        {% if errors|length > 0 %}
+            {% if form.parent %}
+                {% set combinedError = '' %}
+                {% for error in errors %}
+                    {% set error = error.messagePluralization is null
+                        ? error.messageTemplate|trans(error.messageParameters, 'validators')
+                        : error.messageTemplate|transchoice(error.messagePluralization, error.messageParameters, 'validators') %}
+                    {% set combinedError = (combinedError != '') ? combinedError ~ '; ' ~ error : error %}
+                {% endfor %}
+                <a class="validation-tooltip" data-placement="top" data-toggle="tooltip" data-original-title="{{ combinedError }}">{{ combinedError }}</a>
+            {% else %}
+                {{ parent() }}
+            {% endif %}
+        {% endif %}
+    {% endspaceless %}
 {% endblock form_errors %}
 
 {% block money_widget %}
@@ -164,76 +125,6 @@
 {% endblock money_widget %}
 
 {% block date_widget %}
-<<<<<<< HEAD
-{% spaceless %}
-    {% set type = 'text' %}
-    {% if widget == 'single_text' %}
-        {{ block('form_widget_simple')|raw }}
-    {% else %}
-        <div {{ block('widget_container_attributes') }}>
-            {{ date_pattern|replace({
-                '{{ year }}':  form_widget(form.year),
-                '{{ month }}': form_widget(form.month),
-                '{{ day }}':   form_widget(form.day),
-            })|raw }}
-        </div>
-    {% endif %}
-{% endspaceless %}
-{% endblock date_widget %}
-
-{% block choice_widget_expanded %}
-{% spaceless %}
-    {% set attr = attr|merge({'class': attr.class is defined ? attr.class ~ ' horizontal' : 'horizontal'}) %}
-    {% set attr = attr|merge({'class': attr.class ~ ' validate-group'}) %}
-    <div {{ block('widget_container_attributes') }}>
-        {% for child in form %}
-            <div class="oro-clearfix">
-                {{ form_widget(child) }}
-                {{ form_label(child) }}
-            </div>
-        {% endfor %}
-    </div>
-{% endspaceless %}
-{% endblock choice_widget_expanded %}
-
-{% block form_label %}
-{% spaceless %}
-    {% if not compound %}
-        {% set label_attr = label_attr|merge({'for': id}) %}
-    {% endif %}
-    {% if required %}
-        {% set label_attr = label_attr|merge({'class': (label_attr.class|default('') ~ ' required')|trim}) %}
-    {% endif %}
-    {% if label is empty %}
-        {% set label = name|humanize %}
-    {% endif %}
-    {% set isRadioLabel = form.parent.vars.expanded|default(false) and checked is defined %}
-    <label{% for attrname, attrvalue in label_attr %} {{ attrname }}="{{ attrvalue }}"{% endfor %}>{% if required and not isRadioLabel %}<em>*</em>{% endif %}{{ label|trans({}, translation_domain)|capitalize }}</label>
-{% endspaceless %}
-{% endblock form_label %}
-
-{% block oro_flexibleentity_email_collection_widget %}
-    <div class="row-oro">
-        <div class="collection-fields-list" data-prototype="{{ macros.collection_prototype(form.collection)|escape }}">
-            {% for field in form.collection.children %}
-                {{ macros.collection_prototype(field) }}
-            {% endfor %}
-        </div>
-        <a class="btn add-list-item"><i class="icon-plus"></i>{{ 'Add'|trans }}</a>
-    </div>
-{%  endblock oro_flexibleentity_email_collection_widget %}
-
-{% block oro_flexibleentity_phone_collection_widget %}
-    <div class="row-oro">
-        <div class="collection-fields-list" data-prototype="{{ macros.collection_prototype(form.collection)|escape }}">
-            {% for field in form.collection.children %}
-                {{ macros.collection_prototype(field) }}
-            {% endfor %}
-        </div>
-        <a class="btn add-list-item"><i class="icon-plus"></i>{{ 'Add'|trans }}</a>
-    </div>
-{% endblock oro_flexibleentity_phone_collection_widget %}
-=======
     {% spaceless %}
         {% set type = 'text' %}
         {% if widget == 'single_text' %}
@@ -252,6 +143,8 @@
 
 {% block choice_widget_expanded %}
     {% spaceless %}
+        {% set attr = attr|merge({'class': attr.class is defined ? attr.class ~ ' horizontal' : 'horizontal'}) %}
+        {% set attr = attr|merge({'class': attr.class ~ ' validate-group'}) %}
         <div {{ block('widget_container_attributes') }}>
             {% for child in form %}
                 <div class="oro-clearfix">
@@ -274,7 +167,8 @@
         {% if label is empty %}
             {% set label = name|humanize %}
         {% endif %}
-        <label{% for attrname, attrvalue in label_attr %} {{ attrname }}="{{ attrvalue }}"{% endfor %}>{% if required %}<em>*</em>{% endif %}{{ label|trans({}, translation_domain)|capitalize }}</label>
+        {% set isRadioLabel = form.parent.vars.expanded|default(false) and checked is defined %}
+        <label{% for attrname, attrvalue in label_attr %} {{ attrname }}="{{ attrvalue }}"{% endfor %}>{% if required and not isRadioLabel %}<em>*</em>{% endif %}{{ label|trans({}, translation_domain)|capitalize }}</label>
     {% endspaceless %}
 {% endblock form_label %}
 
@@ -304,5 +198,4 @@
             <a class="btn add-list-item" href="javascript: void(0);"><i class="icon-plus"></i>{{ 'Add'|trans }}</a>
         </div>
     {% endspaceless %}
-{%  endblock oro_flexibleentity_phone_collection_widget %}
->>>>>>> 4c68efdd
+{%  endblock oro_flexibleentity_phone_collection_widget %}