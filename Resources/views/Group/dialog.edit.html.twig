--- conflicted
+++ resolved
@@ -6,12 +6,8 @@
 </div>
 {% endfor %}
 
-<<<<<<< HEAD
 {{ JSFV(form) }}
-<form id="{{ form.getName() }}" action="{{ form.vars.value.id ? path('oro_user_group_edit', { id: form.vars.value.id }) : path('oro_user_group_create') }}" method="post" class="form-register form-dialog">
-=======
-<form action="{{ form.vars.value.id ? path('oro_user_group_update', { id: form.vars.value.id }) : path('oro_user_group_create') }}" method="post" class="form-register form-dialog">
->>>>>>> 07a2af2e
+<form id="{{ form.getName() }}" action="{{ form.vars.value.id ? path('oro_user_group_update', { id: form.vars.value.id }) : path('oro_user_group_create') }}" method="post" class="form-register form-dialog">
     <fieldset class="form-horizontal">
         {{ form_widget(form) }}
         <div class="widget-actions form-actions">
