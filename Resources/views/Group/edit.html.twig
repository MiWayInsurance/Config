--- conflicted
+++ resolved
@@ -6,12 +6,7 @@
     {{ parent() }}
 
     {% if form.vars.value.id %}
-<<<<<<< HEAD
-        {% include 'OroGridBundle:Include:javascript.html.twig' with {'datagrid': datagrid, 'selector': '#users-grid'} %}
-=======
         {% include 'OroGridBundle:Include:javascript.html.twig' with {'datagridView': datagrid, 'selector': '#users-grid'} %}
-        {% include 'OroGridBundle:Include:stylesheet.html.twig' %}
->>>>>>> 0e7251b7
     {% endif %}
 {% endblock %}
 
