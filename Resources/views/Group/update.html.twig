--- conflicted
+++ resolved
@@ -34,50 +34,29 @@
                         {% if form.vars.value.id and resource_granted('oro_user_profile_delete') %}
                             <a href="javascript: void(0);" class="btn icons-holder-text" id="btn-remove-group" data-id="{{ form.vars.value.id }}" data-message="{{ 'Are you sure you want to delete this Group?'|trans }}" title="{{ 'Delete group'|trans }}"><i class="icon-trash hide-text">{{ 'Remove'|trans }}</i>Delete</a>
                         {% endif %}
-<<<<<<< HEAD
                         </div>
                         <div class="pull-left">
                             <div class="separator-btn"></div>
                         </div>
                         <div class="pull-left customer-info-top-actions">
                             <div class="btn-group">
-                                <a href="{{ app.session.get('back') ? app.session.get('back') : path('oro_user_index') }}" class="btn back">{{ 'Cancel'|trans }}</a>
+                                <a href="{{ app.session.get('back') ? app.session.get('back') : path('oro_user_index') }}" class="btn back" title="{{ 'Cancel'|trans }}">{{ 'Cancel'|trans }}</a>
                             </div>
-                            <button type="submit" class="btn btn-success">{{ ' Save'|trans }}</button>
+                            <button type="submit" class="btn btn-success" title="{{ 'Save group'|trans }}">{{ ' Save'|trans }}</button>
                         </div>
                     </div>
                     <div class="pull-left">
                         <div class="form-info clearfix">
                             <div class="customer-content pull-left">
                                 <div class="clearfix-oro">
-                                    <div class="sub-title">{{ 'Groups'|trans }}</div>
+                                    <div class="sub-title"><div class="sub-title"><a href="{{ path('oro_user_group_index') }}">{{ 'Groups'|trans }}</a></div></div>
                                     <span class="separator">/</span>
-                                    <h1 class="form-info-name">{{ title }}</h1>
+                                    {% if form.vars.value.id %}
+                                        <h1 class="form-info-name">{{ form.vars.value.name }}</h1>
+                                    {% else %}
+                                        <h1 class="form-info-name">{{ title }}</h1>
+                                    {% endif %}
                                 </div>
-=======
-                    </div>
-                    <div class="pull-left">
-                        <div class="separator-btn"></div>
-                    </div>
-                    <div class="pull-left customer-info-top-actions">
-                        <div class="btn-group">
-                            <a href="{{ app.session.get('back') ? app.session.get('back') : path('oro_user_index') }}" class="btn back" title="{{ 'Cancel'|trans }}">{{ 'Cancel'|trans }}</a>
-                        </div>
-                        <button type="submit" class="btn btn-success" title="{{ 'Save group'|trans }}">{{ ' Save'|trans }}</button>
-                    </div>
-                </div>
-                <div class="pull-left">
-                    <div class="form-info clearfix">
-                        <div class="customer-content pull-left">
-                            <div class="clearfix-oro">
-                                <div class="sub-title"><div class="sub-title"><a href="{{ path('oro_user_group_index') }}">{{ 'Groups'|trans }}</a></div></div>
-                                <span class="separator">/</span>
-                                {% if form.vars.value.id %}
-                                    <h1 class="form-info-name">{{ form.vars.value.name }}</h1>
-                                {% else %}
-                                    <h1 class="form-info-name">{{ title }}</h1>
-                                {% endif %}
->>>>>>> 6af7efa7
                             </div>
                         </div>
                     </div>
