oro_dataaudit_bundle:
    resource:     "@OroDataAuditBundle/Controller"
    type:         annotation
<<<<<<< HEAD
    prefix:       /dataaudit
=======
    prefix:       /audit
>>>>>>> 66d92436
<|MERGE_RESOLUTION|>--- conflicted
+++ resolved
@@ -1,8 +1,4 @@
 oro_dataaudit_bundle:
     resource:     "@OroDataAuditBundle/Controller"
     type:         annotation
-<<<<<<< HEAD
-    prefix:       /dataaudit
-=======
-    prefix:       /audit
->>>>>>> 66d92436
+    prefix:       /audit