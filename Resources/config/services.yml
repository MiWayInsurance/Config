parameters:
    oro_user.manager.class:           Oro\Bundle\UserBundle\Entity\UserManager
    oro_user.manager.flexible.class:  Oro\Bundle\FlexibleEntityBundle\Manager\FlexibleManager
    oro_user.entity.class:            Oro\Bundle\UserBundle\Entity\User
    oro_user.entity.value.class:      Oro\Bundle\UserBundle\Entity\UserValue
    oro_user.security.provider.class: Oro\Bundle\UserBundle\Security\UserProvider
    oro_user.security.login.class:    Oro\Bundle\UserBundle\EventListener\LoginSubscriber
    oro_user.type.profile.class:      Oro\Bundle\UserBundle\Form\Type\ProfileType
    oro_user.type.profile.api.class:  Oro\Bundle\UserBundle\Form\Type\ProfileApiType
    oro_user.type.reset.class:        Oro\Bundle\UserBundle\Form\Type\ResetType
    oro_user.type.role.class:         Oro\Bundle\UserBundle\Form\Type\RoleType
    oro_user.type.role.api.class:     Oro\Bundle\UserBundle\Form\Type\RoleApiType
    oro_user.type.group.class:        Oro\Bundle\UserBundle\Form\Type\GroupType
    oro_user.type.group.api.class:    Oro\Bundle\UserBundle\Form\Type\GroupApiType
    oro_user.handler.profile.class:   Oro\Bundle\UserBundle\Form\Handler\ProfileHandler
    oro_user.handler.reset.class:     Oro\Bundle\UserBundle\Form\Handler\ResetHandler
    oro_user.handler.role.class:      Oro\Bundle\UserBundle\Form\Handler\RoleHandler
    oro_user.handler.group.class:     Oro\Bundle\UserBundle\Form\Handler\GroupHandler
    oro_user.acl.reader.class:        Oro\Bundle\UserBundle\Acl\ResourceReader\Reader
    oro_user.acl.pointcut.class:      Oro\Bundle\UserBundle\Acl\AclPointcut
    oro_user.acl.interceptor.class:   Oro\Bundle\UserBundle\Acl\AclInterceptor
    oro_user.acl.manager.class:       Oro\Bundle\UserBundle\Acl\Manager
    oro_user.user_menu.builder.class: Oro\Bundle\UserBundle\Menu\UserMenuBuilder

services:
    oro_user.manager.flexible:
        class:                        "%oro_user.manager.flexible.class%"
        arguments:                    [%oro_user.entity.class%, %oro_flexibleentity.flexible_config%, "@doctrine.orm.entity_manager", "@event_dispatcher"]

    oro_user.manager:
        class:                        %oro_user.manager.class%
        arguments:                    [%oro_user.entity.class%, "@doctrine.orm.entity_manager", "@oro_user.manager.flexible", "@security.encoder_factory"]

    oro_user.security.provider:
        class:                        %oro_user.security.provider.class%
        public:                       false
        arguments:                    ["@oro_user.manager"]

    oro_user.security.login:
        class:                        %oro_user.security.login.class%
        arguments:                    ["@oro_user.manager"]
        tags:
            - { name: kernel.event_listener, event: security.interactive_login, method: onLogin }

    oro_user.form.profile:
        class:                        Symfony\Component\Form\Form
        factory_method:               createNamed
        factory_service:              form.factory
        arguments:                    ["oro_user_profile_form", "oro_user_profile", null]

    oro_user.form.profile.api:
        class:                        Symfony\Component\Form\Form
        factory_method:               createNamed
        factory_service:              form.factory
        arguments:                    ["profile", "profile", null]

    oro_user.form.role:
        class:                        Symfony\Component\Form\Form
        factory_method:               createNamed
        factory_service:              form.factory
        arguments:                    ["oro_user_role_form", "oro_user_role"]

    oro_user.form.role.api:
        class:                        Symfony\Component\Form\Form
        factory_method:               createNamed
        factory_service:              form.factory
        arguments:                    ["role", "role", null]

    oro_user.form.group:
        class:                        Symfony\Component\Form\Form
        factory_method:               createNamed
        factory_service:              form.factory
        arguments:                    ["oro_user_group_form", "oro_user_group"]

    oro_user.form.group.api:
        class:                        Symfony\Component\Form\Form
        factory_method:               createNamed
        factory_service:              form.factory
        arguments:                    ["group", "group", null]

    oro_user.form.reset:
        class:                        Symfony\Component\Form\Form
        factory_method:               createNamed
        factory_service:              form.factory
        arguments:                    ["oro_user_reset_form", "oro_user_reset", null, { validation_groups: [ResetPassword, Default] }]

    oro_user.form.type.profile:
        class:                        %oro_user.type.profile.class%
        arguments:                    [%oro_user.entity.class%, %oro_user.entity.value.class%]
        tags:
            - { name: form.type, alias: oro_user_profile }

    oro_user.form.type.profile.api:
        class:                        %oro_user.type.profile.api.class%
        arguments:                    [%oro_user.entity.class%, %oro_user.entity.value.class%]
        tags:
            - { name: form.type, alias: profile }

    oro_user.form.type.role:
        class:                        %oro_user.type.role.class%
        tags:
            - { name: form.type, alias: oro_user_role }

    oro_user.form.type.role.api:
        class:                        %oro_user.type.role.api.class%
        tags:
            - { name: form.type, alias: role }

    oro_user.form.type.group:
        class:                        %oro_user.type.group.class%
        tags:
            - { name: form.type, alias: oro_user_group }

    oro_user.form.type.group.api:
        class:                        %oro_user.type.group.api.class%
        tags:
            - { name: form.type, alias: group }

    oro_user.form.type.reset:
        class:                        %oro_user.type.reset.class%
        arguments:                    [%oro_user.entity.class%]
        tags:
            - { name: form.type, alias: oro_user_reset }

    oro_user.form.handler.profile:
        class:                        %oro_user.handler.profile.class%
        scope:                        request
        arguments:                    ["@oro_user.form.profile", "@request", "@oro_user.manager"]

    oro_user.form.handler.profile.api:
        class:                        %oro_user.handler.profile.class%
        scope:                        request
        arguments:                    ["@oro_user.form.profile.api", "@request", "@oro_user.manager"]

    oro_user.form.handler.role:
        class:                        %oro_user.handler.role.class%
        scope:                        request
        arguments:                    ["@oro_user.form.role", "@request", "@doctrine.orm.entity_manager"]

    oro_user.form.handler.role.api:
        class:                        %oro_user.handler.role.class%
        scope:                        request
        arguments:                    ["@oro_user.form.role.api", "@request", "@doctrine.orm.entity_manager"]

    oro_user.form.handler.group:
        class:                        %oro_user.handler.group.class%
        scope:                        request
        arguments:                    ["@oro_user.form.group", "@request", "@doctrine.orm.entity_manager"]

    oro_user.form.handler.group.api:
        class:                        %oro_user.handler.group.class%
        scope:                        request
        arguments:                    ["@oro_user.form.group.api", "@request", "@doctrine.orm.entity_manager"]

    oro_user.form.handler.reset:
        class:                        %oro_user.handler.reset.class%
        scope:                        request
        arguments:                    ["@oro_user.form.reset", "@request", "@oro_user.manager"]

    oro_user.acl_reader:
        class:                        %oro_user.acl.reader.class%
        arguments:                    ["@kernel", "@annotation_reader"]

    oro_user.acl_pointcut:
        class:                        %oro_user.acl.pointcut.class%
        arguments:                    ["@annotation_reader", "@logger"]
        tags:
            - { name: jms_aop.pointcut, interceptor: oro_user.acl_interceptor }

    oro_user.acl_interceptor:
        class:                        %oro_user.acl.interceptor.class%
        arguments:                    ["@security.context", "@logger", "@service_container"]

    oro_user.acl_manager:
        class:                        %oro_user.acl.manager.class%
<<<<<<< HEAD
        arguments:                    ["@doctrine.orm.entity_manager", "@oro_user.acl_reader", "@cache", "@security.context"]
=======
        arguments:                    [@doctrine.orm.entity_manager, @oro_user.acl_reader, @cache, @security.context]

    oro_user.form.handler.group.api:
        class:                        %oro_user.handler.group.class%
        scope:                        request
        arguments:                    ["@oro_user.form.group.api", "@request", "@doctrine.orm.entity_manager"]

    oro_user.form.handler.reset:
        class:                        %oro_user.handler.reset.class%
        scope:                        request
        arguments:                    ["@oro_user.form.reset", "@request", "@oro_user.manager"]

    oro_user.user_menu:
        class: %oro_user.user_menu.builder.class%
        tags:
            - { name: oro_menu.builder, alias: usermenu }
>>>>>>> 7687575e
<|MERGE_RESOLUTION|>--- conflicted
+++ resolved
@@ -173,23 +173,4 @@
 
     oro_user.acl_manager:
         class:                        %oro_user.acl.manager.class%
-<<<<<<< HEAD
-        arguments:                    ["@doctrine.orm.entity_manager", "@oro_user.acl_reader", "@cache", "@security.context"]
-=======
-        arguments:                    [@doctrine.orm.entity_manager, @oro_user.acl_reader, @cache, @security.context]
-
-    oro_user.form.handler.group.api:
-        class:                        %oro_user.handler.group.class%
-        scope:                        request
-        arguments:                    ["@oro_user.form.group.api", "@request", "@doctrine.orm.entity_manager"]
-
-    oro_user.form.handler.reset:
-        class:                        %oro_user.handler.reset.class%
-        scope:                        request
-        arguments:                    ["@oro_user.form.reset", "@request", "@oro_user.manager"]
-
-    oro_user.user_menu:
-        class: %oro_user.user_menu.builder.class%
-        tags:
-            - { name: oro_menu.builder, alias: usermenu }
->>>>>>> 7687575e
+        arguments:                    ["@doctrine.orm.entity_manager", "@oro_user.acl_reader", "@cache", "@security.context"]