parameters:
    flexible_manager_class:     Oro\Bundle\FlexibleEntityBundle\Manager\FlexibleManager
    user_manager_class:         Oro\Bundle\UserBundle\Entity\UserManager
    user_entity_class:          Oro\Bundle\UserBundle\Entity\User
    user_value_class:           Oro\Bundle\UserBundle\Entity\UserValue
    user_form_class:            Oro\Bundle\UserBundle\Form\Type\UserType
<<<<<<< HEAD
    user_form_subscriber_class: Oro\Bundle\UserBundle\Form\EventListener\FlexibleSubscriber
    user_acl_reader_class:      Oro\Bundle\UserBundle\ResourceReader\Reader
    user_acl_pointcut_class:    Oro\Bundle\UserBundle\Aop\AclPointcut
    user_acl_interceptor_class: Oro\Bundle\UserBundle\Aop\AclInterceptor
    user_acl_manager_class:     Oro\Bundle\UserBundle\Aop\Manager
=======
>>>>>>> 3c1da0b2

services:
    oro_user.flexible_manager:
        class:                  %flexible_manager_class%
        arguments:              ["@service_container", %user_entity_class%]

    oro_user.user_manager:
        class:                  %user_manager_class%
        arguments:              ["@security.encoder_factory", "@fos_user.util.username_canonicalizer", "@fos_user.util.email_canonicalizer", "@fos_user.entity_manager", %fos_user.model.user.class%]

    oro_user.user_provider:
        class:                  Oro\Bundle\UserBundle\Security\UserProvider
        public:                 false
        arguments:              ["@oro_user.user_manager"]

    oro_user.user_form:
        class:                  %user_form_class%
        arguments:              [%user_entity_class%, %user_value_class%]
        tags:
            - { name: form.type, alias: oro_user_form }
<<<<<<< HEAD

    oro_user.user_form_listener:
        class:                  %user_form_subscriber_class%
        arguments:              ["@form.factory", "@oro_user.flexible_manager"]

    oro_user.acl_reader:
        class:                  %user_acl_reader_class%
        arguments:              ["@service_container"]

    oro_user.acl_pointcut:
        class:                  %user_acl_pointcut_class%
        arguments:              [@annotation_reader, @logger]
        tags:
            - { name: jms_aop.pointcut, interceptor: oro_user.acl_interceptor }

    oro_user.acl_interceptor:
        class:                  %user_acl_interceptor_class%
        arguments:              [@security.context, @logger, @service_container]

    oro_user.acl_manager:
        class:                  %user_acl_manager_class%
        arguments:              [@service_container]
=======
>>>>>>> 3c1da0b2
<|MERGE_RESOLUTION|>--- conflicted
+++ resolved
@@ -4,14 +4,11 @@
     user_entity_class:          Oro\Bundle\UserBundle\Entity\User
     user_value_class:           Oro\Bundle\UserBundle\Entity\UserValue
     user_form_class:            Oro\Bundle\UserBundle\Form\Type\UserType
-<<<<<<< HEAD
     user_form_subscriber_class: Oro\Bundle\UserBundle\Form\EventListener\FlexibleSubscriber
     user_acl_reader_class:      Oro\Bundle\UserBundle\ResourceReader\Reader
     user_acl_pointcut_class:    Oro\Bundle\UserBundle\Aop\AclPointcut
     user_acl_interceptor_class: Oro\Bundle\UserBundle\Aop\AclInterceptor
     user_acl_manager_class:     Oro\Bundle\UserBundle\Aop\Manager
-=======
->>>>>>> 3c1da0b2
 
 services:
     oro_user.flexible_manager:
@@ -32,7 +29,6 @@
         arguments:              [%user_entity_class%, %user_value_class%]
         tags:
             - { name: form.type, alias: oro_user_form }
-<<<<<<< HEAD
 
     oro_user.user_form_listener:
         class:                  %user_form_subscriber_class%
@@ -54,6 +50,4 @@
 
     oro_user.acl_manager:
         class:                  %user_acl_manager_class%
-        arguments:              [@service_container]
-=======
->>>>>>> 3c1da0b2
+        arguments:              [@service_container]