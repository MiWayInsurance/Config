--- conflicted
+++ resolved
@@ -118,14 +118,9 @@
      * @param {String} url
      */
     setActiveMenu: function (url) {
-<<<<<<< HEAD
         $('.application-menu:eq(1) a').parents('li').removeClass('active'); // handle only tabs content
-        var li = $('.application-menu a[href="' + url + '"]').parents('li');
-=======
-        $('.application-menu a').parents('li').removeClass('active');
         var urlObject = new Url(url);
         var li = $('.application-menu a[href="' + urlObject.path + '"]').parents('li');
->>>>>>> 5b1758b3
         li.addClass('active');
         var tabId = li.parents('.tab-pane').attr('id');
         $('.application-menu a[href=#' + tabId + ']').tab('show');
