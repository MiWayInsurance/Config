--- conflicted
+++ resolved
@@ -1371,9 +1371,6 @@
   margin: 0 0 20px;
 }
 .grid{
-  .action-cell{
-    vertical-align: bottom;
-  }
   thead th{
     background-color: #eee;
     padding: 5px 10px;
@@ -1470,11 +1467,6 @@
   font-size: 20px;
   float: left;
   padding: 0;
-}
-.more-bar-holder .dropdown-toggle:hover,
-.more-bar-holder .dropdown-toggle:focus{
-  border: 0;
-  text-decoration: none;
 }
 .more-bar-holder .dropdown-toggle:hover{
   text-decoration: none;
@@ -1635,31 +1627,6 @@
 .one-row input[type="checkbox"]{
   margin-top: 8px !important;
 }
-<<<<<<< HEAD
-.grid .dropdown-menu{
-  padding: 5px 0 0;
-
-}
-.grid .dropdown-menu > li{
-  margin: 0;
-}
-.modal{
-  top: 40%;
-}
-.modal .modal-header{
-  #gradient > .vertical(#fefefe, #f0f0f0);
-  -webkit-border-radius: 6px 6px 0 0;
-  border-radius: 6px 6px 0 0;
-}
-.modal-header .close{
-  font-size: 25px;
-}
-.dropup:after,
-.dropdown:after{
-  content: "";
-  clear: both;
-  display: block;
-=======
 .ui-dialog{
   background-color: #fff;
   .ui-dialog-titlebar{
@@ -1716,5 +1683,4 @@
     background: #fafafa;
   }
 
->>>>>>> 1e8affb3
 }