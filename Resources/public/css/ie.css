aside, nav, footer, header, section { display: block }
.btn-large{
    width: 112px;
}
* +html button.btn-large{
    padding-top: 0 !important;
    padding-bottom: 0 !important;
}
* +html .add-on{
    margin-top: 1px;
}
header .dropdown-menu li > a{
    filter: none !important;
}
.navbar-inner{
    background: #323b45 !important;
    filter: none;
}
.btn-group{
    display: inline;
}
.header-search .dropdown-toggle{
    border-radius: 4px 0 0 4px;
}
.badge{
    border-radius: 6px;
}
header .container{
    width: 100%;
}
.header-search .btn-search{
    border: 0 !important;
    background-position: -2px -61px !important;
}
.header-search .btn-search:hover{
    background-position: -2px -61px !important;
}
* +html .header-search .dropdown-menu input[type="text"]{
    margin-top: -2px !important;
}
* +html .header-search .btn .caret{
    margin-top: 5px;
}
* +html .header-search .btn {
    line-height: 26px;
}
* +html .notifications .after{
    background: url("../img/general-sprite.png") no-repeat 0 -106px;
    width: 14px;
    height: 14px;
    float: left;
    margin: 4px 10px 0 0;
}
* +html button.btn{
    padding-top: 0;
    line-height: 25px;
}
#page{
    display: block;
}
.filter-box{
    display: block;
    width: 100%;
}
table.grid{
}
.filter-box .btn-group{
    float: left;
}
.list-bar{
}
* +html .list-bar li{
    display: inline;
    float: left;
    position: relative;
    padding-right: 15px;
}
* +html .list-bar a.btn-close{
    float: left;
    position: absolute;
    right: 5px;
    top: 0;
}
*+html .caret{
    position: relative;
    top: -5px !important;
    right: -2px;
}
<<<<<<< HEAD
#search-div.search-focus .btn-search{
    height: 28px;
    position: relative;
    top: 1px;
=======
.pin-bar .pin-menus{
    margin: 0 -31px 0 0;
}
.pin-bar{
    filter: none !important;
}
.pin-bar .list-bar{
>>>>>>> 925283ab
}<|MERGE_RESOLUTION|>--- conflicted
+++ resolved
@@ -86,12 +86,12 @@
     top: -5px !important;
     right: -2px;
 }
-<<<<<<< HEAD
 #search-div.search-focus .btn-search{
     height: 28px;
     position: relative;
     top: 1px;
-=======
+}
+
 .pin-bar .pin-menus{
     margin: 0 -31px 0 0;
 }
@@ -99,5 +99,5 @@
     filter: none !important;
 }
 .pin-bar .list-bar{
->>>>>>> 925283ab
+
 }