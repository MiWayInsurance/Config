<?php

namespace Oro\Bundle\UserBundle\Entity;

use Symfony\Component\Security\Core\User\AdvancedUserInterface;

use Doctrine\ORM\Mapping as ORM;
use Doctrine\Common\Collections\ArrayCollection;
use Doctrine\Common\Collections\Collection;

use JMS\Serializer\Annotation\Type;
use JMS\Serializer\Annotation\Exclude;

use BeSimple\SoapBundle\ServiceDefinition\Annotation as Soap;

use Oro\Bundle\FlexibleEntityBundle\Entity\Mapping\AbstractEntityFlexible;

/**
 * @ORM\Entity(repositoryClass="Oro\Bundle\FlexibleEntityBundle\Entity\Repository\FlexibleEntityRepository")
 * @ORM\Table(name="user")
 * @ORM\HasLifecycleCallbacks()
 */
class User extends AbstractEntityFlexible implements AdvancedUserInterface, \Serializable
{
    const ROLE_DEFAULT = 'ROLE_USER';

    /**
     * @ORM\Id
     * @ORM\Column(type="integer")
     * @ORM\GeneratedValue(strategy="AUTO")
     * @Soap\ComplexType("int")
     * @Type("integer")
     */
    protected $id;

    /**
     * @var string
     *
     * @ORM\Column(type="string", length=255, unique=true)
     * @Soap\ComplexType("string")
     * @Type("string")
     */
    protected $username;

    /**
     * @var string
     *
     * @ORM\Column(type="string", length=255, unique=true)
     * @Soap\ComplexType("string")
     * @Type("string")
     */
    protected $email;

    /**
     * @var boolean
     *
     * @ORM\Column(type="boolean")
     * @Soap\ComplexType("boolean")
     * @Type("boolean")
     */
    protected $enabled = true;

    /**
     * The salt to use for hashing
     *
     * @var string
     *
     * @ORM\Column(type="string")
     * @Exclude
     */
    protected $salt;

    /**
     * Encrypted password. Must be persisted.
     *
     * @var string
     *
     * @ORM\Column(type="string")
     * @Exclude
     */
    protected $password;

    /**
     * Plain password. Used for model validation. Must not be persisted.
     *
     * @var string
     * @Exclude
     */
    protected $plainPassword;

    /**
     * Random string sent to the user email address in order to verify it
     *
     * @var string
     *
     * @ORM\Column(type="string", nullable=true)
     * @Exclude
     */
    protected $confirmationToken;

    /**
     * @var \DateTime
     *
     * @ORM\Column(name="password_requested", type="datetime", nullable=true)
     * @Exclude
     */
    protected $passwordRequestedAt;

    /**
     * @var \DateTime
     *
     * @ORM\Column(name="last_login", type="datetime", nullable=true)
     * @Soap\ComplexType("dateTime", nillable=true)
     * @Type("dateTime")
     */
    protected $lastLogin;

    /**
     * @var Role[]
     *
     * @ORM\ManyToMany(targetEntity="Role")
     * @ORM\JoinTable(name="user_access_role",
     *      joinColumns={@ORM\JoinColumn(name="user_id", referencedColumnName="id", onDelete="CASCADE")},
     *      inverseJoinColumns={@ORM\JoinColumn(name="role_id", referencedColumnName="id", onDelete="CASCADE")}
     * )
     * @Exclude
     */
    protected $roles;

    /**
     * @var Group[]
     *
     * @ORM\ManyToMany(targetEntity="Group")
     * @ORM\JoinTable(name="user_access_group",
     *      joinColumns={@ORM\JoinColumn(name="user_id", referencedColumnName="id", onDelete="CASCADE")},
     *      inverseJoinColumns={@ORM\JoinColumn(name="group_id", referencedColumnName="id", onDelete="CASCADE")}
     * )
     * @Exclude
     */
    protected $groups;

    /**
     * @var Oro\Bundle\FlexibleEntityBundle\Model\AbstractFlexibleValue[]
     *
     * @ORM\OneToMany(targetEntity="UserValue", mappedBy="entity", cascade={"persist", "remove"})
     * @Exclude
     */
    protected $values;

    public function __construct()
    {
        $this->salt  = base_convert(sha1(uniqid(mt_rand(), true)), 16, 36);
        $this->roles = new ArrayCollection();
    }

    /**
     * Serializes the user.
     * The serialized data have to contain the fields used by the equals method and the username.
     *
     * @return string
     */
    public function serialize()
    {
        return serialize(array(
            $this->password,
            $this->salt,
            $this->username,
            $this->enabled,
            $this->confirmationToken,
            $this->id,
        ));
    }

    /**
     * Unserializes the user
     *
     * @param string $serialized
     */
    public function unserialize($serialized)
    {
        list(
            $this->password,
            $this->salt,
            $this->username,
            $this->enabled,
            $this->confirmationToken,
            $this->id
        ) = unserialize($serialized);
    }

    /**
     * Removes sensitive data from the user.
     */
    public function eraseCredentials()
    {
        $this->plainPassword = null;
    }

    /**
     * Returns the user unique id.
     *
     * @return mixed
     */
    public function getId()
    {
        return $this->id;
    }

    /**
     * {@inheritDoc}
     */
    public function getUsername()
    {
        return $this->username;
    }

    /**
     * {@inheritDoc}
     */
    public function getSalt()
    {
        return $this->salt;
    }

    /**
     * {@inheritDoc}
     */
    public function getEmail()
    {
        return $this->email;
    }

    /**
     * Gets the encrypted password.
     *
     * @return string
     */
    public function getPassword()
    {
        return $this->password;
    }

    /**
     * {@inheritDoc}
     */
    public function getPlainPassword()
    {
        return $this->plainPassword;
    }

    /**
     * {@inheritDoc}
     */
    public function getConfirmationToken()
    {
        return $this->confirmationToken;
    }

    /**
     * Gets the timestamp that the user requested a password reset.
     *
     * @return null|\DateTime
     */
    public function getPasswordRequestedAt()
    {
        return $this->passwordRequestedAt;
    }

    /**
     * Gets the last login time.
     *
     * @return \DateTime
     */
    public function getLastLogin()
    {
        return $this->lastLogin;
    }

    /**
     * Get user created date/time
     *
     * @return \DateTime
     */
    public function getCreatedAt()
    {
        return $this->created;
    }

    /**
     * Get user last update date/time
     *
     * @return \DateTime
     */
    public function getUpdatedAt()
    {
        return $this->updated;
    }

    /**
     * {@inheritDoc}
     */
    public function isEnabled()
    {
        return $this->enabled;
    }

    public function isAccountNonExpired()
    {
        return true;
    }

    public function isAccountNonLocked()
    {
        return $this->isEnabled();
    }

    public function isPasswordRequestNonExpired($ttl)
    {
        return $this->getPasswordRequestedAt() instanceof \DateTime &&
               $this->getPasswordRequestedAt()->getTimestamp() + $ttl > time();
    }

    public function setUsername($username)
    {
        $this->username = $username;

        return $this;
    }

    public function setEmail($email)
    {
        $this->email = $email;

        return $this;
    }

    public function setEnabled($enabled)
    {
        $this->enabled = (boolean) $enabled;

        return $this;
    }

    public function setPassword($password)
    {
        $this->password = $password;

        return $this;
    }

    public function setPlainPassword($password)
    {
        $this->plainPassword = $password;

        return $this;
    }

    public function setConfirmationToken($confirmationToken)
    {
        $this->confirmationToken = $confirmationToken;

        return $this;
    }

    public function setPasswordRequestedAt(\DateTime $date = null)
    {
        $this->passwordRequestedAt = $date;

        return $this;
    }

    public function setLastLogin(\DateTime $time)
    {
        $this->lastLogin = $time;

        return $this;
    }

    /**
     * Returns the user roles
     *
     * @return array The roles
     */
    public function getRoles()
    {
<<<<<<< HEAD
        // we need to make sure to have at least one role
=======
>>>>>>> 3b20dceb
        $roles = $this->roles->toArray();

        foreach ($this->getGroups() as $group) {
            $roles = array_merge($roles, $group->getRoles()->toArray());
        }

        return array_unique($roles);
    }

    /**
     * Returns the true ArrayCollection of Roles.
     *
     * @return ArrayCollection
     */
    public function getRolesCollection()
    {
        return $this->roles;
    }

    /**
     * Pass a string, get the desired Role object or null
     *
     * @param  string    $role Role name
     * @return Role|null
     */
    public function getRole($role)
    {
        foreach ($this->getRoles() as $item) {
            if ($role == $item->getRole()) {
                return $item;
            }
        }

        return null;
    }

    /**
     * Never use this to check if this user has access to anything!
     * Use the SecurityContext, or an implementation of AccessDecisionManager
     * instead, e.g.
     *
     *         $securityContext->isGranted('ROLE_USER');
     *
     * @param  Role|string $role
     * @return boolean
     */
    public function hasRole($role)
    {
        return !is_null($this->getRole(
            $role instanceof Role ? $role->getRole() : $role
        ));
    }

    /**
     * Adds a Role to the ArrayCollection.
     * Can't type hint due to interface so throws RuntimeException.
     *
     * @param  Role              $role
     * @return User
     * @throws \RuntimeException
     */
    public function addRole($role)
    {
        if (!$role instanceof Role) {
            throw new \RuntimeException('addRole takes a Role object as the parameter');
        }

        if (!$this->hasRole($role->getRole())) {
            $this->roles->add($role);
        }

        return $this;
    }

    /**
     * Pass a string, remove the Role object from collection
     *
     * @param string $role
     */
    public function removeRole($role)
    {
        $item = $this->getRole($role);

        if ($item) {
            $this->roles->removeElement($item);
        }
    }

    /**
     * Pass an array of Role objects and re-set roles collection with new Roles.
     * Type hinted array due to interface.
     *
     * @param  array $roles Array of Role objects
     * @return User
     */
    public function setRoles(array $roles)
    {
        $this->roles->clear();

        foreach ($roles as $role) {
            $this->addRole($role);
        }

        return $this;
    }

    /**
     * Directly set the ArrayCollection of Roles.
     * Type hinted as Collection which is the parent of (Array|Persistent)Collection.
     *
     * @param  ArrayCollection $collection
     * @return User
     */
    public function setRolesCollection(ArrayCollection $collection)
    {
        $this->roles = $collection;

        return $this;
    }

    /**
     * Gets the groups granted to the user
     *
     * @return Collection
     */
    public function getGroups()
    {
        return $this->groups ?: $this->groups = new ArrayCollection();
    }

    public function getGroupNames()
    {
        $names = array();

        foreach ($this->getGroups() as $group) {
            $names[] = $group->getName();
        }

        return $names;
    }

    public function hasGroup($name)
    {
        return in_array($name, $this->getGroupNames());
    }

    public function addGroup(Group $group)
    {
        if (!$this->getGroups()->contains($group)) {
            $this->getGroups()->add($group);
        }

        return $this;
    }

    public function removeGroup(Group $group)
    {
        if ($this->getGroups()->contains($group)) {
            $this->getGroups()->removeElement($group);
        }

        return $this;
    }

    /**
     * Generate unique confirmation token
     *
     * @return string Token value
     */
    public function generateToken()
    {
        return base_convert(bin2hex(hash('sha256', uniqid(mt_rand(), true), true)), 16, 36);
    }

    public function __toString()
    {
        return (string) $this->getUsername();
    }

    /**
     * Pre persist event listener
     *
     * @ORM\PrePersist
     */
    public function beforeSave()
    {
        $this->created =
        $this->updated = new \DateTime();
    }

    /**
     * Invoked before the entity is updated.
     *
     * @ORM\PreUpdate
     */
    public function preUpdate()
    {
        $this->updated = new \DateTime();
    }

    /**
     * {@inheritDoc}
     */
    public function isCredentialsNonExpired()
    {
        return true;
    }
}<|MERGE_RESOLUTION|>--- conflicted
+++ resolved
@@ -383,10 +383,6 @@
      */
     public function getRoles()
     {
-<<<<<<< HEAD
-        // we need to make sure to have at least one role
-=======
->>>>>>> 3b20dceb
         $roles = $this->roles->toArray();
 
         foreach ($this->getGroups() as $group) {
